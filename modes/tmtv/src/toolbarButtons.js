--- conflicted
+++ resolved
@@ -1,41 +1,3 @@
-<<<<<<< HEAD
-// TODO: torn, can either bake this here; or have to create a whole new button type
-// Only ways that you can pass in a custom React component for render :
-import { toolGroupIds } from './initToolGroups';
-/**
- *
- * @param {*} type - 'tool' | 'action' | 'toggle'
- * @param {*} id
- * @param {*} icon
- * @param {*} label
- */
-function _createButton(type, id, icon, label, commands, tooltip) {
-  return {
-    id,
-    icon,
-    label,
-    type,
-    commands,
-    tooltip,
-  };
-}
-
-const _createActionButton = _createButton.bind(null, 'action');
-const _createToggleButton = _createButton.bind(null, 'toggle');
-const _createToolButton = _createButton.bind(null, 'tool');
-
-function _createCommands(commandName, toolName, toolGroupIds) {
-  return toolGroupIds.map(toolGroupId => ({
-    /* It's a command that is being run when the button is clicked. */
-    commandName,
-    commandOptions: {
-      toolName,
-      toolGroupId,
-    },
-    context: 'CORNERSTONE',
-  }));
-}
-=======
 import { defaults, ToolbarService } from '@ohif/core';
 import { WindowLevelMenuItem } from '@ohif/ui';
 import { toolGroupIds } from './initToolGroups';
@@ -81,7 +43,6 @@
     toolGroupIds: [toolGroupIds.CT, toolGroupIds.PT, toolGroupIds.Fusion],
   },
 };
->>>>>>> 07301fc0
 
 const toolbarButtons = [
   {
@@ -139,67 +100,15 @@
       evaluate: 'evaluate.cornerstoneTool',
     },
   },
-<<<<<<< HEAD
-  {
-    id: 'MPR',
-    type: 'ohif.action',
-    props: {
-      type: 'toggle',
-      icon: 'icon-mpr',
-      label: 'MPR',
-      commands: [
-        {
-          commandName: 'toggleHangingProtocol',
-          commandOptions: {
-            protocolId: 'mpr',
-          },
-          context: 'DEFAULT',
-        },
-      ],
-    },
-  },
-  // Window Level
-  {
-    id: 'WindowLevel',
-    type: 'ohif.radioGroup',
-    props: {
-      type: 'tool',
-      icon: 'tool-window-level',
-      label: 'Window Level',
-      commands: [
-        ..._createCommands('setToolActive', 'WindowLevel', [
-          toolGroupIds.CT,
-          toolGroupIds.PT,
-          toolGroupIds.Fusion,
-        ]),
-=======
   // Window Level + Presets
   {
     id: 'WindowLevel',
-    uiType: 'ohif.splitButton',
+    uiType: 'ohif.radioGroup',
     props: {
-      groupId: 'WindowLevel',
-      primary: ToolbarService.createButton({
-        id: 'WindowLevel',
-        icon: 'tool-window-level',
-        label: 'Window Level',
-        tooltip: 'Window Level',
-        commands: setToolActiveToolbar,
-        evaluate: 'evaluate.cornerstoneTool',
-      }),
-      secondary: {
-        icon: 'chevron-down',
-        tooltip: 'W/L Presets',
-      },
-      renderer: WindowLevelMenuItem,
-      items: [
-        _createWwwcPreset(1, 'Soft tissue', '400 / 40'),
-        _createWwwcPreset(2, 'Lung', '1500 / -600'),
-        _createWwwcPreset(3, 'Liver', '150 / 90'),
-        _createWwwcPreset(4, 'Bone', '2500 / 480'),
-        _createWwwcPreset(5, 'Brain', '80 / 40'),
->>>>>>> 07301fc0
-      ],
+      icon: 'tool-window-level',
+      label: 'Window Level',
+      commands: setToolActiveToolbar,
+      evaluate: 'evaluate.cornerstoneTool',
     },
   },
   // Crosshairs Button
@@ -235,41 +144,6 @@
       evaluate: 'evaluate.cornerstoneTool',
     },
   },
-<<<<<<< HEAD
-=======
-  // Fusion PT Colormap Button
-  {
-    id: 'fusionPTColormap',
-    uiType: 'ohif.splitButton',
-    props: {
-      groupId: 'fusionPTColormap',
-      primary: ToolbarService.createButton({
-        id: 'fusionPTColormap',
-        icon: 'tool-fusion-color',
-        label: 'Fusion PT Colormap',
-        tooltip: 'Fusion PT Colormap',
-        commands: [],
-        evaluate: 'evaluate.action',
-      }),
-      secondary: {
-        icon: 'chevron-down',
-        tooltip: 'PET Image Colormap',
-      },
-      items: [
-        _createColormap('HSV', 'hsv'),
-        _createColormap('Hot Iron', 'hot_iron'),
-        _createColormap('S PET', 's_pet'),
-        _createColormap('Red Hot', 'red_hot'),
-        _createColormap('Perfusion', 'perfusion'),
-        _createColormap('Rainbow', 'rainbow_2'),
-        _createColormap('SUV', 'suv'),
-        _createColormap('GE 256', 'ge_256'),
-        _createColormap('GE', 'ge'),
-        _createColormap('Siemens', 'siemens'),
-      ],
-    },
-  },
->>>>>>> 07301fc0
 ];
 
 export default toolbarButtons;