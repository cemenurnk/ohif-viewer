<<<<<<< HEAD

/**
 *
 * @param {*} type - 'tool' | 'action' | 'toggle'
 * @param {*} id
 * @param {*} icon
 * @param {*} label
 */
function _createButton(type, id, icon, label, commands, tooltip, uiType) {
  return {
    id,
    icon,
    label,
    type,
    commands,
    tooltip,
    uiType,
  };
}
=======
import type { Button } from '@ohif/core/types';
import { defaults, ToolbarService, ViewportGridService } from '@ohif/core';
import { WindowLevelMenuItem } from '@ohif/ui';

const { windowLevelPresets } = defaults;
const { createButton } = ToolbarService;
>>>>>>> 07301fc0

const ReferenceLinesListeners: RunCommand = [
  {
    commandName: 'setSourceViewportForReferenceLinesTool',
    context: 'CORNERSTONE',
  },
];

<<<<<<< HEAD
=======
function _createWwwcPreset(preset, title, subtitle) {
  return {
    id: preset.toString(),
    title,
    subtitle,
    commands: [
      {
        commandName: 'setWindowLevel',
        commandOptions: {
          ...windowLevelPresets[preset],
        },
        context: 'CORNERSTONE',
      },
    ],
  };
}
>>>>>>> 07301fc0

export const setToolActiveToolbar = {
  commandName: 'setToolActiveToolbar',
  commandOptions: {
    toolGroupIds: ['default', 'mpr', 'SRToolGroup'],
  },
};

const toolbarButtons: Button[] = [
  {
    id: 'Zoom',
    uiType: 'ohif.radioGroup',
    props: {
      icon: 'tool-zoom',
      label: 'Zoom',
      commands: setToolActiveToolbar,
      evaluate: 'evaluate.cornerstoneTool',
    },
  },
<<<<<<< HEAD
  // Window Level
  {
    id: 'WindowLevel',
    type: 'ohif.radioGroup',
    props: {
      type: 'tool',
      icon: 'tool-window-level',
      label: 'Window Level',
      commands: [
        {
          commandName: 'setToolActive',
          commandOptions: {
            toolName: 'WindowLevel',
          },
          context: 'CORNERSTONE',
        },
=======
  {
    id: 'WindowLevel',
    uiType: 'ohif.splitButton',
    props: {
      groupId: 'WindowLevel',
      primary: createButton({
        id: 'WindowLevel',
        icon: 'tool-window-level',
        label: 'Window Level',
        tooltip: 'Window Level',
        commands: setToolActiveToolbar,
        evaluate: 'evaluate.cornerstoneTool',
      }),
      secondary: {
        icon: 'chevron-down',
        tooltip: 'W/L Presets',
      },
      renderer: WindowLevelMenuItem,
      items: [
        _createWwwcPreset(1, 'Soft tissue', '400 / 40'),
        _createWwwcPreset(2, 'Lung', '1500 / -600'),
        _createWwwcPreset(3, 'Liver', '150 / 90'),
        _createWwwcPreset(4, 'Bone', '2500 / 480'),
        _createWwwcPreset(5, 'Brain', '80 / 40'),
>>>>>>> 07301fc0
      ],
    },
  },
  {
    id: 'Pan',
    uiType: 'ohif.radioGroup',
    props: {
      icon: 'tool-move',
      label: 'Pan',
      commands: setToolActiveToolbar,
      evaluate: 'evaluate.cornerstoneTool',
    },
  },
  {
    id: 'TrackballRotate',
    uiType: 'ohif.radioGroup',
    props: {
      type: 'tool',
      icon: 'tool-3d-rotate',
      label: '3D Rotate',
      commands: setToolActiveToolbar,
      evaluate: 'evaluate.cornerstoneTool',
    },
  },
  {
    id: 'Capture',
    uiType: 'ohif.radioGroup',
    props: {
      icon: 'tool-capture',
      label: 'Capture',
      commands: 'showDownloadViewportModal',
      evaluate: 'evaluate.action',
    },
  },
  {
    id: 'Layout',
    uiType: 'ohif.layoutSelector',
    props: {
      rows: 3,
      columns: 4,
      evaluate: 'evaluate.action',
      commands: 'setViewportGridLayout',
    },
  },
  {
    id: 'Crosshairs',
    uiType: 'ohif.radioGroup',
    props: {
      icon: 'tool-crosshair',
      label: 'Crosshairs',
      commands: {
        commandName: 'setToolActiveToolbar',
        commandOptions: {
          toolGroupIds: ['mpr'],
        },
      },
      evaluate: 'evaluate.cornerstoneTool',
    },
  },
  {
    id: 'MoreTools',
    uiType: 'ohif.splitButton',
    props: {
      groupId: 'MoreTools',
      evaluate: 'evaluate.group.promoteToPrimaryIfCornerstoneToolNotActiveInTheList',
      primary: createButton({
        id: 'Reset',
        icon: 'tool-reset',
        tooltip: 'Reset View',
        label: 'Reset',
        commands: 'resetViewport',
        evaluate: 'evaluate.action',
      }),
      secondary: {
        icon: 'chevron-down',
        label: '',
        tooltip: 'More Tools',
      },
      items: [
        createButton({
          id: 'Reset',
          icon: 'tool-reset',
          label: 'Reset View',
          tooltip: 'Reset View',
          commands: 'resetViewport',
          evaluate: 'evaluate.action',
        }),
        createButton({
          id: 'rotate-right',
          icon: 'tool-rotate-right',
          label: 'Rotate Right',
          tooltip: 'Rotate +90',
          commands: 'rotateViewportCW',
          evaluate: 'evaluate.action',
        }),
        createButton({
          id: 'flipHorizontal',
          icon: 'tool-flip-horizontal',
          label: 'Flip Horizontal',
          tooltip: 'Flip Horizontally',
          commands: 'flipViewportHorizontal',
          evaluate: ['evaluate.viewportProperties.toggle', 'evaluate.not3D'],
        }),
        createButton({
          id: 'ReferenceLines',
          icon: 'tool-referenceLines',
          label: 'Reference Lines',
          tooltip: 'Show Reference Lines',
          commands: {
            commandName: 'setToolEnabled',
            commandOptions: {
              toolName: 'ReferenceLines',
              toggle: true, // Toggle the tool on/off upon click
            },
          },
          listeners: {
            [ViewportGridService.EVENTS.ACTIVE_VIEWPORT_ID_CHANGED]: ReferenceLinesListeners,
            [ViewportGridService.EVENTS.VIEWPORTS_READY]: ReferenceLinesListeners,
          },
          evaluate: 'evaluate.cornerstoneTool.toggle',
        }),
        createButton({
          id: 'ImageOverlay',
          icon: 'toggle-dicom-overlay',
          label: 'Image Overlay',
          tooltip: 'Toggle Image Overlay',
          commands: {
            commandName: 'setToolEnabled',
            commandOptions: {
              toolName: 'ImageOverlayViewer',
              toggle: true, // Toggle the tool on/off upon click
            },
          },
          evaluate: 'evaluate.cornerstoneTool.toggle',
        }),
        createButton({
          id: 'StackScroll',
          icon: 'tool-stack-scroll',
          label: 'Stack Scroll',
          tooltip: 'Stack Scroll',
          commands: setToolActiveToolbar,
          evaluate: 'evaluate.cornerstoneTool',
        }),
        createButton({
          id: 'invert',
          icon: 'tool-invert',
          label: 'Invert',
          tooltip: 'Invert Colors',
          commands: 'invertViewport',
          evaluate: 'evaluate.viewportProperties.toggle',
        }),
        createButton({
          id: 'Probe',
          icon: 'tool-probe',
          label: 'Probe',
          tooltip: 'Probe',
          commands: setToolActiveToolbar,
          evaluate: 'evaluate.cornerstoneTool',
        }),
        createButton({
          id: 'Cine',
          icon: 'tool-cine',
          label: 'Cine',
          tooltip: 'Cine',
          commands: 'toggleCine',
          evaluate: ['evaluate.cine', 'evaluate.not3D'],
        }),
        createButton({
          id: 'Angle',
          icon: 'tool-angle',
          label: 'Angle',
          tooltip: 'Angle',
          commands: setToolActiveToolbar,
          evaluate: 'evaluate.cornerstoneTool',
        }),
        createButton({
          id: 'Magnify',
          icon: 'tool-magnify',
          label: 'Magnify',
          tooltip: 'Magnify',
          commands: setToolActiveToolbar,
          evaluate: 'evaluate.cornerstoneTool',
        }),
        createButton({
          id: 'RectangleROI',
          icon: 'tool-rectangle',
          label: 'Rectangle',
          tooltip: 'Rectangle',
          commands: setToolActiveToolbar,
          evaluate: 'evaluate.cornerstoneTool',
        }),
        createButton({
          id: 'CalibrationLine',
          icon: 'tool-calibration',
          label: 'Calibration',
          tooltip: 'Calibration Line',
          commands: setToolActiveToolbar,
          evaluate: 'evaluate.cornerstoneTool',
        }),
        createButton({
          id: 'TagBrowser',
          icon: 'list-bullets',
          label: 'Dicom Tag Browser',
          tooltip: 'Dicom Tag Browser',
          commands: 'openDICOMTagViewer',
        }),
      ],
    },
  },
];

export default toolbarButtons;<|MERGE_RESOLUTION|>--- conflicted
+++ resolved
@@ -1,31 +1,9 @@
-<<<<<<< HEAD
-
-/**
- *
- * @param {*} type - 'tool' | 'action' | 'toggle'
- * @param {*} id
- * @param {*} icon
- * @param {*} label
- */
-function _createButton(type, id, icon, label, commands, tooltip, uiType) {
-  return {
-    id,
-    icon,
-    label,
-    type,
-    commands,
-    tooltip,
-    uiType,
-  };
-}
-=======
 import type { Button } from '@ohif/core/types';
 import { defaults, ToolbarService, ViewportGridService } from '@ohif/core';
 import { WindowLevelMenuItem } from '@ohif/ui';
 
 const { windowLevelPresets } = defaults;
 const { createButton } = ToolbarService;
->>>>>>> 07301fc0
 
 const ReferenceLinesListeners: RunCommand = [
   {
@@ -34,8 +12,6 @@
   },
 ];
 
-<<<<<<< HEAD
-=======
 function _createWwwcPreset(preset, title, subtitle) {
   return {
     id: preset.toString(),
@@ -52,7 +28,6 @@
     ],
   };
 }
->>>>>>> 07301fc0
 
 export const setToolActiveToolbar = {
   commandName: 'setToolActiveToolbar',
@@ -72,50 +47,14 @@
       evaluate: 'evaluate.cornerstoneTool',
     },
   },
-<<<<<<< HEAD
-  // Window Level
   {
     id: 'WindowLevel',
-    type: 'ohif.radioGroup',
-    props: {
-      type: 'tool',
+    uiType: 'ohif.radioGroup',
+    props: {
       icon: 'tool-window-level',
       label: 'Window Level',
-      commands: [
-        {
-          commandName: 'setToolActive',
-          commandOptions: {
-            toolName: 'WindowLevel',
-          },
-          context: 'CORNERSTONE',
-        },
-=======
-  {
-    id: 'WindowLevel',
-    uiType: 'ohif.splitButton',
-    props: {
-      groupId: 'WindowLevel',
-      primary: createButton({
-        id: 'WindowLevel',
-        icon: 'tool-window-level',
-        label: 'Window Level',
-        tooltip: 'Window Level',
-        commands: setToolActiveToolbar,
-        evaluate: 'evaluate.cornerstoneTool',
-      }),
-      secondary: {
-        icon: 'chevron-down',
-        tooltip: 'W/L Presets',
-      },
-      renderer: WindowLevelMenuItem,
-      items: [
-        _createWwwcPreset(1, 'Soft tissue', '400 / 40'),
-        _createWwwcPreset(2, 'Lung', '1500 / -600'),
-        _createWwwcPreset(3, 'Liver', '150 / 90'),
-        _createWwwcPreset(4, 'Bone', '2500 / 480'),
-        _createWwwcPreset(5, 'Brain', '80 / 40'),
->>>>>>> 07301fc0
-      ],
+      commands: setToolActiveToolbar,
+      evaluate: 'evaluate.cornerstoneTool',
     },
   },
   {
