--- conflicted
+++ resolved
@@ -1,10 +1,6 @@
 {
   "name": "@ohif/mode-basic-dev-mode",
-<<<<<<< HEAD
-  "version": "3.7.0-beta.73",
-=======
   "version": "3.7.0-beta.76",
->>>>>>> 2132f077
   "description": "Basic OHIF Viewer Using Cornerstone",
   "author": "OHIF",
   "license": "MIT",
@@ -33,21 +29,12 @@
     "test:unit:ci": "jest --ci --runInBand --collectCoverage --passWithNoTests"
   },
   "peerDependencies": {
-<<<<<<< HEAD
-    "@ohif/core": "3.7.0-beta.73",
-    "@ohif/extension-cornerstone": "3.7.0-beta.73",
-    "@ohif/extension-cornerstone-dicom-sr": "3.7.0-beta.73",
-    "@ohif/extension-default": "3.7.0-beta.73",
-    "@ohif/extension-dicom-pdf": "3.7.0-beta.73",
-    "@ohif/extension-dicom-video": "3.7.0-beta.73"
-=======
     "@ohif/core": "3.7.0-beta.76",
     "@ohif/extension-cornerstone": "3.7.0-beta.76",
     "@ohif/extension-cornerstone-dicom-sr": "3.7.0-beta.76",
     "@ohif/extension-default": "3.7.0-beta.76",
     "@ohif/extension-dicom-pdf": "3.7.0-beta.76",
     "@ohif/extension-dicom-video": "3.7.0-beta.76"
->>>>>>> 2132f077
   },
   "dependencies": {
     "@babel/runtime": "^7.20.13"
