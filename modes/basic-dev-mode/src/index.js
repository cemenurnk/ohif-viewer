import toolbarButtons from './toolbarButtons.js';
import { hotkeys } from '@ohif/core';
import { id } from './id';
import i18n from 'i18next';

const configs = {
  Length: {},
  //
};

const ohif = {
  layout: '@ohif/extension-default.layoutTemplateModule.viewerLayout',
  sopClassHandler: '@ohif/extension-default.sopClassHandlerModule.stack',
  measurements: '@ohif/extension-default.panelModule.measure',
  thumbnailList: '@ohif/extension-default.panelModule.seriesList',
};

const cs3d = {
  viewport: '@ohif/extension-cornerstone.viewportModule.cornerstone',
};

const dicomsr = {
  sopClassHandler: '@ohif/extension-cornerstone-dicom-sr.sopClassHandlerModule.dicom-sr',
  viewport: '@ohif/extension-cornerstone-dicom-sr.viewportModule.dicom-sr',
};

const dicomvideo = {
  sopClassHandler: '@ohif/extension-dicom-video.sopClassHandlerModule.dicom-video',
  viewport: '@ohif/extension-dicom-video.viewportModule.dicom-video',
};

const dicompdf = {
  sopClassHandler: '@ohif/extension-dicom-pdf.sopClassHandlerModule.dicom-pdf',
  viewport: '@ohif/extension-dicom-pdf.viewportModule.dicom-pdf',
};

const extensionDependencies = {
  '@ohif/extension-default': '^3.0.0',
  '@ohif/extension-cornerstone': '^3.0.0',
  '@ohif/extension-cornerstone-dicom-sr': '^3.0.0',
  '@ohif/extension-dicom-pdf': '^3.0.1',
  '@ohif/extension-dicom-video': '^3.0.1',
};

function modeFactory({ modeConfiguration }) {
  return {
    id,
    routeName: 'dev',
    displayName: i18n.t('Modes:Basic Dev Viewer'),
    /**
     * Lifecycle hooks
     */
    onModeEnter: ({ servicesManager, extensionManager }) => {
      const { toolbarService, toolGroupService } = servicesManager.services;
      const utilityModule = extensionManager.getModuleEntry(
        '@ohif/extension-cornerstone.utilityModule.tools'
      );

      const { toolNames, Enums } = utilityModule.exports;

      const tools = {
        active: [
          {
            toolName: toolNames.WindowLevel,
            bindings: [{ mouseButton: Enums.MouseBindings.Primary }],
          },
          {
            toolName: toolNames.Pan,
            bindings: [{ mouseButton: Enums.MouseBindings.Auxiliary }],
          },
          {
            toolName: toolNames.Zoom,
            bindings: [{ mouseButton: Enums.MouseBindings.Secondary }],
          },
          { toolName: toolNames.StackScrollMouseWheel, bindings: [] },
        ],
        passive: [
          { toolName: toolNames.Length },
          { toolName: toolNames.Bidirectional },
          { toolName: toolNames.Probe },
          { toolName: toolNames.EllipticalROI },
          { toolName: toolNames.CircleROI },
          { toolName: toolNames.RectangleROI },
          { toolName: toolNames.StackScroll },
          { toolName: toolNames.CalibrationLine },
        ],
        // enabled
        enabled: [{ toolName: toolNames.ImageOverlayViewer }],
        // disabled
      };

      toolGroupService.createToolGroupAndAddTools('default', tools);

      toolbarService.addButtons(toolbarButtons);
      toolbarService.createButtonSection('primary', [
        'MeasurementTools',
        'Zoom',
        'WindowLevel',
        'Pan',
        'Layout',
        'MoreTools',
      ]);
    },
    onModeExit: ({ servicesManager }) => {
<<<<<<< HEAD
      const { toolGroupService } = servicesManager.services;

=======
      const {
        toolGroupService,
        measurementService,
        toolbarService,
        uiDialogService,
        uiModalService,
      } = servicesManager.services;
      uiDialogService.dismissAll();
      uiModalService.hide();
>>>>>>> 79d5c36b
      toolGroupService.destroy();
    },
    validationTags: {
      study: [],
      series: [],
    },
    isValidMode: ({ modalities }) => {
      const modalities_list = modalities.split('\\');

      // Slide Microscopy modality not supported by basic mode yet
      return {
        valid: !modalities_list.includes('SM'),
        description: 'The mode does not support the following modalities: SM',
      };
    },
    routes: [
      {
        path: 'viewer-cs3d',
        /*init: ({ servicesManager, extensionManager }) => {
          //defaultViewerRouteInit
        },*/
        layoutTemplate: ({ location, servicesManager }) => {
          return {
            id: ohif.layout,
            props: {
              // TODO: Should be optional, or required to pass empty array for slots?
              leftPanels: [ohif.thumbnailList],
              rightPanels: [ohif.measurements],
              viewports: [
                {
                  namespace: cs3d.viewport,
                  displaySetsToDisplay: [ohif.sopClassHandler],
                },
                {
                  namespace: dicomvideo.viewport,
                  displaySetsToDisplay: [dicomvideo.sopClassHandler],
                },
                {
                  namespace: dicompdf.viewport,
                  displaySetsToDisplay: [dicompdf.sopClassHandler],
                },
              ],
            },
          };
        },
      },
    ],
    extensions: extensionDependencies,
    hangingProtocol: 'default',
    sopClassHandlers: [
      dicomvideo.sopClassHandler,
      ohif.sopClassHandler,
      dicompdf.sopClassHandler,
      dicomsr.sopClassHandler,
    ],
    hotkeys: [...hotkeys.defaults.hotkeyBindings],
  };
}

const mode = {
  id,
  modeFactory,
  extensionDependencies,
};

export default mode;<|MERGE_RESOLUTION|>--- conflicted
+++ resolved
@@ -102,10 +102,6 @@
       ]);
     },
     onModeExit: ({ servicesManager }) => {
-<<<<<<< HEAD
-      const { toolGroupService } = servicesManager.services;
-
-=======
       const {
         toolGroupService,
         measurementService,
@@ -115,7 +111,6 @@
       } = servicesManager.services;
       uiDialogService.dismissAll();
       uiModalService.hide();
->>>>>>> 79d5c36b
       toolGroupService.destroy();
     },
     validationTags: {
