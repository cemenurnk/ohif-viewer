describe('OHIF Context Menu', function () {
  beforeEach(function () {
    cy.checkStudyRouteInViewer('1.2.840.113619.2.5.1762583153.215519.978957063.78');

    cy.expectMinimumThumbnails(3);
    cy.initCommonElementsAliases();
    cy.initCornerstoneToolsAliases();
<<<<<<< HEAD
=======
    cy.waitDicomImage();
>>>>>>> 10ca35d5
  });

  it('checks context menu customization', function () {
    // Add length measurement
    cy.addLengthMeasurement();
    cy.get('[data-cy="prompt-begin-tracking-yes-btn"]').click();
    cy.get('[data-cy="measurement-item"]').click();

    const [x1, y1] = [150, 100];
    cy.get('@viewport')
      .trigger('mousedown', x1, y1, {
        which: 3,
      })
      .trigger('mouseup', x1, y1, {
        which: 3,
      });

    // Contextmenu is visible
    cy.get('[data-cy="context-menu"]').should('be.visible');

    // Click "Finding" subMenu
    cy.get('[data-cy="context-menu-item"]').contains('Finding').click();

    // Click "Finding" subMenu
    cy.get('[data-cy="context-menu-item"]').contains('Aortic insufficiency').click();
    cy.get('[data-cy="measurement-item"]').contains('Aortic insufficiency');
  });
});<|MERGE_RESOLUTION|>--- conflicted
+++ resolved
@@ -5,10 +5,7 @@
     cy.expectMinimumThumbnails(3);
     cy.initCommonElementsAliases();
     cy.initCornerstoneToolsAliases();
-<<<<<<< HEAD
-=======
     cy.waitDicomImage();
->>>>>>> 10ca35d5
   });
 
   it('checks context menu customization', function () {
