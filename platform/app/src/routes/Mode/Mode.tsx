import React, { useEffect, useState, useRef } from 'react';
import { useParams, useLocation, useNavigate } from 'react-router';
import PropTypes from 'prop-types';
import { utils } from '@ohif/core';
import { DragAndDropProvider, ImageViewerProvider } from '@ohif/ui';
import { useSearchParams } from '@hooks';
import { useAppConfig } from '@state';
import ViewportGrid from '@components/ViewportGrid';
import Compose from './Compose';
import { history } from '../../utils/history';
import loadModules from '../../pluginImports';
import { defaultRouteInit } from './defaultRouteInit';
import { updateAuthServiceAndCleanUrl } from './updateAuthServiceAndCleanUrl';

const { getSplitParam } = utils;

export default function ModeRoute({
  mode,
  dataSourceName,
  extensionManager,
  servicesManager,
  commandsManager,
  hotkeysManager,
}: withAppTypes) {
  const [appConfig] = useAppConfig();

  // Parse route params/querystring
  const location = useLocation();

  // The react router DOM placeholder map (see https://reactrouter.com/en/main/hooks/use-params).
  const params = useParams();
  // The URL's query search parameters where the keys casing is maintained
  const query = useSearchParams();

  mode?.onModeInit?.({
    servicesManager,
    extensionManager,
    commandsManager,
    appConfig,
    query,
  });

  // The URL's query search parameters where the keys are all lower case.
  const lowerCaseSearchParams = useSearchParams({ lowerCaseKeys: true });

  const [studyInstanceUIDs, setStudyInstanceUIDs] = useState(null);

  const [refresh, setRefresh] = useState(false);
  const [ExtensionDependenciesLoaded, setExtensionDependenciesLoaded] = useState(false);

  const layoutTemplateData = useRef(false);
  const locationRef = useRef(null);
  const isMounted = useRef(false);

  // Expose the react router dom navigation.
  history.navigate = useNavigate();

  if (location !== locationRef.current) {
    layoutTemplateData.current = null;
    locationRef.current = location;
  }

  const { displaySetService, panelService, hangingProtocolService, userAuthenticationService } =
    servicesManager.services;

  const { extensions, sopClassHandlers, hotkeys: hotkeyObj, hangingProtocol } = mode;

  const runTimeHangingProtocolId = lowerCaseSearchParams.get('hangingprotocolid');
  const token = lowerCaseSearchParams.get('token');

  if (token) {
    updateAuthServiceAndCleanUrl(token, location, userAuthenticationService);
  }

  // Preserve the old array interface for hotkeys
  const hotkeys = Array.isArray(hotkeyObj) ? hotkeyObj : hotkeyObj?.hotkeys;
  const hotkeyName = hotkeyObj?.name || 'hotkey-definitions';

  // An undefined dataSourceName implies that the active data source that is already set in the ExtensionManager should be used.
  if (dataSourceName !== undefined) {
    extensionManager.setActiveDataSource(dataSourceName);
  }

  const dataSource = extensionManager.getActiveDataSource()[0];

  // Only handling one route per mode for now
  const route = mode.routes[0];

  useEffect(() => {
    const loadExtensions = async () => {
      const loadedExtensions = await loadModules(Object.keys(extensions));
      for (const extension of loadedExtensions) {
        const { id: extensionId } = extension;
        if (extensionManager.registeredExtensionIds.indexOf(extensionId) === -1) {
          await extensionManager.registerExtension(extension);
        }
      }
      setExtensionDependenciesLoaded(true);
    };

    loadExtensions();
  }, []);

  useEffect(() => {
    // Preventing state update for unmounted component
    isMounted.current = true;
    return () => {
      isMounted.current = false;
    };
  }, []);

  useEffect(() => {
    if (!ExtensionDependenciesLoaded) {
      return;
    }

    // Todo: this should not be here, data source should not care about params
    const initializeDataSource = async (params, query) => {
      await dataSource.initialize({
        params,
        query,
      });
      setStudyInstanceUIDs(dataSource.getStudyInstanceUIDs({ params, query }));
    };

    initializeDataSource(params, query);
    return () => {
      layoutTemplateData.current = null;
    };
  }, [location, ExtensionDependenciesLoaded]);

  useEffect(() => {
    if (!ExtensionDependenciesLoaded || !studyInstanceUIDs?.length) {
      return;
    }

    const retrieveLayoutData = async () => {
      const layoutData = await route.layoutTemplate({
        location,
        servicesManager,
        studyInstanceUIDs,
      });

      if (isMounted.current) {
        const { leftPanels = [], rightPanels = [], ...layoutProps } = layoutData.props;

        panelService.reset();
        panelService.addPanels(panelService.PanelPosition.Left, leftPanels);
        panelService.addPanels(panelService.PanelPosition.Right, rightPanels);

        // layoutProps contains all props but leftPanels and rightPanels
        layoutData.props = layoutProps;

        layoutTemplateData.current = layoutData;
        setRefresh(!refresh);
      }
    };
    if (Array.isArray(studyInstanceUIDs) && studyInstanceUIDs[0]) {
      retrieveLayoutData();
    }
    return () => {
      layoutTemplateData.current = null;
    };
  }, [studyInstanceUIDs, ExtensionDependenciesLoaded]);

  useEffect(() => {
    if (!hotkeys || !ExtensionDependenciesLoaded || !studyInstanceUIDs?.length) {
      return;
    }

    hotkeysManager.setDefaultHotKeys(hotkeys);

    const userPreferredHotkeys = JSON.parse(localStorage.getItem(hotkeyName));

    if (userPreferredHotkeys?.length) {
      hotkeysManager.setHotkeys(userPreferredHotkeys, hotkeyName);
    } else {
      hotkeysManager.setHotkeys(hotkeys, hotkeyName);
    }

    return () => {
      hotkeysManager.destroy();
    };
  }, [ExtensionDependenciesLoaded, hotkeys, studyInstanceUIDs]);

  useEffect(() => {
    if (!layoutTemplateData.current || !ExtensionDependenciesLoaded || !studyInstanceUIDs?.length) {
      return;
    }

    const setupRouteInit = async () => {
      // TODO: For some reason this is running before the Providers
      // are calling setServiceImplementation
      // TODO -> iterate through services.

      // Extension

      // Add SOPClassHandlers to a new SOPClassManager.
      displaySetService.init(extensionManager, sopClassHandlers);

      extensionManager.onModeEnter({
        servicesManager,
        extensionManager,
        commandsManager,
        appConfig,
      });

      // use the URL hangingProtocolId if it exists, otherwise use the one
      // defined in the mode configuration
      const hangingProtocolIdToUse = hangingProtocolService.getProtocolById(
        runTimeHangingProtocolId
      )
        ? runTimeHangingProtocolId
        : hangingProtocol;

      // Sets the active hanging protocols - if hangingProtocol is undefined,
      // resets to default.  Done before the onModeEnter to allow the onModeEnter
      // to perform custom hanging protocol actions
      hangingProtocolService.setActiveProtocolIds(hangingProtocolIdToUse);

      mode?.onModeEnter({
        servicesManager,
        extensionManager,
        commandsManager,
        appConfig,
      });

      /**
       * The next line should get all the query parameters provided by the URL
       * - except the StudyInstanceUIDs - and create an object called filters
       * used to filtering the study as the user wants otherwise it will return
       * a empty object.
       *
       * Example:
       * const filters = {
       *   seriesInstanceUID: 1.2.276.0.7230010.3.1.3.1791068887.5412.1620253993.114611
       * }
       */
      const filters =
        Array.from(query.keys()).reduce((acc: Record<string, string>, val: string) => {
          const lowerVal = val.toLowerCase();
          // Not sure why the case matters here - it doesn't in the URL
          if (lowerVal === 'seriesinstanceuids') {
            const seriesUIDs = getSplitParam(lowerVal, query);
            return {
              ...acc,
              seriesInstanceUID: seriesUIDs,
            };
          }
          return { ...acc, [val]: getSplitParam(lowerVal, query) };
        }, {}) ?? {};

      let unsubs;

      if (route.init) {
        unsubs = await route.init(
          {
            servicesManager,
            extensionManager,
            hotkeysManager,
            studyInstanceUIDs,
            dataSource,
            filters,
          },
          hangingProtocolIdToUse
        );
      }

      return defaultRouteInit(
        {
          servicesManager,
          studyInstanceUIDs,
          dataSource,
          filters,
          appConfig,
        },
        hangingProtocolIdToUse
      );
    };

    let unsubscriptions;
    setupRouteInit().then(unsubs => {
      unsubscriptions = unsubs;

      // Some code may need to run after hanging protocol initialization
      // (eg: workflowStepsService initialization on 4D mode)
      mode?.onSetupRouteComplete?.({
        servicesManager,
        extensionManager,
        commandsManager,
      });
    });

    return () => {
      // The mode.onModeExit must be done first to allow it to store
      // information, and must be in a try/catch to ensure subscriptions
      // are unsubscribed.
      try {
        mode?.onModeExit?.({
          servicesManager,
          extensionManager,
          appConfig,
        });
      } catch (e) {
        console.warn('mode exit failure', e);
      }
      // The unsubscriptions must occur before the extension onModeExit
      // in order to prevent exceptions during cleanup caused by spurious events
<<<<<<< HEAD
      unsubscriptions?.forEach(unsub => {
        unsub();
      });
=======
      if (unsubscriptions) {
        unsubscriptions.forEach(unsub => {
          unsub();
        });
      }
>>>>>>> 70f2c797
      // The extension manager must be called after the mode, this is
      // expected to cleanup the state to a standard setup.
      extensionManager.onModeExit();
    };
  }, [
    mode,
    dataSourceName,
    location,
    ExtensionDependenciesLoaded,
    route,
    servicesManager,
    extensionManager,
    hotkeysManager,
    studyInstanceUIDs,
    refresh,
  ]);

  if (!studyInstanceUIDs || !layoutTemplateData.current || !ExtensionDependenciesLoaded) {
    return null;
  }

  const ViewportGridWithDataSource = props => {
    return ViewportGrid({ ...props, dataSource });
  };

  const CombinedExtensionsContextProvider = createCombinedContextProvider(
    extensionManager,
    servicesManager,
    commandsManager
  );

  const getLayoutComponent = props => {
    const layoutTemplateModuleEntry = extensionManager.getModuleEntry(
      layoutTemplateData.current.id
    );
    const LayoutComponent = layoutTemplateModuleEntry.component;

    return <LayoutComponent {...props} />;
  };

  const LayoutComponent = getLayoutComponent({
    ...layoutTemplateData.current.props,
    ViewportGridComp: ViewportGridWithDataSource,
  });

  return (
    <ImageViewerProvider StudyInstanceUIDs={studyInstanceUIDs}>
      {CombinedExtensionsContextProvider ? (
        <CombinedExtensionsContextProvider>
          <DragAndDropProvider>{LayoutComponent}</DragAndDropProvider>
        </CombinedExtensionsContextProvider>
      ) : (
        <DragAndDropProvider>{LayoutComponent}</DragAndDropProvider>
      )}
    </ImageViewerProvider>
  );
}

/**
 * Creates a combined context provider using the context modules from the extension manager.
 * @param {object} extensionManager - The extension manager instance.
 * @param {object} servicesManager - The services manager instance.
 * @param {object} commandsManager - The commands manager instance.
 * @returns {React.Component} - A React component that provides combined contexts to its children.
 */
function createCombinedContextProvider(extensionManager, servicesManager, commandsManager) {
  const extensionsContextModules = extensionManager.getModulesByType(
    extensionManager.constructor.MODULE_TYPES.CONTEXT
  );

  if (!extensionsContextModules?.length) {
    return;
  }

  const contextModuleProviders = extensionsContextModules.flatMap(({ module }) => {
    return module.map(aContextModule => {
      return aContextModule.provider;
    });
  });

  return ({ children }) => {
    return Compose({ components: contextModuleProviders, children });
  };
}

ModeRoute.propTypes = {
  mode: PropTypes.object.isRequired,
  dataSourceName: PropTypes.string,
  extensionManager: PropTypes.object,
  servicesManager: PropTypes.object,
  hotkeysManager: PropTypes.object,
  commandsManager: PropTypes.object,
};<|MERGE_RESOLUTION|>--- conflicted
+++ resolved
@@ -306,17 +306,11 @@
       }
       // The unsubscriptions must occur before the extension onModeExit
       // in order to prevent exceptions during cleanup caused by spurious events
-<<<<<<< HEAD
-      unsubscriptions?.forEach(unsub => {
-        unsub();
-      });
-=======
       if (unsubscriptions) {
         unsubscriptions.forEach(unsub => {
           unsub();
         });
       }
->>>>>>> 70f2c797
       // The extension manager must be called after the mode, this is
       // expected to cleanup the state to a standard setup.
       extensionManager.onModeExit();
