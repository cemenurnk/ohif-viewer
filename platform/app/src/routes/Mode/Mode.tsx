--- conflicted
+++ resolved
@@ -83,17 +83,11 @@
   // is retrieved (which will synchronously trigger the display set creation)
   // until we run the hanging protocol matching service.
 
-<<<<<<< HEAD
-  await Promise.allSettled(allRetrieves);
-=======
   Promise.allSettled(allRetrieves).then(() => {
     log.timeEnd(TimingEnum.STUDY_TO_DISPLAY_SETS);
     log.time(TimingEnum.DISPLAY_SETS_TO_FIRST_IMAGE);
     log.time(TimingEnum.DISPLAY_SETS_TO_ALL_IMAGES);
     const displaySets = displaySetService.getActiveDisplaySets();
->>>>>>> 33f12594
-
-  const displaySets = displaySetService.getActiveDisplaySets();
 
   if (!displaySets || !displaySets.length) {
     return;
