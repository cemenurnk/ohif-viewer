--- conflicted
+++ resolved
@@ -91,19 +91,12 @@
   // Gets the studies list to use
   const studies = getStudies(studyInstanceUIDs, displaySets);
 
-<<<<<<< HEAD
   // study being displayed, and is thus the "active" study.
   const activeStudy = studies[0];
 
   // run the hanging protocol matching on the displaySets with the predefined
   // hanging protocol in the mode configuration
   hangingProtocolService.run({ studies, activeStudy, displaySets }, hangingProtocolId);
-=======
-    // run the hanging protocol matching on the displaySets with the predefined
-    // hanging protocol in the mode configuration
-    hangingProtocolService.run({ studies, activeStudy, displaySets }, hangingProtocolId);
-  });
->>>>>>> 2132f077
 
   return unsubscriptions;
 }
@@ -145,11 +138,7 @@
     locationRef.current = location;
   }
 
-<<<<<<< HEAD
   const { displaySetService, panelService, hangingProtocolService, userAuthenticationService } = (
-=======
-  const { displaySetService, hangingProtocolService, userAuthenticationService } = (
->>>>>>> 2132f077
     servicesManager as ServicesManager
   ).services;
 
@@ -385,11 +374,8 @@
             return { ...acc, [val]: getSplitParam(lowerVal, query) };
           }
         }, {}) ?? {};
-<<<<<<< HEAD
 
       let unsubs;
-=======
->>>>>>> 2132f077
 
       if (route.init) {
         unsubs = await route.init(
