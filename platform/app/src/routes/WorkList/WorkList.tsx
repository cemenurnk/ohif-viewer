import React, { useState, useEffect, useMemo } from 'react';
import classnames from 'classnames';
import PropTypes from 'prop-types';
import { Link, useNavigate } from 'react-router-dom';
import moment from 'moment';
import qs from 'query-string';
import isEqual from 'lodash.isequal';
import { useTranslation } from 'react-i18next';
//
import filtersMeta from './filtersMeta.js';
import { useAppConfig } from '@state';
import { useDebounce, useSearchParams } from '@hooks';
import { utils, hotkeys, ServicesManager } from '@ohif/core';

import {
  Icon,
  StudyListExpandedRow,
  LegacyButton,
  EmptyStudies,
  StudyListTable,
  StudyListPagination,
  StudyListFilter,
  TooltipClipboard,
  Header,
  useModal,
  AboutModal,
  UserPreferences,
  LoadingIndicatorProgress,
  useSessionStorage,
<<<<<<< HEAD
  InvestigationalUseDialog,
=======
  Button,
  ButtonEnums,
>>>>>>> d70aae32
} from '@ohif/ui';

import i18n from '@ohif/i18n';

const { sortBySeriesDate } = utils;

const { availableLanguages, defaultLanguage, currentLanguage } = i18n;

const seriesInStudiesMap = new Map();

/**
 * TODO:
 * - debounce `setFilterValues` (150ms?)
 */
function WorkList({
  data: studies,
  dataTotal: studiesTotal,
  isLoadingData,
  dataSource,
  hotkeysManager,
  dataPath,
  onRefresh,
  servicesManager,
}) {
  const { hotkeyDefinitions, hotkeyDefaults } = hotkeysManager;
  const { show, hide } = useModal();
  const { t } = useTranslation();
  // ~ Modes
  const [appConfig] = useAppConfig();
  // ~ Filters
  const searchParams = useSearchParams();
  const navigate = useNavigate();
  const STUDIES_LIMIT = 101;
  const queryFilterValues = _getQueryFilterValues(searchParams);
  const [sessionQueryFilterValues, updateSessionQueryFilterValues] = useSessionStorage({
    key: 'queryFilterValues',
    defaultValue: queryFilterValues,
    // ToDo: useSessionStorage currently uses an unload listener to clear the filters from session storage
    // so on systems that do not support unload events a user will NOT be able to alter any existing filter
    // in the URL, load the page and have it apply.
    clearOnUnload: true,
  });
  const [filterValues, _setFilterValues] = useState({
    ...defaultFilterValues,
    ...sessionQueryFilterValues,
  });

  const debouncedFilterValues = useDebounce(filterValues, 200);
  const { resultsPerPage, pageNumber, sortBy, sortDirection } = filterValues;

  /*
   * The default sort value keep the filters synchronized with runtime conditional sorting
   * Only applied if no other sorting is specified and there are less than 101 studies
   */

  const canSort = studiesTotal < STUDIES_LIMIT;
  const shouldUseDefaultSort = sortBy === '' || !sortBy;
  const sortModifier = sortDirection === 'descending' ? 1 : -1;
  const defaultSortValues =
    shouldUseDefaultSort && canSort ? { sortBy: 'studyDate', sortDirection: 'ascending' } : {};
  const sortedStudies = studies;

  if (canSort) {
    studies.sort((s1, s2) => {
      if (shouldUseDefaultSort) {
        const ascendingSortModifier = -1;
        return _sortStringDates(s1, s2, ascendingSortModifier);
      }

      const s1Prop = s1[sortBy];
      const s2Prop = s2[sortBy];

      if (typeof s1Prop === 'string' && typeof s2Prop === 'string') {
        return s1Prop.localeCompare(s2Prop) * sortModifier;
      } else if (typeof s1Prop === 'number' && typeof s2Prop === 'number') {
        return (s1Prop > s2Prop ? 1 : -1) * sortModifier;
      } else if (!s1Prop && s2Prop) {
        return -1 * sortModifier;
      } else if (!s2Prop && s1Prop) {
        return 1 * sortModifier;
      } else if (sortBy === 'studyDate') {
        return _sortStringDates(s1, s2, sortModifier);
      }

      return 0;
    });
  }

  // ~ Rows & Studies
  const [expandedRows, setExpandedRows] = useState([]);
  const [studiesWithSeriesData, setStudiesWithSeriesData] = useState([]);
  const numOfStudies = studiesTotal;
  const querying = useMemo(() => {
    return isLoadingData || expandedRows.length > 0;
  }, [isLoadingData, expandedRows]);

  const setFilterValues = val => {
    if (filterValues.pageNumber === val.pageNumber) {
      val.pageNumber = 1;
    }
    _setFilterValues(val);
    updateSessionQueryFilterValues(val);
    setExpandedRows([]);
  };

  const onPageNumberChange = newPageNumber => {
    const oldPageNumber = filterValues.pageNumber;
    const rollingPageNumberMod = Math.floor(101 / filterValues.resultsPerPage);
    const rollingPageNumber = oldPageNumber % rollingPageNumberMod;
    const isNextPage = newPageNumber > oldPageNumber;
    const hasNextPage = Math.max(rollingPageNumber, 1) * resultsPerPage < numOfStudies;

    if (isNextPage && !hasNextPage) {
      return;
    }

    setFilterValues({ ...filterValues, pageNumber: newPageNumber });
  };

  const onResultsPerPageChange = newResultsPerPage => {
    setFilterValues({
      ...filterValues,
      pageNumber: 1,
      resultsPerPage: Number(newResultsPerPage),
    });
  };

  // Set body style
  useEffect(() => {
    document.body.classList.add('bg-black');
    return () => {
      document.body.classList.remove('bg-black');
    };
  }, []);

  // Sync URL query parameters with filters
  useEffect(() => {
    if (!debouncedFilterValues) {
      return;
    }

    const queryString = {};
    Object.keys(defaultFilterValues).forEach(key => {
      const defaultValue = defaultFilterValues[key];
      const currValue = debouncedFilterValues[key];

      // TODO: nesting/recursion?
      if (key === 'studyDate') {
        if (currValue.startDate && defaultValue.startDate !== currValue.startDate) {
          queryString.startDate = currValue.startDate;
        }
        if (currValue.endDate && defaultValue.endDate !== currValue.endDate) {
          queryString.endDate = currValue.endDate;
        }
      } else if (key === 'modalities' && currValue.length) {
        queryString.modalities = currValue.join(',');
      } else if (currValue !== defaultValue) {
        queryString[key] = currValue;
      }
    });

    const search = qs.stringify(queryString, {
      skipNull: true,
      skipEmptyString: true,
    });

    navigate({
      pathname: '/',
      search: search ? `?${search}` : undefined,
    });
    // eslint-disable-next-line react-hooks/exhaustive-deps
  }, [debouncedFilterValues]);

  // Query for series information
  useEffect(() => {
    const fetchSeries = async studyInstanceUid => {
      try {
        const series = await dataSource.query.series.search(studyInstanceUid);
        seriesInStudiesMap.set(studyInstanceUid, sortBySeriesDate(series));
        setStudiesWithSeriesData([...studiesWithSeriesData, studyInstanceUid]);
      } catch (ex) {
        // TODO: UI Notification Service
        console.warn(ex);
      }
    };

    // TODO: WHY WOULD YOU USE AN INDEX OF 1?!
    // Note: expanded rows index begins at 1
    for (let z = 0; z < expandedRows.length; z++) {
      const expandedRowIndex = expandedRows[z] - 1;
      const studyInstanceUid = sortedStudies[expandedRowIndex].studyInstanceUid;

      if (studiesWithSeriesData.includes(studyInstanceUid)) {
        continue;
      }

      fetchSeries(studyInstanceUid);
    }

    // eslint-disable-next-line react-hooks/exhaustive-deps
  }, [expandedRows, studies]);

  const isFiltering = (filterValues, defaultFilterValues) => {
    return !isEqual(filterValues, defaultFilterValues);
  };

  const rollingPageNumberMod = Math.floor(101 / resultsPerPage);
  const rollingPageNumber = (pageNumber - 1) % rollingPageNumberMod;
  const offset = resultsPerPage * rollingPageNumber;
  const offsetAndTake = offset + resultsPerPage;
  const tableDataSource = sortedStudies.map((study, key) => {
    const rowKey = key + 1;
    const isExpanded = expandedRows.some(k => k === rowKey);
    const {
      studyInstanceUid,
      accession,
      modalities,
      instances,
      description,
      mrn,
      patientName,
      date,
      time,
    } = study;
    const studyDate =
      date &&
      moment(date, ['YYYYMMDD', 'YYYY.MM.DD'], true).isValid() &&
      moment(date, ['YYYYMMDD', 'YYYY.MM.DD']).format(t('Common:localDateFormat', 'MMM-DD-YYYY'));
    const studyTime =
      time &&
      moment(time, ['HH', 'HHmm', 'HHmmss', 'HHmmss.SSS']).isValid() &&
      moment(time, ['HH', 'HHmm', 'HHmmss', 'HHmmss.SSS']).format(
        t('Common:localTimeFormat', 'hh:mm A')
      );

    return {
      dataCY: `studyRow-${studyInstanceUid}`,
      row: [
        {
          key: 'patientName',
          content: patientName ? (
            <TooltipClipboard>{patientName}</TooltipClipboard>
          ) : (
            <span className="text-gray-700">(Empty)</span>
          ),
          gridCol: 4,
        },
        {
          key: 'mrn',
          content: <TooltipClipboard>{mrn}</TooltipClipboard>,
          gridCol: 3,
        },
        {
          key: 'studyDate',
          content: (
            <>
              {studyDate && <span className="mr-4">{studyDate}</span>}
              {studyTime && <span>{studyTime}</span>}
            </>
          ),
          title: `${studyDate || ''} ${studyTime || ''}`,
          gridCol: 5,
        },
        {
          key: 'description',
          content: <TooltipClipboard>{description}</TooltipClipboard>,
          gridCol: 4,
        },
        {
          key: 'modality',
          content: modalities,
          title: modalities,
          gridCol: 3,
        },
        {
          key: 'accession',
          content: <TooltipClipboard>{accession}</TooltipClipboard>,
          gridCol: 3,
        },
        {
          key: 'instances',
          content: (
            <>
              <Icon
                name="group-layers"
                className={classnames('mr-2 inline-flex w-4', {
                  'text-primary-active': isExpanded,
                  'text-secondary-light': !isExpanded,
                })}
              />
              {instances}
            </>
          ),
          title: (instances || 0).toString(),
          gridCol: 4,
        },
      ],
      // Todo: This is actually running for all rows, even if they are
      // not clicked on.
      expandedContent: (
        <StudyListExpandedRow
          seriesTableColumns={{
            description: t('StudyList:Description'),
            seriesNumber: t('StudyList:Series'),
            modality: t('StudyList:Modality'),
            instances: t('StudyList:Instances'),
          }}
          seriesTableDataSource={
            seriesInStudiesMap.has(studyInstanceUid)
              ? seriesInStudiesMap.get(studyInstanceUid).map(s => {
                  return {
                    description: s.description || '(empty)',
                    seriesNumber: s.seriesNumber ?? '',
                    modality: s.modality || '',
                    instances: s.numSeriesInstances || '',
                  };
                })
              : []
          }
        >
          <div className="flex flex-row gap-2">
            {(appConfig.groupEnabledModesFirst
              ? appConfig.loadedModes.sort((a, b) => {
                  const isValidA = a.isValidMode({
                    modalities: modalities.replaceAll('/', '\\'),
                    study,
                  }).valid;
                  const isValidB = b.isValidMode({
                    modalities: modalities.replaceAll('/', '\\'),
                    study,
                  }).valid;

                  return isValidB - isValidA;
                })
              : appConfig.loadedModes
            ).map((mode, i) => {
              const modalitiesToCheck = modalities.replaceAll('/', '\\');

              const { valid: isValidMode, description: invalidModeDescription } = mode.isValidMode({
                modalities: modalitiesToCheck,
                study,
              });
              // TODO: Modes need a default/target route? We mostly support a single one for now.
              // We should also be using the route path, but currently are not
              // mode.routeName
              // mode.routes[x].path
              // Don't specify default data source, and it should just be picked up... (this may not currently be the case)
              // How do we know which params to pass? Today, it's just StudyInstanceUIDs and configUrl if exists
              const query = new URLSearchParams();
              if (filterValues.configUrl) {
                query.append('configUrl', filterValues.configUrl);
              }
              query.append('StudyInstanceUIDs', studyInstanceUid);
              return (
                mode.displayName && (
                  <Link
                    className={isValidMode ? '' : 'cursor-not-allowed'}
                    key={i}
                    to={`${dataPath ? '../../' : ''}${mode.routeName}${
                      dataPath || ''
                    }?${query.toString()}`}
                    onClick={event => {
                      // In case any event bubbles up for an invalid mode, prevent the navigation.
                      // For example, the event bubbles up when the icon embedded in the disabled button is clicked.
                      if (!isValidMode) {
                        event.preventDefault();
                      }
                    }}
                    // to={`${mode.routeName}/dicomweb?StudyInstanceUIDs=${studyInstanceUid}`}
                  >
                    {/* TODO revisit the completely rounded style of buttons used for launching a mode from the worklist later - for now use LegacyButton*/}
                    <Button
                      type={ButtonEnums.type.primary}
                      size={ButtonEnums.size.medium}
                      disabled={!isValidMode}
                      startIconTooltip={
                        !isValidMode ? (
                          <div className="font-inter flex w-[206px] whitespace-normal text-left text-xs font-normal text-white	">
                            {invalidModeDescription}
                          </div>
                        ) : null
                      }
                      startIcon={
                        <Icon
                          className="!h-[20px] !w-[20px] text-black"
                          name={isValidMode ? 'launch-arrow' : 'launch-info'}
                        />
                      } // launch-arrow | launch-info
                      onClick={() => {}}
                      data-cy={`mode-${mode.routeName}-${studyInstanceUid}`}
                      className={isValidMode ? 'text-[13px]' : 'bg-[#222d44] text-[13px]'}
                    >
                      {mode.displayName}
                    </Button>
                  </Link>
                )
              );
            })}
          </div>
        </StudyListExpandedRow>
      ),
      onClickRow: () =>
        setExpandedRows(s => (isExpanded ? s.filter(n => rowKey !== n) : [...s, rowKey])),
      isExpanded,
    };
  });

  const hasStudies = numOfStudies > 0;
  const versionNumber = process.env.VERSION_NUMBER;
  const commitHash = process.env.COMMIT_HASH;

  const menuOptions = [
    {
      title: t('Header:About'),
      icon: 'info',
      onClick: () =>
        show({
          content: AboutModal,
          title: t('AboutModal:About OHIF Viewer'),
          contentProps: { versionNumber, commitHash },
        }),
    },
    {
      title: t('Header:Preferences'),
      icon: 'settings',
      onClick: () =>
        show({
          title: t('UserPreferencesModal:User preferences'),
          content: UserPreferences,
          contentProps: {
            hotkeyDefaults: hotkeysManager.getValidHotkeyDefinitions(hotkeyDefaults),
            hotkeyDefinitions,
            onCancel: hide,
            currentLanguage: currentLanguage(),
            availableLanguages,
            defaultLanguage,
            onSubmit: state => {
              if (state.language.value !== currentLanguage().value) {
                i18n.changeLanguage(state.language.value);
              }
              hotkeysManager.setHotkeys(state.hotkeyDefinitions);
              hide();
            },
            onReset: () => hotkeysManager.restoreDefaultBindings(),
            hotkeysModule: hotkeys,
          },
        }),
    },
  ];

  if (appConfig.oidc) {
    menuOptions.push({
      icon: 'power-off',
      title: t('Header:Logout'),
      onClick: () => {
        navigate(`/logout?redirect_uri=${encodeURIComponent(window.location.href)}`);
      },
    });
  }

  const { customizationService } = servicesManager.services;
  const { component: dicomUploadComponent } =
    customizationService.get('dicomUploadComponent') ?? {};
  const uploadProps =
    dicomUploadComponent && dataSource.getConfig()?.dicomUploadEnabled
      ? {
          title: 'Upload files',
          closeButton: true,
          shouldCloseOnEsc: false,
          shouldCloseOnOverlayClick: false,
          content: dicomUploadComponent.bind(null, {
            dataSource,
            onComplete: () => {
              hide();
              onRefresh();
            },
            onStarted: () => {
              show({
                ...uploadProps,
                // when upload starts, hide the default close button as closing the dialogue must be handled by the upload dialogue itself
                closeButton: false,
              });
            },
          }),
        }
      : undefined;

  const { component: dataSourceConfigurationComponent } =
    customizationService.get('ohif.dataSourceConfigurationComponent') ?? {};

  return (
    <div className="flex h-screen flex-col bg-black ">
      <Header
        isSticky
        menuOptions={menuOptions}
        isReturnEnabled={false}
        WhiteLabeling={appConfig.whiteLabeling}
      />
      <InvestigationalUseDialog options={appConfig?.investigationalUseDialog} />
      <div className="ohif-scrollbar flex grow flex-col overflow-y-auto">
        <StudyListFilter
          numOfStudies={pageNumber * resultsPerPage > 100 ? 101 : numOfStudies}
          filtersMeta={filtersMeta}
          filterValues={{ ...filterValues, ...defaultSortValues }}
          onChange={setFilterValues}
          clearFilters={() => setFilterValues(defaultFilterValues)}
          isFiltering={isFiltering(filterValues, defaultFilterValues)}
          onUploadClick={uploadProps ? () => show(uploadProps) : undefined}
          getDataSourceConfigurationComponent={
            dataSourceConfigurationComponent ? () => dataSourceConfigurationComponent() : undefined
          }
        />
        {hasStudies ? (
          <div className="flex grow flex-col">
            <StudyListTable
              tableDataSource={tableDataSource.slice(offset, offsetAndTake)}
              numOfStudies={numOfStudies}
              querying={querying}
              filtersMeta={filtersMeta}
            />
            <div className="grow">
              <StudyListPagination
                onChangePage={onPageNumberChange}
                onChangePerPage={onResultsPerPageChange}
                currentPage={pageNumber}
                perPage={resultsPerPage}
              />
            </div>
          </div>
        ) : (
          <div className="flex flex-col items-center justify-center pt-48">
            {appConfig.showLoadingIndicator && isLoadingData ? (
              <LoadingIndicatorProgress className={'h-full w-full bg-black'} />
            ) : (
              <EmptyStudies />
            )}
          </div>
        )}
      </div>
    </div>
  );
}

WorkList.propTypes = {
  data: PropTypes.array.isRequired,
  dataSource: PropTypes.shape({
    query: PropTypes.object.isRequired,
    getConfig: PropTypes.func,
  }).isRequired,
  isLoadingData: PropTypes.bool.isRequired,
  servicesManager: PropTypes.instanceOf(ServicesManager),
};

const defaultFilterValues = {
  patientName: '',
  mrn: '',
  studyDate: {
    startDate: null,
    endDate: null,
  },
  description: '',
  modalities: [],
  accession: '',
  sortBy: '',
  sortDirection: 'none',
  pageNumber: 1,
  resultsPerPage: 25,
  datasources: '',
  configUrl: null,
};

function _tryParseInt(str, defaultValue) {
  let retValue = defaultValue;
  if (str && str.length > 0) {
    if (!isNaN(str)) {
      retValue = parseInt(str);
    }
  }
  return retValue;
}

function _getQueryFilterValues(params) {
  const queryFilterValues = {
    patientName: params.get('patientname'),
    mrn: params.get('mrn'),
    studyDate: {
      startDate: params.get('startdate') || null,
      endDate: params.get('enddate') || null,
    },
    description: params.get('description'),
    modalities: params.get('modalities') ? params.get('modalities').split(',') : [],
    accession: params.get('accession'),
    sortBy: params.get('sortby'),
    sortDirection: params.get('sortdirection'),
    pageNumber: _tryParseInt(params.get('pagenumber'), undefined),
    resultsPerPage: _tryParseInt(params.get('resultsperpage'), undefined),
    datasources: params.get('datasources'),
    configUrl: params.get('configurl'),
  };

  // Delete null/undefined keys
  Object.keys(queryFilterValues).forEach(
    key => queryFilterValues[key] == null && delete queryFilterValues[key]
  );

  return queryFilterValues;
}

function _sortStringDates(s1, s2, sortModifier) {
  // TODO: Delimiters are non-standard. Should we support them?
  const s1Date = moment(s1.date, ['YYYYMMDD', 'YYYY.MM.DD'], true);
  const s2Date = moment(s2.date, ['YYYYMMDD', 'YYYY.MM.DD'], true);

  if (s1Date.isValid() && s2Date.isValid()) {
    return (s1Date.toISOString() > s2Date.toISOString() ? 1 : -1) * sortModifier;
  } else if (s1Date.isValid()) {
    return sortModifier;
  } else if (s2Date.isValid()) {
    return -1 * sortModifier;
  }
}

export default WorkList;<|MERGE_RESOLUTION|>--- conflicted
+++ resolved
@@ -27,12 +27,9 @@
   UserPreferences,
   LoadingIndicatorProgress,
   useSessionStorage,
-<<<<<<< HEAD
   InvestigationalUseDialog,
-=======
   Button,
   ButtonEnums,
->>>>>>> d70aae32
 } from '@ohif/ui';
 
 import i18n from '@ohif/i18n';
