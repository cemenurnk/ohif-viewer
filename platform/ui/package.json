--- conflicted
+++ resolved
@@ -62,8 +62,7 @@
     "webpack": "^5.81.0"
   },
   "devDependencies": {
-<<<<<<< HEAD
-    "@babel/core": "^7.21.4",
+    "@babel/core": "^7.23.2",
     "@storybook/addon-actions": "7.5.0",
     "@storybook/addon-docs": "7.5.0",
     "@storybook/addon-essentials": "7.5.0",
@@ -72,17 +71,6 @@
     "@storybook/react": "7.5.0",
     "@storybook/react-webpack5": "7.5.0",
     "@storybook/source-loader": "7.5.0",
-=======
-    "@babel/core": "^7.23.2",
-    "@storybook/addon-actions": "^7.2.2",
-    "@storybook/addon-docs": "^7.2.2",
-    "@storybook/addon-essentials": "^7.2.2",
-    "@storybook/addon-links": "^7.2.2",
-    "@storybook/cli": "^7.2.2",
-    "@storybook/react": "^7.2.2",
-    "@storybook/react-webpack5": "^7.2.2",
-    "@storybook/source-loader": "^7.2.2",
->>>>>>> 16785936
     "autoprefixer": "^10.4.14",
     "babel-loader": "^9.1.2",
     "dotenv-webpack": "^8.0.1",
