import * as utils from './src/utils/';
<<<<<<< HEAD
export * from './src/components';

export { utils };

export { StudyList } from './src/views';
=======
import {
  ModalProvider,
  ModalConsumer,
  useModal,
  withModal,
} from './src/contextProviders';

export {
  Button,
  ButtonGroup,
  DateRange,
  Icon,
  IconButton,
  Select,
  Svg,
  Input,
  ThemeWrapper,
  Typography,
} from './src/components';
export { StudyList } from './src/views';
export { ModalProvider, ModalConsumer, useModal, withModal, utils };
>>>>>>> ec65e643
<|MERGE_RESOLUTION|>--- conflicted
+++ resolved
@@ -1,30 +1,6 @@
 import * as utils from './src/utils/';
-<<<<<<< HEAD
 export * from './src/components';
+export * from './src/contextProviders';
 
 export { utils };
-
-export { StudyList } from './src/views';
-=======
-import {
-  ModalProvider,
-  ModalConsumer,
-  useModal,
-  withModal,
-} from './src/contextProviders';
-
-export {
-  Button,
-  ButtonGroup,
-  DateRange,
-  Icon,
-  IconButton,
-  Select,
-  Svg,
-  Input,
-  ThemeWrapper,
-  Typography,
-} from './src/components';
-export { StudyList } from './src/views';
-export { ModalProvider, ModalConsumer, useModal, withModal, utils };
->>>>>>> ec65e643
+export { StudyList } from './src/views';