--- conflicted
+++ resolved
@@ -58,7 +58,6 @@
           cachedLayout: undefined,
         };
       }
-<<<<<<< HEAD
       case 'RESET': {
         return {
           numCols: 1,
@@ -70,11 +69,9 @@
         };
       }
 
-=======
       case 'SET_CACHED_LAYOUT': {
         return { ...state, cachedLayout: action.payload };
       }
->>>>>>> 4dfe144b
       default:
         return action.payload;
     }
@@ -115,19 +112,19 @@
     [dispatch]
   );
 
-<<<<<<< HEAD
   const reset = useCallback(
     () =>
       dispatch({
         type: 'RESET',
         payload: {},
-=======
+      }),
+    [dispatch]
+  );
   const setCachedLayout = useCallback(
     payload =>
       dispatch({
         type: 'SET_CACHED_LAYOUT',
         payload,
->>>>>>> 4dfe144b
       }),
     [dispatch]
   );
@@ -144,11 +141,8 @@
         setActiveViewportIndex,
         setDisplaysetForViewport,
         setLayout,
-<<<<<<< HEAD
         reset,
-=======
         setCachedLayout,
->>>>>>> 4dfe144b
       });
     }
   }, [
@@ -157,11 +151,8 @@
     setActiveViewportIndex,
     setDisplaysetForViewport,
     setLayout,
-<<<<<<< HEAD
     reset,
-=======
     setCachedLayout,
->>>>>>> 4dfe144b
   ]);
 
   const api = {
