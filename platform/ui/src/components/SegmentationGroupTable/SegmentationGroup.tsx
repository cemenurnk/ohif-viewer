import React from 'react';
import PropTypes from 'prop-types';
import SegmentationGroupSegment from './SegmentationGroupSegment';
import Dropdown from '../Dropdown';
import classnames from 'classnames';
import Icon from '../Icon';
import IconButton from '../IconButton';

const AddNewSegmentRow = ({
  id,
  onConfigChange,
  onToggleSegmentationVisibility,
  onSegmentAdd,
  isVisible,
  showAddSegment,
  disableEditing,
}) => {
  return (
    <div>
      <div className="flex items-center pl-[29px] bg-black text-primary-active hover:opacity-80 cursor-pointer text-[12px] py-1">
<<<<<<< HEAD
        {showAddSegment && (
          <div className="flex items-center" onClick={() => onSegmentAdd(id)}>
=======
        {showAddSegment && !disableEditing && (
          <div className="flex items-center" onClick={() => onSegmentAdd()}>
>>>>>>> fe0ee050
            <Icon name="row-add" className="w-5 h-5" />
            <div className="">Add Segment</div>
          </div>
        )}
        <div className="flex-grow" />
        <div
          className="flex items-center pr-2"
          onClick={() => {
            onToggleSegmentationVisibility(id);
          }}
        >
          {isVisible ? (
            <Icon name="row-show-all" className="w-5 h-5" />
          ) : (
            <Icon name="row-hide-all" className="w-5 h-5" />
          )}
        </div>
      </div>
      {/* {isSegmentationConfigOpen && (
        <SegmentationConfig onConfigChange={onConfigChange} />
      )} */}
    </div>
  );
};

const SegmentGroupHeader = ({
  isMinimized,
  onToggleMinimizeSegmentation,
  onSegmentationClick,
  id,
  label,
  isActive,
  segmentCount,
  onSegmentationEdit,
  disableEditing,
  onSegmentationDelete,
}) => {
  return (
    <div
      className={classnames(
        'flex flex-static items-center pr-2 pl-[3px] h-[27px] gap-2 rounded-t-md border-b border-secondary-light cursor-pointer text-[12px]',
        {
          'bg-secondary-main': isActive,
          'bg-secondary-dark': !isActive,
        }
      )}
      onClick={evt => {
        evt.stopPropagation();
        onSegmentationClick(id);
      }}
    >
      <Icon
        name="panel-group-open-close"
        onClick={evt => {
          evt.stopPropagation();
          onToggleMinimizeSegmentation(id);
        }}
        className={classnames(
          'w-5 h-5 text-white transition duration-300 cursor-pointer',
          {
            'transform rotate-90': !isMinimized,
          }
        )}
      />
      <span className="text-white w-full whitespace-nowrap text-ellipsis overflow-hidden">
        {label.toUpperCase()}
      </span>
      <div className="flex-grow" />
      <span className="text-white ">{segmentCount}</span>
      <div
        onClick={e => {
          e.stopPropagation();
        }}
      >
        {!disableEditing && (
          <Dropdown
            id="segmentation-dropdown"
            showDropdownIcon={false}
            list={[
              {
                title: 'Rename',
                onClick: () => {
                  onSegmentationEdit(id);
                },
              },
              {
                title: 'Delete',
                onClick: () => {
                  onSegmentationDelete(id);
                },
              },
            ]}
          >
            <IconButton
              id={''}
              variant="text"
              color="inherit"
              size="initial"
              className="text-primary-active"
            >
              <Icon name="panel-group-more" />
            </IconButton>
          </Dropdown>
        )}
      </div>
    </div>
  );
};

const SegmentationGroup = ({
  label,
  id,
  segmentCount,
  isVisible,
  isActive,
  onSegmentClick,
  isMinimized,
  onSegmentColorClick,
  disableEditing,
  showAddSegment,
  segments,
  activeSegmentIndex,
  onSegmentAdd,
  onSegmentationClick,
  onClickSegmentColor,
  onSegmentationEdit,
  onToggleSegmentVisibility,
  onToggleSegmentationVisibility,
  onSegmentDelete,
  showDeleteSegment,
  onToggleMinimizeSegmentation,
  onSegmentationConfigChange,
  onSegmentationDelete,
  onSegmentEdit,
}) => {
  return (
    <div className="flex flex-col flex-auto min-h-0">
      <SegmentGroupHeader
        id={id}
        label={label}
        isActive={isActive}
        isMinimized={isMinimized}
        onToggleMinimizeSegmentation={onToggleMinimizeSegmentation}
        onSegmentationClick={onSegmentationClick}
        segmentCount={segmentCount}
        onSegmentationEdit={onSegmentationEdit}
        onSegmentationDelete={onSegmentationDelete}
        disableEditing={disableEditing}
      />
      {!isMinimized && (
        <div className="flex flex-col flex-auto min-h-0">
          <AddNewSegmentRow
            onConfigChange={onSegmentationConfigChange}
            onSegmentAdd={onSegmentAdd}
            isVisible={isVisible}
            onToggleSegmentationVisibility={onToggleSegmentationVisibility}
            id={id}
            disableEditing={disableEditing}
            showAddSegment={showAddSegment}
          />
          <div className="flex flex-col min-h-0 ohif-scrollbar overflow-y-hidden">
            {!!segments.length &&
              segments.map(segment => {
                if (segment === undefined || segment === null) {
                  return null;
                }

                const {
                  segmentIndex,
                  color,
                  label,
                  isVisible,
                  isLocked,
                } = segment;
                return (
                  <div className="mb-[1px]" key={segmentIndex}>
                    <SegmentationGroupSegment
                      segmentationId={id}
                      segmentIndex={segmentIndex}
                      label={label}
                      color={color}
                      isActive={activeSegmentIndex === segmentIndex}
                      isLocked={isLocked}
                      isVisible={isVisible}
                      disableEditing={disableEditing}
                      onClick={onSegmentClick}
                      onEdit={onSegmentEdit}
                      onDelete={onSegmentDelete}
                      showDeleteSegment={showDeleteSegment}
                      onColor={onSegmentColorClick}
                      onToggleVisibility={onToggleSegmentVisibility}
                    />
                  </div>
                );
              })}
          </div>
        </div>
      )}
    </div>
  );
};

SegmentationGroup.propTypes = {
  label: PropTypes.string.isRequired,
  id: PropTypes.string.isRequired,
  segments: PropTypes.array.isRequired,
  segmentCount: PropTypes.number.isRequired,
  isVisible: PropTypes.bool.isRequired,
  isActive: PropTypes.bool.isRequired,
  isMinimized: PropTypes.bool.isRequired,
  activeSegmentIndex: PropTypes.number,
  onClickNewSegment: PropTypes.func.isRequired,
  onClickSegment: PropTypes.func.isRequired,
  onClickSegmentEdit: PropTypes.func.isRequired,
  onClickSegmentDelete: PropTypes.func.isRequired,
  onToggleSegmentLocked: PropTypes.func,
  onToggleSegmentVisibility: PropTypes.func.isRequired,
  onToggleSegmentationVisibility: PropTypes.func.isRequired,
  onSegmentClick: PropTypes.func.isRequired,
  showAddSegment: PropTypes.bool.isRequired,
  onSegmentAdd: PropTypes.func.isRequired,
  onSegmentationClick: PropTypes.func.isRequired,
  onClickSegmentColor: PropTypes.func.isRequired,
  onSegmentationEdit: PropTypes.func.isRequired,
  onSegmentDelete: PropTypes.func.isRequired,
  onToggleMinimizeSegmentation: PropTypes.func.isRequired,
  onSegmentationConfigChange: PropTypes.func.isRequired,
  onSegmentationDelete: PropTypes.func.isRequired,
  onSegmentEdit: PropTypes.func.isRequired,
  disableEditing: PropTypes.bool,
};

SegmentationGroup.defaultProps = {
  label: '',
  segmentCount: 0,
  segments: [],
  isVisible: true,
  isMinimized: false,
  onClickNewSegment: () => {},
  onClickSegment: () => {},
  onClickSegmentEdit: () => {},
  onClickSegmentDelete: () => {},
  onToggleSegmentLocked: () => {},
  onToggleSegmentVisibility: () => {},
  onToggleSegmentationVisibility: () => {},
  onSegmentClick: () => {},
  showAddSegment: false,
  onSegmentAdd: () => {},
  onSegmentationClick: () => {},
  onClickSegmentColor: () => {},
  onSegmentationEdit: () => {},
  onSegmentDelete: () => {},
  onToggleMinimizeSegmentation: () => {},
  onSegmentationConfigChange: () => {},
  onSegmentationDelete: () => {},
  onSegmentEdit: () => {},
};

export default SegmentationGroup;<|MERGE_RESOLUTION|>--- conflicted
+++ resolved
@@ -18,13 +18,8 @@
   return (
     <div>
       <div className="flex items-center pl-[29px] bg-black text-primary-active hover:opacity-80 cursor-pointer text-[12px] py-1">
-<<<<<<< HEAD
-        {showAddSegment && (
-          <div className="flex items-center" onClick={() => onSegmentAdd(id)}>
-=======
         {showAddSegment && !disableEditing && (
           <div className="flex items-center" onClick={() => onSegmentAdd()}>
->>>>>>> fe0ee050
             <Icon name="row-add" className="w-5 h-5" />
             <div className="">Add Segment</div>
           </div>
