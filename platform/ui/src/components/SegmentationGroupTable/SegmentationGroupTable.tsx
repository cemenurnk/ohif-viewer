import React, { useState } from 'react';
import PropTypes from 'prop-types';
import Icon from '../Icon';
import SegmentationGroup from './SegmentationGroup';
import { PanelSection, Select } from '../../components';
import SegmentationConfig from './SegmentationConfig';
import SegmentationDropDownRow from './SegmentationDropDownRow';
import NoSegmentationRow from './NoSegmentationRow';
import AddSegmentRow from './AddSegmentRow';
import SegmentItem from './SegmentationGroupSegment';

const SegmentationGroupTable = ({
  segmentations,
  onSegmentationAdd,
  onSegmentationEdit,
  onSegmentationClick,
  onSegmentationDelete,
  showAddSegmentation,
  showAddSegment,
  onSegmentClick,
  onSegmentAdd,
  segmentationConfig,
  disableEditing,
  onSegmentDelete,
  onSegmentEdit,
  onToggleSegmentationVisibility,
  onToggleSegmentVisibility,
  onSegmentColorClick,
  isMinimized,
  onToggleMinimizeSegmentation,
  setFillAlpha,
  setFillAlphaInactive,
  setOutlineWidthActive,
  setOutlineOpacityActive,
  setRenderFill,
  setRenderInactiveSegmentations,
  setRenderOutline,
  showDeleteSegment,
}) => {
  const [isConfigOpen, setIsConfigOpen] = useState(false);
  const [activeSegmentationId, setActiveSegmentationId] = useState(
    segmentations?.[0]?.id
  );

  const handleActiveSegmentationChange = segmentation => {
    onSegmentationClick(segmentation);
    setActiveSegmentationId(segmentation.id);
  };

  const activeSegmentation = segmentations?.find(
    segmentation => segmentation.id === activeSegmentationId
  );

  return (
<<<<<<< HEAD
    <div className="flex flex-col min-h-0 font-inter font-[300] text-xs">
      <PanelSection
        title="Segmentation"
        actionIcons={[
          {
            name: 'settings-bars',
            onClick: () => setIsConfigOpen(!isConfigOpen),
          },
        ]}
      >
        {isConfigOpen && (
          <SegmentationConfig
            setFillAlpha={setFillAlpha}
            setFillAlphaInactive={setFillAlphaInactive}
            setOutlineWidthActive={setOutlineWidthActive}
            setOutlineOpacityActive={setOutlineOpacityActive}
            setRenderFill={setRenderFill}
            setRenderInactiveSegmentations={setRenderInactiveSegmentations}
            setRenderOutline={setRenderOutline}
            segmentationConfig={segmentationConfig}
          />
        )}
        <div className="bg-black">
          {segmentations?.length === 0 ? (
            <div className=" mt-1 select-none">
              <NoSegmentationRow />
            </div>
          ) : (
            <div className=" mt-1 select-none">
              <SegmentationDropDownRow
                segmentations={segmentations}
                onActiveSegmentationChange={handleActiveSegmentationChange}
=======
    <div className="flex flex-col min-h-0 font-inter font-[300]">
      <SegmentationConfig
        setFillAlpha={setFillAlpha}
        setFillAlphaInactive={setFillAlphaInactive}
        setOutlineWidthActive={setOutlineWidthActive}
        setOutlineOpacityActive={setOutlineOpacityActive}
        setRenderFill={setRenderFill}
        setRenderInactiveSegmentations={setRenderInactiveSegmentations}
        setRenderOutline={setRenderOutline}
        segmentationConfig={segmentationConfig}
      />
      <div className="flex flex-col min-h-0 pr-[1px] mt-1">
        {!!segmentations.length &&
          segmentations.map((segmentation, index) => {
            const {
              id,
              label,
              displayText = [],
              segmentCount,
              segments,
              isVisible,
              isActive,
              activeSegmentIndex,
            } = segmentation;
            return (
              <SegmentationGroup
                id={id}
                key={id}
                label={label}
                disableEditing={disableEditing}
                isMinimized={isMinimized[id]}
                segments={segments}
                showAddSegment={showAddSegment}
                segmentCount={segmentCount}
                isActive={isActive}
                isVisible={isVisible}
                onSegmentColorClick={onSegmentColorClick}
                onSegmentationClick={() => onSegmentationClick(id)}
                activeSegmentIndex={activeSegmentIndex}
                onToggleMinimizeSegmentation={onToggleMinimizeSegmentation}
                onSegmentationEdit={onSegmentationEdit}
                onSegmentationDelete={onSegmentationDelete}
                onSegmentClick={onSegmentClick}
                onSegmentEdit={onSegmentEdit}
                onToggleSegmentVisibility={onToggleSegmentVisibility}
                onToggleSegmentationVisibility={onToggleSegmentationVisibility}
                onSegmentAdd={onSegmentAdd}
                showSegmentDelete={false}
>>>>>>> fe0ee050
              />
              <AddSegmentRow />
            </div>
          )}
        </div>
        <div className="flex flex-col min-h-0 ohif-scrollbar overflow-y-hidden">
          {activeSegmentation?.segments?.map(segment => {
            if (segment === undefined || segment === null) {
              return null;
            }

            const { segmentIndex, color, label, isVisible, isLocked } = segment;
            return (
              <div className="mb-[1px]" key={segmentIndex}>
                <SegmentItem
                  segmentationId={activeSegmentationId}
                  segmentIndex={segmentIndex}
                  label={label}
                  color={color}
                  isActive={
                    activeSegmentation.activeSegmentIndex === segmentIndex
                  }
                  isLocked={isLocked}
                  isVisible={isVisible}
                  onClick={onSegmentClick}
                  onEdit={onSegmentEdit}
                  onDelete={onSegmentDelete}
                  showDelete={showDeleteSegment}
                  onColor={onSegmentColorClick}
                  onToggleVisibility={onToggleSegmentVisibility}
                />
              </div>
            );
          })}
<<<<<<< HEAD
=======
      </div>
      {showAddSegmentation && !disableEditing && (
        <div
          className="flex items-center cursor-pointer hover:opacity-80 text-primary-active bg-black text-[12px] pl-1 h-[45px]"
          onClick={() => onSegmentationAdd()}
        >
          <Icon name="row-add" className="w-5 h-5" />
          <div className="pl-1">Add New Segmentation</div>
>>>>>>> fe0ee050
        </div>
      </PanelSection>
    </div>
  );
};

SegmentationGroupTable.propTypes = {
  title: PropTypes.string.isRequired,
  segmentations: PropTypes.array.isRequired,
  activeSegmentationId: PropTypes.string.isRequired,
  onClick: PropTypes.func.isRequired,
  onEdit: PropTypes.func.isRequired,
  onDelete: PropTypes.func.isRequired,
  onToggleLocked: PropTypes.func,
  onToggleVisibility: PropTypes.func.isRequired,
  onToggleVisibilityAll: PropTypes.func.isRequired,
  segmentationConfig: PropTypes.object,
  disableEditing: PropTypes.bool,
};

SegmentationGroupTable.defaultProps = {
  title: '',
  segmentations: [],
  activeSegmentationId: '',
  showAddSegmentation: true,
  showAddSegment: true,
  onClick: () => {},
  onEdit: () => {},
  onDelete: () => {},
  onToggleLocked: () => {},
  onToggleVisibility: () => {},
  onToggleVisibilityAll: () => {},
  segmentationConfig: {
    initialConfig: {
      fillAlpha: 0.5,
      fillAlphaInactive: 0.5,
      outlineWidthActive: 1,
      outlineOpacity: 1,
      outlineOpacityInactive: 0.5,
      renderFill: true,
      renderInactiveSegmentations: true,
      renderOutline: true,
    },
  },
  setFillAlpha: () => {},
  setFillAlphaInactive: () => {},
  setOutlineWidthActive: () => {},
  setOutlineOpacityActive: () => {},
  setRenderFill: () => {},
  setRenderInactiveSegmentations: () => {},
  setRenderOutline: () => {},
};

export default SegmentationGroupTable;<|MERGE_RESOLUTION|>--- conflicted
+++ resolved
@@ -52,7 +52,6 @@
   );
 
   return (
-<<<<<<< HEAD
     <div className="flex flex-col min-h-0 font-inter font-[300] text-xs">
       <PanelSection
         title="Segmentation"
@@ -85,56 +84,6 @@
               <SegmentationDropDownRow
                 segmentations={segmentations}
                 onActiveSegmentationChange={handleActiveSegmentationChange}
-=======
-    <div className="flex flex-col min-h-0 font-inter font-[300]">
-      <SegmentationConfig
-        setFillAlpha={setFillAlpha}
-        setFillAlphaInactive={setFillAlphaInactive}
-        setOutlineWidthActive={setOutlineWidthActive}
-        setOutlineOpacityActive={setOutlineOpacityActive}
-        setRenderFill={setRenderFill}
-        setRenderInactiveSegmentations={setRenderInactiveSegmentations}
-        setRenderOutline={setRenderOutline}
-        segmentationConfig={segmentationConfig}
-      />
-      <div className="flex flex-col min-h-0 pr-[1px] mt-1">
-        {!!segmentations.length &&
-          segmentations.map((segmentation, index) => {
-            const {
-              id,
-              label,
-              displayText = [],
-              segmentCount,
-              segments,
-              isVisible,
-              isActive,
-              activeSegmentIndex,
-            } = segmentation;
-            return (
-              <SegmentationGroup
-                id={id}
-                key={id}
-                label={label}
-                disableEditing={disableEditing}
-                isMinimized={isMinimized[id]}
-                segments={segments}
-                showAddSegment={showAddSegment}
-                segmentCount={segmentCount}
-                isActive={isActive}
-                isVisible={isVisible}
-                onSegmentColorClick={onSegmentColorClick}
-                onSegmentationClick={() => onSegmentationClick(id)}
-                activeSegmentIndex={activeSegmentIndex}
-                onToggleMinimizeSegmentation={onToggleMinimizeSegmentation}
-                onSegmentationEdit={onSegmentationEdit}
-                onSegmentationDelete={onSegmentationDelete}
-                onSegmentClick={onSegmentClick}
-                onSegmentEdit={onSegmentEdit}
-                onToggleSegmentVisibility={onToggleSegmentVisibility}
-                onToggleSegmentationVisibility={onToggleSegmentationVisibility}
-                onSegmentAdd={onSegmentAdd}
-                showSegmentDelete={false}
->>>>>>> fe0ee050
               />
               <AddSegmentRow />
             </div>
@@ -169,17 +118,6 @@
               </div>
             );
           })}
-<<<<<<< HEAD
-=======
-      </div>
-      {showAddSegmentation && !disableEditing && (
-        <div
-          className="flex items-center cursor-pointer hover:opacity-80 text-primary-active bg-black text-[12px] pl-1 h-[45px]"
-          onClick={() => onSegmentationAdd()}
-        >
-          <Icon name="row-add" className="w-5 h-5" />
-          <div className="pl-1">Add New Segmentation</div>
->>>>>>> fe0ee050
         </div>
       </PanelSection>
     </div>
