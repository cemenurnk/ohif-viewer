import { ArgsTable, Story, Canvas, Meta } from '@storybook/addon-docs';
import { SegmentationGroupTable } from '../../../components';

export const argTypes = {
  component: SegmentationGroupTable,
  title: 'Components/SegmentationGroupTable',
};

<Meta
  title="Components/SegmentationGroupTable"
  component={SegmentationGroupTable}
/>

export const SegmentationGroupTableTemplate = args => (
  <div className="bg-primary-dark h-96 w-64">
    <SegmentationGroupTable {...args} />
  </div>
);

<Heading
  title="SegmentationGroupTable"
  componentRelativePath="SegmentationGroupTable/SegmentationGroupTable.tsx"
/>

- [Overview](#overview)
- [Props](#props)
- [Contribute](#contribute)

## Overview

SegmentationGroupTable is a component that renders the SegmentationGroupTables.

<Canvas>
  <Story
    name="Overview"
    args={{
      activeSegmentationId: "ed8d6f8d-4035-438d-9032-36d5912aaa3a",
      showAddSegmentation: true,
<<<<<<< HEAD
      isMinimized: { "4be5-b9b2-ed33-fa86970568e7": false },
      showAddSegment: true,
      showDeleteSegment: true,
      segmentations: [
        {
          id: "4be5-b9b2-ed33-fa86970568e7",
          volumeId: "a3b0f15f-4be5-b9b2-ed33-fa86970568e7",
          activeSegmentIndex: 2,
          cachedStats: {},
          label: "Segmentation 1 Segmentation 1",
          segmentsLocked: {},
          type: "LABELMAP",
=======
      isMinimized: { '4be5-b9b2-ed33-fa86970568e7': false },
      showAddSegment: true,
      segmentations: [
        {
          id: '4be5-b9b2-ed33-fa86970568e7',
          volumeId: 'a3b0f15f-4be5-b9b2-ed33-fa86970568e7',
          activeSegmentIndex: 1,
          cachedStats: {},
          label: 'Segmentation',
          segmentsLocked: {},
          type: 'LABELMAP',
>>>>>>> ef58893c
          displayText: [],
          hydrated: true,
          segmentCount: 3,
          segments: [
            null,
            {
<<<<<<< HEAD
              label: "Segment 1 Segment 1Segment 1Segment 1Segment",
=======
              label: 'Segment 1',
>>>>>>> ef58893c
              segmentIndex: 1,
              color: [128, 174, 128],
              opacity: 255,
              isVisible: true,
              isLocked: false,
            },
            {
<<<<<<< HEAD
              label: "Segment 2",
=======
              label: 'Segment 2',
>>>>>>> ef58893c
              segmentIndex: 2,
              color: [241, 214, 145],
              opacity: 255,
              isVisible: true,
              isLocked: false,
            },
            {
<<<<<<< HEAD
              label: "Segment 3",
=======
              label: 'Segment 3',
>>>>>>> ef58893c
              segmentIndex: 3,
              color: [141, 114, 145],
              opacity: 255,
              isVisible: false,
              isLocked: false,
            },
          ],
          isActive: false,
          colorLUTIndex: 1,
          isVisible: true,
        },
        {
<<<<<<< HEAD
          id: "a3b0f15f-4be5-b9b2-ed33-fa86970568e7",
          volumeId: "a3b0f15f-4be5-b9b2-ed33-fa86970568e7",
          activeSegmentIndex: 1,
          cachedStats: {},
          label: "2 Segmentation",
          segmentsLocked: {},
          type: "LABELMAP",
=======
          id: 'a3b0f15f-4be5-b9b2-ed33-fa86970568e7',
          volumeId: 'a3b0f15f-4be5-b9b2-ed33-fa86970568e7',
          activeSegmentIndex: 1,
          cachedStats: {},
          label: 'Segmentation2',
          segmentsLocked: {},
          type: 'LABELMAP',
>>>>>>> ef58893c
          displayText: [],
          hydrated: true,
          segmentCount: 2,
          segments: [
            null,
            {
<<<<<<< HEAD
              label: "Segment 1",
=======
              label: 'Segment 1',
>>>>>>> ef58893c
              segmentIndex: 1,
              color: [228, 174, 128],
              opacity: 255,
              isVisible: true,
              isLocked: false,
            },
          ],
          isActive: true,
          colorLUTIndex: 1,
          isVisible: true,
        },
      ],
    }}
  >
    {SegmentationGroupTableTemplate.bind({})}
  </Story>
</Canvas>

## Props

<ArgsTable of={SegmentationGroupTable} />

## Contribute

<Footer componentRelativePath="SegmentationGroupTable/__stories__/SegmentationGroupTable.stories.mdx" /><|MERGE_RESOLUTION|>--- conflicted
+++ resolved
@@ -36,7 +36,6 @@
     args={{
       activeSegmentationId: "ed8d6f8d-4035-438d-9032-36d5912aaa3a",
       showAddSegmentation: true,
-<<<<<<< HEAD
       isMinimized: { "4be5-b9b2-ed33-fa86970568e7": false },
       showAddSegment: true,
       showDeleteSegment: true,
@@ -49,30 +48,13 @@
           label: "Segmentation 1 Segmentation 1",
           segmentsLocked: {},
           type: "LABELMAP",
-=======
-      isMinimized: { '4be5-b9b2-ed33-fa86970568e7': false },
-      showAddSegment: true,
-      segmentations: [
-        {
-          id: '4be5-b9b2-ed33-fa86970568e7',
-          volumeId: 'a3b0f15f-4be5-b9b2-ed33-fa86970568e7',
-          activeSegmentIndex: 1,
-          cachedStats: {},
-          label: 'Segmentation',
-          segmentsLocked: {},
-          type: 'LABELMAP',
->>>>>>> ef58893c
           displayText: [],
           hydrated: true,
           segmentCount: 3,
           segments: [
             null,
             {
-<<<<<<< HEAD
               label: "Segment 1 Segment 1Segment 1Segment 1Segment",
-=======
-              label: 'Segment 1',
->>>>>>> ef58893c
               segmentIndex: 1,
               color: [128, 174, 128],
               opacity: 255,
@@ -80,11 +62,7 @@
               isLocked: false,
             },
             {
-<<<<<<< HEAD
               label: "Segment 2",
-=======
-              label: 'Segment 2',
->>>>>>> ef58893c
               segmentIndex: 2,
               color: [241, 214, 145],
               opacity: 255,
@@ -92,11 +70,7 @@
               isLocked: false,
             },
             {
-<<<<<<< HEAD
               label: "Segment 3",
-=======
-              label: 'Segment 3',
->>>>>>> ef58893c
               segmentIndex: 3,
               color: [141, 114, 145],
               opacity: 255,
@@ -109,7 +83,6 @@
           isVisible: true,
         },
         {
-<<<<<<< HEAD
           id: "a3b0f15f-4be5-b9b2-ed33-fa86970568e7",
           volumeId: "a3b0f15f-4be5-b9b2-ed33-fa86970568e7",
           activeSegmentIndex: 1,
@@ -117,26 +90,13 @@
           label: "2 Segmentation",
           segmentsLocked: {},
           type: "LABELMAP",
-=======
-          id: 'a3b0f15f-4be5-b9b2-ed33-fa86970568e7',
-          volumeId: 'a3b0f15f-4be5-b9b2-ed33-fa86970568e7',
-          activeSegmentIndex: 1,
-          cachedStats: {},
-          label: 'Segmentation2',
-          segmentsLocked: {},
-          type: 'LABELMAP',
->>>>>>> ef58893c
           displayText: [],
           hydrated: true,
           segmentCount: 2,
           segments: [
             null,
             {
-<<<<<<< HEAD
               label: "Segment 1",
-=======
-              label: 'Segment 1',
->>>>>>> ef58893c
               segmentIndex: 1,
               color: [228, 174, 128],
               opacity: 255,
