import React, { useState } from 'react';
import PropTypes from 'prop-types';
<<<<<<< HEAD
import { Button, ButtonGroup, Icon, Typography, Select } from '@ohif/ui';
=======
import { Button, ButtonGroup, Icon, Typography } from '../';
>>>>>>> ae3d05eb

const StudyListPagination = ({
  onChangePage,
  currentPage,
  perPage,
  onChangePerPage,
}) => {
  const navigateToPage = page => {
    const toPage = page < 1 ? 1 : page;
    onChangePage(toPage);
  };

  const ranges = [
    { value: '25', label: '25' },
    { value: '50', label: '50' },
    { value: '100', label: '100' },
  ];
  const [selectedRange, setSelectedRange] = useState(ranges.find(r => r.value == perPage));
  const onSelectedRange = (selectedRange) => {
    setSelectedRange(selectedRange);
    onChangePerPage(selectedRange.value);
  };

  return (
    <div className="bg-black py-10">
      <div className="container m-auto relative px-8">
        <div className="flex justify-between">
          <div className="flex items-center">
            <Select
              className="relative mr-3 w-16"
              options={ranges}
              value={selectedRange}
              isMulti={false}
              isClearable={false}
              isSearchable={false}
              closeMenuOnSelect={false}
              hideSelectedOptions={true}
              onChange={onSelectedRange}
            />
            <Typography className="text-base opacity-60">
              Results per page
            </Typography>
          </div>
          <div className="">
            <div className="flex items-center">
              <Typography className="opacity-60 mr-4 text-base">
                Page {currentPage}
              </Typography>
              <ButtonGroup color="primary">
                <Button
                  size="initial"
                  className="border-common-active px-4 py-2 text-base"
                  color="white"
                  onClick={() => navigateToPage(1)}
                >
                  {`<<`}
                </Button>
                <Button
                  size="initial"
                  className="border-common-active py-2 px-2 text-base"
                  color="white"
                  onClick={() => navigateToPage(currentPage - 1)}
                >{`< Previous`}</Button>
                <Button
                  size="initial"
                  className="border-common-active py-2 px-4 text-base"
                  color="white"
                  onClick={() => navigateToPage(currentPage + 1)}
                >
                  {`Next >`}
                </Button>
              </ButtonGroup>
            </div>
          </div>
        </div>
      </div>
    </div>
  );
};

StudyListPagination.propTypes = {
  onChangePage: PropTypes.func.isRequired,
  currentPage: PropTypes.number.isRequired,
  perPage: PropTypes.number.isRequired,
  onChangePerPage: PropTypes.func.isRequired,
};

export default StudyListPagination;<|MERGE_RESOLUTION|>--- conflicted
+++ resolved
@@ -1,10 +1,6 @@
 import React, { useState } from 'react';
 import PropTypes from 'prop-types';
-<<<<<<< HEAD
-import { Button, ButtonGroup, Icon, Typography, Select } from '@ohif/ui';
-=======
-import { Button, ButtonGroup, Icon, Typography } from '../';
->>>>>>> ae3d05eb
+import { Button, ButtonGroup, Typography, Select } from '../';
 
 const StudyListPagination = ({
   onChangePage,
