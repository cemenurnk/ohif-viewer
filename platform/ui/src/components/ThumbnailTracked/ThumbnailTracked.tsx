--- conflicted
+++ resolved
@@ -8,11 +8,8 @@
 import { StringNumber } from '../../types';
 import { useTranslation } from 'react-i18next';
 
-<<<<<<< HEAD
-=======
 // Todo: This class to me feels like it belongs in an extension, not in platform/ui
 // because it is dealing with mode specific components/information
->>>>>>> 07301fc0
 function ThumbnailTracked({
   displaySetInstanceUID,
   className,
@@ -64,12 +61,6 @@
                       {isTracked ? t('Series is tracked') : t('Series is untracked')}
                     </span>
                   </span>
-<<<<<<< HEAD
-=======
-                  {!!viewportIdentificator.length && (
-                    <span>{`${t('Viewport')}: ${viewportIdentificatorLabel}`}</span>
-                  )}
->>>>>>> 07301fc0
                 </div>
               </div>
             }
