import React, { useEffect, useRef } from 'react';
import PropTypes from 'prop-types';
import classnames from 'classnames';
import { useDrag } from 'react-dnd';
//
import { Icon } from '@ohif/ui';
import blurHandlerListener from '../../utils/blurHandlerListener';

/**
 *
 */
const Thumbnail = ({
  displaySetInstanceUID,
  className,
  imageSrc,
  imageAltText,
  description,
  seriesNumber,
  numInstances,
  dragData,
  isActive,
  onClick,
}) => {
  // TODO: We should wrap our thumbnail to create a "DraggableThumbnail", as
  // this will still allow for "drag", even if there is no drop target for the
  // specified item.
  const [collectedProps, drag, dragPreview] = useDrag({
    item: { ...dragData },
    canDrag: function(monitor) {
      return Object.keys(dragData).length !== 0;
    },
  });

  const thumbnailElement = useRef(null);

  return (
    <div
      onFocus={() => blurHandlerListener(thumbnailElement)}
      ref={thumbnailElement}
      className={classnames(
        className,
        'flex flex-col flex-1 px-3 mb-8 cursor-pointer outline-none group'
      )}
<<<<<<< HEAD
      onDoubleClick={onClick}
=======
      id={`thumbnail-${displaySetInstanceUID}`}
      onClick={onClick}
      onKeyDown={onClick}
>>>>>>> 77bdd6c8
      role="button"
      tabIndex="0"
    >
      <div ref={drag}>
        <div
          className={classnames(
            'flex flex-1 items-center justify-center rounded-md bg-black text-base text-white overflow-hidden mb-2 min-h-32',
            isActive
              ? 'border-2 border-primary-light'
              : 'border border-secondary-light group-focus:border-blue-300 hover:border-blue-300'
          )}
        >
          {imageSrc ? (
            <img
              src={imageSrc}
              alt={imageAltText}
              className="object-none min-h-32"
            />
          ) : (
            <div>{imageAltText}</div>
          )}
        </div>
        <div className="flex flex-row items-center flex-1 text-base text-blue-300">
          <div className="mr-4">
            <span className="font-bold text-primary-main">{'S: '}</span>
            {seriesNumber}
          </div>
          <div className="flex flex-row items-center flex-1">
            <Icon name="group-layers" className="w-3 mr-2" /> {numInstances}
          </div>
        </div>
        <div className="text-base text-white break-all">{description}</div>
      </div>
    </div>
  );
};

Thumbnail.propTypes = {
  className: PropTypes.string,
  imageSrc: PropTypes.string,
  /**
   * Data the thumbnail should expose to a receiving drop target. Use a matching
   * `dragData.type` to identify which targets can receive this draggable item.
   * If this is not set, drag-n-drop will be disabled for this thumbnail.
   *
   * Ref: https://react-dnd.github.io/react-dnd/docs/api/use-drag#specification-object-members
   */
  dragData: PropTypes.shape({
    /** Must match the "type" a dropTarget expects */
    type: PropTypes.string.isRequired,
  }),
  imageAltText: PropTypes.string,
  description: PropTypes.string.isRequired,
  seriesNumber: PropTypes.number.isRequired,
  numInstances: PropTypes.number.isRequired,
  isActive: PropTypes.bool.isRequired,
  onClick: PropTypes.func.isRequired,
};

Thumbnail.defaultProps = {
  dragData: {},
};

export default Thumbnail;<|MERGE_RESOLUTION|>--- conflicted
+++ resolved
@@ -41,13 +41,8 @@
         className,
         'flex flex-col flex-1 px-3 mb-8 cursor-pointer outline-none group'
       )}
-<<<<<<< HEAD
+      id={`thumbnail-${displaySetInstanceUID}`}
       onDoubleClick={onClick}
-=======
-      id={`thumbnail-${displaySetInstanceUID}`}
-      onClick={onClick}
-      onKeyDown={onClick}
->>>>>>> 77bdd6c8
       role="button"
       tabIndex="0"
     >
@@ -86,6 +81,7 @@
 };
 
 Thumbnail.propTypes = {
+  displaySetInstanceUID: PropTypes.string.isRequired,
   className: PropTypes.string,
   imageSrc: PropTypes.string,
   /**
