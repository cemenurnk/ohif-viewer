import React, { useEffect, useCallback, useState, useRef } from 'react';
import PropTypes from 'prop-types';
import classnames from 'classnames';

import Icon from '../Icon';
import Typography from '../Typography';

const borderStyle = 'border-b last:border-b-0 border-secondary-main';

const Dropdown = ({
  id,
  children,
  showDropdownIcon,
  list,
  itemsClassName,
  titleClassName,
  showBorders,
  alignment,
  // By default the max characters per line is the longest title
  // if you wish to override this, you can pass in a number
  maxCharactersPerLine,
}) => {
  const [open, setOpen] = useState(false);
  const element = useRef(null);

  // choose the max characters per line based on the longest title
  const longestTitle = list.reduce((acc, item) => {
    if (item.title.length > acc) {
      return item.title.length;
    }
    return acc;
  }, 0);

  maxCharactersPerLine = maxCharactersPerLine ?? longestTitle;

<<<<<<< HEAD
  const DropdownItem = useCallback(({ id, title, icon, onClick }) => {
    // Split the title into lines of length maxCharactersPerLine
    const lines = [];
    for (let i = 0; i < title.length; i += maxCharactersPerLine) {
      lines.push(title.substring(i, i + maxCharactersPerLine));
    }

    return (
      <div
        key={title}
        className={classnames(
          'hover:bg-secondary-main flex cursor-pointer items-center px-4 py-2 transition duration-300 ',
          titleClassName,
          showBorders && borderStyle
        )}
        onClick={() => {
          setOpen(false);
          onClick();
        }}
        data-cy={id}
      >
        {!!icon && (
          <Icon
            name={icon}
            className="mr-2 w-4 text-white"
          />
        )}
        <div
          style={{
            whiteSpace: 'nowrap',
          }}
        >
          {title.length > maxCharactersPerLine && (
            <div>
              {lines.map((line, index) => (
                <Typography
                  key={index}
                  className={itemsClassName}
                >
                  {line}
                </Typography>
              ))}
            </div>
          )}
          {title.length <= maxCharactersPerLine && (
            <Typography className={itemsClassName}>{title}</Typography>
          )}
        </div>
      </div>
    );
  }, []);
=======
  const DropdownItem = useCallback(
    ({ id, title, icon, onClick }) => {
      // Split the title into lines of length maxCharactersPerLine
      const lines = [];
      for (let i = 0; i < title.length; i += maxCharactersPerLine) {
        lines.push(title.substring(i, i + maxCharactersPerLine));
      }

      return (
        <div
          key={title}
          className={classnames(
            'hover:bg-secondary-main flex cursor-pointer items-center px-4 py-2 transition duration-300 ',
            titleClassName,
            showBorders && borderStyle
          )}
          onClick={() => {
            setOpen(false);
            onClick();
          }}
          data-cy={id}
        >
          {!!icon && (
            <Icon
              name={icon}
              className="mr-2 w-4 text-white"
            />
          )}
          <div
            style={{
              whiteSpace: 'nowrap',
            }}
          >
            {title.length > maxCharactersPerLine && (
              <div>
                {lines.map((line, index) => (
                  <Typography
                    key={index}
                    className={itemsClassName}
                  >
                    {line}
                  </Typography>
                ))}
              </div>
            )}
            {title.length <= maxCharactersPerLine && (
              <Typography className={itemsClassName}>{title}</Typography>
            )}
          </div>
        </div>
      );
    },
    [maxCharactersPerLine, itemsClassName, titleClassName, showBorders]
  );
>>>>>>> 10ca35d5

  const renderTitleElement = () => {
    return (
      <div className="flex items-center">
        {children}
        {showDropdownIcon && (
          <Icon
            name="chevron-down"
            className="ml-1"
          />
        )}
      </div>
    );
  };

  const toggleList = () => {
    setOpen(s => !s);
  };

  const handleClick = e => {
    if (element.current && !element.current.contains(e.target)) {
      setOpen(false);
    }
  };

  const renderList = () => {
    return (
      <div
        className={classnames(
          'top-100 border-secondary-main absolute z-10 mt-2 transform rounded border bg-black shadow transition duration-300',
          {
            'right-0 origin-top-right': alignment === 'right',
            'left-0 origin-top-left': alignment === 'left',
            'scale-0': !open,
            'scale-100': open,
          }
        )}
        data-cy={`${id}-dropdown`}
      >
        {list.map((item, idx) => (
          <DropdownItem
            id={item.id}
            title={item.title}
            icon={item.icon}
            onClick={item.onClick}
            key={idx}
          />
        ))}
      </div>
    );
  };

  useEffect(() => {
    document.addEventListener('click', handleClick);

    if (!open) {
      document.removeEventListener('click', handleClick);
    }
  }, [open]);

  return (
    <div
      data-cy="dropdown"
      ref={element}
      className="relative"
    >
      <div
        className="flex cursor-pointer items-center"
        onClick={toggleList}
      >
        {renderTitleElement()}
      </div>

      {renderList()}
    </div>
  );
};
Dropdown.defaultProps = {
  showDropdownIcon: true,
<<<<<<< HEAD
  maxTextLength: 10,
=======
  maxCharactersPerLine: 20,
>>>>>>> 10ca35d5
  showBorders: true,
};

Dropdown.propTypes = {
  id: PropTypes.string,
  children: PropTypes.node.isRequired,
  showDropdownIcon: PropTypes.bool,
  titleClassName: PropTypes.string,
  /** Items to render in the select's drop down */
  list: PropTypes.arrayOf(
    PropTypes.shape({
      title: PropTypes.string.isRequired,
      icon: PropTypes.string,
      onClick: PropTypes.func.isRequired,
    })
  ).isRequired,
  alignment: PropTypes.oneOf(['left', 'right']),
  maxCharactersPerLine: PropTypes.number,
<<<<<<< HEAD
=======
  showBorders: PropTypes.bool,
>>>>>>> 10ca35d5
};

export default Dropdown;<|MERGE_RESOLUTION|>--- conflicted
+++ resolved
@@ -33,59 +33,6 @@
 
   maxCharactersPerLine = maxCharactersPerLine ?? longestTitle;
 
-<<<<<<< HEAD
-  const DropdownItem = useCallback(({ id, title, icon, onClick }) => {
-    // Split the title into lines of length maxCharactersPerLine
-    const lines = [];
-    for (let i = 0; i < title.length; i += maxCharactersPerLine) {
-      lines.push(title.substring(i, i + maxCharactersPerLine));
-    }
-
-    return (
-      <div
-        key={title}
-        className={classnames(
-          'hover:bg-secondary-main flex cursor-pointer items-center px-4 py-2 transition duration-300 ',
-          titleClassName,
-          showBorders && borderStyle
-        )}
-        onClick={() => {
-          setOpen(false);
-          onClick();
-        }}
-        data-cy={id}
-      >
-        {!!icon && (
-          <Icon
-            name={icon}
-            className="mr-2 w-4 text-white"
-          />
-        )}
-        <div
-          style={{
-            whiteSpace: 'nowrap',
-          }}
-        >
-          {title.length > maxCharactersPerLine && (
-            <div>
-              {lines.map((line, index) => (
-                <Typography
-                  key={index}
-                  className={itemsClassName}
-                >
-                  {line}
-                </Typography>
-              ))}
-            </div>
-          )}
-          {title.length <= maxCharactersPerLine && (
-            <Typography className={itemsClassName}>{title}</Typography>
-          )}
-        </div>
-      </div>
-    );
-  }, []);
-=======
   const DropdownItem = useCallback(
     ({ id, title, icon, onClick }) => {
       // Split the title into lines of length maxCharactersPerLine
@@ -140,7 +87,6 @@
     },
     [maxCharactersPerLine, itemsClassName, titleClassName, showBorders]
   );
->>>>>>> 10ca35d5
 
   const renderTitleElement = () => {
     return (
@@ -220,11 +166,7 @@
 };
 Dropdown.defaultProps = {
   showDropdownIcon: true,
-<<<<<<< HEAD
-  maxTextLength: 10,
-=======
   maxCharactersPerLine: 20,
->>>>>>> 10ca35d5
   showBorders: true,
 };
 
@@ -243,10 +185,7 @@
   ).isRequired,
   alignment: PropTypes.oneOf(['left', 'right']),
   maxCharactersPerLine: PropTypes.number,
-<<<<<<< HEAD
-=======
   showBorders: PropTypes.bool,
->>>>>>> 10ca35d5
 };
 
 export default Dropdown;