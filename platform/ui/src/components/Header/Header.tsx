import React, { ReactNode } from 'react';
import PropTypes from 'prop-types';
import { useTranslation } from 'react-i18next';
import classNames from 'classnames';

import NavBar from '../NavBar';
import Svg from '../Svg';
import Icon from '../Icon';
import IconButton from '../IconButton';
import Dropdown from '../Dropdown';
import HeaderPatientInfo from '../HeaderPatientInfo';
import { PatientInfoVisibility } from '../../types/PatientInfoVisibility';

function Header({
  children,
  menuOptions,
  isReturnEnabled,
  onClickReturnButton,
  isSticky,
  WhiteLabeling,
  showPatientInfo = PatientInfoVisibility.VISIBLE_COLLAPSED,
  servicesManager,
  ...props
}): ReactNode {
  const { t } = useTranslation('Header');

  // TODO: this should be passed in as a prop instead and the react-router-dom
  // dependency should be dropped
  const onClickReturn = () => {
    if (isReturnEnabled && onClickReturnButton) {
      onClickReturnButton();
    }
  };

  return (
    <NavBar
      isSticky={isSticky}
      {...props}
    >
      <div className="relative h-[48px] items-center ">
        <div className="absolute left-0 top-1/2 -translate-y-1/2 ">
          <div
            className={classNames(
              'mr-3 inline-flex items-center',
              isReturnEnabled && 'cursor-pointer'
            )}
            onClick={onClickReturn}
            data-cy="return-to-work-list"
          >
            {isReturnEnabled && (
              <Icon
                name="chevron-left"
                className="text-primary-active w-8"
              />
            )}
            <div className="ml-1">
              {WhiteLabeling?.createLogoComponentFn?.(React, props) || <Svg name="logo-ohif" />}
            </div>
          </div>
        </div>
<<<<<<< HEAD
        <div className="flex items-center">{children}</div>
        <div className="flex items-center">
          {(showPatientInfo === PatientInfoVisibility.VISIBLE ||
            showPatientInfo === PatientInfoVisibility.VISIBLE_COLLAPSED) && (
            <HeaderPatientInfo servicesManager={servicesManager} />
          )}
          <div className="bg-primary-dark border-primary-dark mx-1.5 h-[25px] max-w-xs border"></div>
=======
        {/* <div className="absolute top-1/2 left-[211px]  h-8 w-20 -translate-y-1/2">{future left component}</div> */}
        <div className="absolute left-1/2 top-1/2 -translate-x-1/2 -translate-y-1/2 transform">
          <div className="flex items-center justify-center space-x-2">{children}</div>
        </div>
        <div className="absolute right-0 top-1/2 -translate-y-1/2 ">
>>>>>>> 07301fc0
          <Dropdown
            id="options"
            showDropdownIcon={false}
            list={menuOptions}
            alignment="right"
          >
            <IconButton
              id={'options-settings-icon'}
              variant="text"
              color="inherit"
              size="initial"
              className="text-primary-active hover:bg-primary-dark"
            >
              <Icon name="icon-settings" />
            </IconButton>
          </Dropdown>
        </div>
      </div>
    </NavBar>
  );
}

Header.propTypes = {
  menuOptions: PropTypes.arrayOf(
    PropTypes.shape({
      title: PropTypes.string.isRequired,
      icon: PropTypes.string,
      onClick: PropTypes.func.isRequired,
    })
  ),
  children: PropTypes.oneOfType([PropTypes.node, PropTypes.func]),
  isReturnEnabled: PropTypes.bool,
  isSticky: PropTypes.bool,
  onClickReturnButton: PropTypes.func,
  WhiteLabeling: PropTypes.object,
  showPatientInfo: PropTypes.string,
  servicesManager: PropTypes.object,
};

Header.defaultProps = {
  isReturnEnabled: true,
  isSticky: false,
};

export default Header;<|MERGE_RESOLUTION|>--- conflicted
+++ resolved
@@ -58,21 +58,16 @@
             </div>
           </div>
         </div>
-<<<<<<< HEAD
-        <div className="flex items-center">{children}</div>
-        <div className="flex items-center">
+        {/* <div className="absolute top-1/2 left-[211px]  h-8 w-20 -translate-y-1/2">{future left component}</div> */}
+        <div className="absolute left-1/2 top-1/2 -translate-x-1/2 -translate-y-1/2 transform">
+          <div className="flex items-center justify-center space-x-2">{children}</div>
+        </div>
+        <div className="absolute right-0 top-1/2 -translate-y-1/2 ">
           {(showPatientInfo === PatientInfoVisibility.VISIBLE ||
             showPatientInfo === PatientInfoVisibility.VISIBLE_COLLAPSED) && (
             <HeaderPatientInfo servicesManager={servicesManager} />
           )}
           <div className="bg-primary-dark border-primary-dark mx-1.5 h-[25px] max-w-xs border"></div>
-=======
-        {/* <div className="absolute top-1/2 left-[211px]  h-8 w-20 -translate-y-1/2">{future left component}</div> */}
-        <div className="absolute left-1/2 top-1/2 -translate-x-1/2 -translate-y-1/2 transform">
-          <div className="flex items-center justify-center space-x-2">{children}</div>
-        </div>
-        <div className="absolute right-0 top-1/2 -translate-y-1/2 ">
->>>>>>> 07301fc0
           <Dropdown
             id="options"
             showDropdownIcon={false}
