input[type='range'] {
  -webkit-appearance: none;
}

input[type='range']::-webkit-slider-thumb {
  -webkit-appearance: none;
<<<<<<< HEAD
  border: 2px solid #090c29;
=======
  @apply border-primary-dark  bg-primary-light border-[2px] border-solid;
>>>>>>> 10ca35d5
  height: 13px;
  width: 13px;
  border-radius: 50%;
}

input[type='range']::-moz-range-thumb {
<<<<<<< HEAD
  border: 2px solid #090c29;
=======
  @apply border-primary-dark  bg-primary-light border-[2px] border-solid;
>>>>>>> 10ca35d5
  height: 13px;
  width: 13px;
  border-radius: 50%;
}

input[type='range']::-webkit-slider-runnable-track {
  border: none !important;
}

input[type='range']::-moz-range-track {
  border: none !important;
}

.range-track {
  position: absolute;
  top: 0;
  left: 0;
  right: 0;
}<|MERGE_RESOLUTION|>--- conflicted
+++ resolved
@@ -4,22 +4,14 @@
 
 input[type='range']::-webkit-slider-thumb {
   -webkit-appearance: none;
-<<<<<<< HEAD
-  border: 2px solid #090c29;
-=======
   @apply border-primary-dark  bg-primary-light border-[2px] border-solid;
->>>>>>> 10ca35d5
   height: 13px;
   width: 13px;
   border-radius: 50%;
 }
 
 input[type='range']::-moz-range-thumb {
-<<<<<<< HEAD
-  border: 2px solid #090c29;
-=======
   @apply border-primary-dark  bg-primary-light border-[2px] border-solid;
->>>>>>> 10ca35d5
   height: 13px;
   width: 13px;
   border-radius: 50%;
