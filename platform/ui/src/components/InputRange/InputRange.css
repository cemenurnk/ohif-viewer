input[type='range'] {
  -webkit-appearance: none;
}

input[type='range']::-webkit-slider-thumb {
  -webkit-appearance: none;
  @apply border-primary-dark  bg-primary-light border-[2px] border-solid;
  height: 13px;
  width: 13px;
  border-radius: 50%;
}

input[type='range']::-moz-range-thumb {
  @apply border-primary-dark  bg-primary-light border-[2px] border-solid;
  height: 13px;
  width: 13px;
  border-radius: 50%;
}

<<<<<<< HEAD
.input-range-thumb-design[type='range']::-webkit-slider-thumb {
  box-shadow: 1px 1px 1px rgba(0, 0, 0, 0.521);
  border: 1.5px solid #090c29;
}

input[type='range']::-webkit-slider-thumb {
  pointer-events: all;
}

input[type='range']::-moz-range-thumb {
  pointer-events: all;
=======
input[type='range']::-webkit-slider-runnable-track {
  border: none !important;
}

input[type='range']::-moz-range-track {
  border: none !important;
}

.range-track {
  position: absolute;
  top: 0;
  left: 0;
  right: 0;
>>>>>>> 33f12594
}<|MERGE_RESOLUTION|>--- conflicted
+++ resolved
@@ -17,19 +17,6 @@
   border-radius: 50%;
 }
 
-<<<<<<< HEAD
-.input-range-thumb-design[type='range']::-webkit-slider-thumb {
-  box-shadow: 1px 1px 1px rgba(0, 0, 0, 0.521);
-  border: 1.5px solid #090c29;
-}
-
-input[type='range']::-webkit-slider-thumb {
-  pointer-events: all;
-}
-
-input[type='range']::-moz-range-thumb {
-  pointer-events: all;
-=======
 input[type='range']::-webkit-slider-runnable-track {
   border: none !important;
 }
@@ -43,5 +30,12 @@
   top: 0;
   left: 0;
   right: 0;
->>>>>>> 33f12594
+}
+
+input[type='range']::-webkit-slider-thumb {
+  pointer-events: all;
+}
+
+input[type='range']::-moz-range-thumb {
+  pointer-events: all;
 }