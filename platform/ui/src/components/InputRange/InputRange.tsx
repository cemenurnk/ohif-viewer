--- conflicted
+++ resolved
@@ -61,7 +61,6 @@
 
   const rangeValuePercentage = ((rangeValue - minValue) / (maxValue - minValue)) * 100;
 
-<<<<<<< HEAD
   const LabelOrEditableNumber = allowNumberEdit ? (
     <InputNumber
       minValue={minValue}
@@ -111,55 +110,6 @@
           {showLabel && labelPosition === 'right' && LabelOrEditableNumber}
         </div>
       </div>
-=======
-  const rangeValueForStr = step >= 1 ? rangeValue.toFixed(0) : rangeValue.toFixed(1);
-
-  return (
-    <div
-      className={`flex cursor-pointer items-center space-x-1 ${
-        containerClassName ? containerClassName : ''
-      }`}
-    >
-      {showLabel && labelPosition === 'left' && (
-        <Typography
-          variant={labelVariant ?? 'subtitle'}
-          component="p"
-          className={classNames('w-8', labelClassName ?? 'text-white')}
-        >
-          {rangeValueForStr}
-          {unit}
-        </Typography>
-      )}
-      <input
-        type="range"
-        min={minValue}
-        max={maxValue}
-        value={rangeValue}
-        className={`input-range-thumb-design h-[3px] appearance-none rounded-lg ${
-          inputClassName ? inputClassName : ''
-        }`}
-        style={{
-          background:
-            trackColor ||
-            `linear-gradient(to right, #5acce6 0%, #5acce6 ${rangeValuePercentage - 10}%, #3a3f99 ${
-              rangeValuePercentage + 10
-            }%, #3a3f99 100%)`,
-        }}
-        onChange={handleChange}
-        id="myRange"
-        step={step}
-      />
-      {showLabel && (!labelPosition || labelPosition === 'right') && (
-        <Typography
-          variant={labelVariant ?? 'subtitle'}
-          component="p"
-          className={classNames('w-8', labelClassName ?? 'text-white')}
-        >
-          {rangeValueForStr}
-          {unit}
-        </Typography>
-      )}
->>>>>>> ef58893c
     </div>
   );
 };
