<<<<<<< HEAD
import React, { useEffect, useState } from 'react';
=======
import React, { useState, useEffect, cloneElement, Children } from 'react';
>>>>>>> 07301fc0
import PropTypes from 'prop-types';
import classnames from 'classnames';
import { ButtonEnums } from '../../components';

const ButtonGroup = ({
  children,
  className,
  orientation = ButtonEnums.orientation.horizontal,
  activeIndex: defaultActiveIndex = 0,
  onActiveIndexChange,
  disabled = false,
}) => {
  const [activeIndex, setActiveIndex] = useState(defaultActiveIndex);

  useEffect(() => {
    setActiveIndex(defaultActiveIndex);
  }, [defaultActiveIndex]);

<<<<<<< HEAD
  const handleButtonClick = (e, index) => {
=======
  const handleButtonClick = index => {
>>>>>>> 07301fc0
    setActiveIndex(index);
    onActiveIndexChange && onActiveIndexChange(index);
  };

  const orientationClasses = {
    horizontal: 'flex-row',
    vertical: 'flex-col',
  };

  const wrapperClasses = classnames('inline-flex', orientationClasses[orientation], className);

  return (
    <div
      className={classnames(
        wrapperClasses,
        'border-secondary-light rounded-[5px] border bg-black text-[13px]'
      )}
    >
      {Children.map(children, (child, index) => {
        if (React.isValidElement(child)) {
          return cloneElement(child, {
            key: index,
            className: classnames(
              'rounded-[4px] px-2 py-1',
              index === activeIndex
                ? 'bg-customblue-40 text-white'
                : 'text-primary-active bg-black',
              child.props.className,
              disabled ? 'ohif-disabled' : ''
            ),
            onClick: e => {
              child.props.onClick && child.props.onClick(e);
              handleButtonClick(index);
            },
          });
        }
        return child;
      })}
    </div>
  );
};

ButtonGroup.propTypes = {
  children: PropTypes.node.isRequired,
  orientation: PropTypes.oneOf(Object.values(ButtonEnums.orientation)),
  activeIndex: PropTypes.number,
  onActiveIndexChange: PropTypes.func,
  className: PropTypes.string,
  disabled: PropTypes.bool,
};

export default ButtonGroup;<|MERGE_RESOLUTION|>--- conflicted
+++ resolved
@@ -1,8 +1,4 @@
-<<<<<<< HEAD
-import React, { useEffect, useState } from 'react';
-=======
-import React, { useState, useEffect, cloneElement, Children } from 'react';
->>>>>>> 07301fc0
+import React, { useEffect, useState, useEffect, cloneElement, Children } from 'react';
 import PropTypes from 'prop-types';
 import classnames from 'classnames';
 import { ButtonEnums } from '../../components';
@@ -21,11 +17,7 @@
     setActiveIndex(defaultActiveIndex);
   }, [defaultActiveIndex]);
 
-<<<<<<< HEAD
-  const handleButtonClick = (e, index) => {
-=======
   const handleButtonClick = index => {
->>>>>>> 07301fc0
     setActiveIndex(index);
     onActiveIndexChange && onActiveIndexChange(index);
   };
