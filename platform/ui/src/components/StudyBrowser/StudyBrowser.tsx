import React from 'react';
import PropTypes from 'prop-types';
import { useTranslation } from 'react-i18next';

import StudyItem from '../StudyItem';
import LegacyButtonGroup from '../LegacyButtonGroup';
import LegacyButton from '../LegacyButton';
import ThumbnailList from '../ThumbnailList';
import { StringNumber } from '../../types';

const getTrackedSeries = displaySets => {
  let trackedSeries = 0;
  displaySets.forEach(displaySet => {
    if (displaySet.isTracked) {
      trackedSeries++;
    }
  });

  return trackedSeries;
};

const noop = () => {};

const StudyBrowser = ({
  tabs,
  activeTabName,
  expandedStudyInstanceUIDs,
<<<<<<< HEAD
  onClickTab,
  onClickStudy,
  onClickLaunch,
  onClickThumbnail,
  onDoubleClickThumbnail,
  onClickUntrack,
=======
  onClickTab = noop,
  onClickStudy = noop,
  onClickThumbnail = noop,
  onDoubleClickThumbnail = noop,
  onClickUntrack = noop,
>>>>>>> b0af8ec5
  activeDisplaySetInstanceUIDs,
  servicesManager,
}: withAppTypes) => {
  const { t } = useTranslation('StudyBrowser');
  const { customizationService } = servicesManager?.services || {};

  const getTabContent = () => {
    const tabData = tabs.find(tab => tab.name === activeTabName);
    return tabData.studies.map(
      ({ studyInstanceUid, date, description, numInstances, modalities, displaySets }) => {
        const isExpanded = expandedStudyInstanceUIDs.includes(studyInstanceUid);
        return (
          <React.Fragment key={studyInstanceUid}>
            <StudyItem
              date={date}
              description={description}
              numInstances={numInstances}
              modalities={modalities}
              trackedSeries={getTrackedSeries(displaySets)}
              isActive={isExpanded}
              onClick={() => {
                onClickStudy(studyInstanceUid);
              }}
              onClickLaunch={onClickLaunch?.bind(null, studyInstanceUid)}
              data-cy="thumbnail-list"
            />
            {isExpanded && displaySets && (
              <ThumbnailList
                thumbnails={displaySets}
                activeDisplaySetInstanceUIDs={activeDisplaySetInstanceUIDs}
                onThumbnailClick={onClickThumbnail}
                onThumbnailDoubleClick={onDoubleClickThumbnail}
                onClickUntrack={onClickUntrack}
              />
            )}
          </React.Fragment>
        );
      }
    );
  };

  return (
    <React.Fragment>
      <div
        className="w-100 border-secondary-light bg-primary-dark flex h-16 flex-row items-center justify-center border-b p-4"
        data-cy={'studyBrowser-panel'}
      >
        {/* TODO Revisit design of LegacyButtonGroup later - for now use LegacyButton for its children.*/}
        <LegacyButtonGroup
          variant="outlined"
          color="secondary"
          splitBorder={false}
        >
          {tabs.map(tab => {
            const { name, label, studies } = tab;
            const isActive = activeTabName === name;
            const isDisabled = !studies.length;
            // Apply the contrasting color for brighter button color visibility
            const classStudyBrowser = customizationService?.getModeCustomization(
              'class:StudyBrowser'
            ) || {
              true: 'default',
              false: 'default',
            };
            const color = classStudyBrowser[`${isActive}`];
            return (
              <LegacyButton
                key={name}
                className={'min-w-18 p-2 text-base text-white'}
                size="initial"
                color={color}
                bgColor={isActive ? 'bg-primary-main' : 'bg-black'}
                onClick={() => {
                  onClickTab(name);
                }}
                disabled={isDisabled}
              >
                {t(label)}
              </LegacyButton>
            );
          })}
        </LegacyButtonGroup>
      </div>
      <div className="ohif-scrollbar invisible-scrollbar flex flex-1 flex-col overflow-auto">
        {getTabContent()}
      </div>
    </React.Fragment>
  );
};

StudyBrowser.propTypes = {
  onClickTab: PropTypes.func.isRequired,
  onClickStudy: PropTypes.func,
  onClickThumbnail: PropTypes.func,
  onDoubleClickThumbnail: PropTypes.func,
  onClickUntrack: PropTypes.func,
  activeTabName: PropTypes.string.isRequired,
  expandedStudyInstanceUIDs: PropTypes.arrayOf(PropTypes.string).isRequired,
  activeDisplaySetInstanceUIDs: PropTypes.arrayOf(PropTypes.string),
  tabs: PropTypes.arrayOf(
    PropTypes.shape({
      name: PropTypes.string.isRequired,
      label: PropTypes.string.isRequired,
      studies: PropTypes.arrayOf(
        PropTypes.shape({
          studyInstanceUid: PropTypes.string.isRequired,
          date: PropTypes.string,
          numInstances: PropTypes.number,
          modalities: PropTypes.string,
          description: PropTypes.string,
          displaySets: PropTypes.arrayOf(
            PropTypes.shape({
              displaySetInstanceUID: PropTypes.string.isRequired,
              imageSrc: PropTypes.string,
              imageAltText: PropTypes.string,
              seriesDate: PropTypes.string,
              seriesNumber: StringNumber,
              numInstances: PropTypes.number,
              description: PropTypes.string,
              componentType: PropTypes.oneOf(['thumbnail', 'thumbnailTracked', 'thumbnailNoImage'])
                .isRequired,
              isTracked: PropTypes.bool,
              /**
               * Data the thumbnail should expose to a receiving drop target. Use a matching
               * `dragData.type` to identify which targets can receive this draggable item.
               * If this is not set, drag-n-drop will be disabled for this thumbnail.
               *
               * Ref: https://react-dnd.github.io/react-dnd/docs/api/use-drag#specification-object-members
               */
              dragData: PropTypes.shape({
                /** Must match the "type" a dropTarget expects */
                type: PropTypes.string.isRequired,
              }),
            })
          ),
        })
      ).isRequired,
    })
  ),
};

export default StudyBrowser;<|MERGE_RESOLUTION|>--- conflicted
+++ resolved
@@ -25,20 +25,12 @@
   tabs,
   activeTabName,
   expandedStudyInstanceUIDs,
-<<<<<<< HEAD
-  onClickTab,
-  onClickStudy,
-  onClickLaunch,
-  onClickThumbnail,
-  onDoubleClickThumbnail,
-  onClickUntrack,
-=======
   onClickTab = noop,
   onClickStudy = noop,
   onClickThumbnail = noop,
   onDoubleClickThumbnail = noop,
   onClickUntrack = noop,
->>>>>>> b0af8ec5
+  onClickLaunch,
   activeDisplaySetInstanceUIDs,
   servicesManager,
 }: withAppTypes) => {
