import React from 'react';
import PropTypes from 'prop-types';
import { useTranslation } from 'react-i18next';

import StudyItem from '../StudyItem';
import LegacyButtonGroup from '../LegacyButtonGroup';
import LegacyButton from '../LegacyButton';
import ThumbnailList from '../ThumbnailList';
import { StringNumber } from '../../types';

const getTrackedSeries = displaySets => {
  let trackedSeries = 0;
  displaySets.forEach(displaySet => {
    if (displaySet.isTracked) {
      trackedSeries++;
    }
  });

  return trackedSeries;
};

const StudyBrowser = ({
  tabs,
  activeTabName,
  expandedStudyInstanceUIDs,
  onClickTab,
  onClickStudy,
  onClickThumbnail,
  onDoubleClickThumbnail,
  onClickUntrack,
  activeDisplaySetInstanceUIDs,
  servicesManager,
}) => {
  const { t } = useTranslation('StudyBrowser');
  const { customizationService } = servicesManager?.services || {};

  const getTabContent = () => {
    const tabData = tabs.find(tab => tab.name === activeTabName);
    return tabData.studies.map(
      ({ studyInstanceUid, date, description, numInstances, modalities, displaySets }) => {
        const isExpanded = expandedStudyInstanceUIDs.includes(studyInstanceUid);
        return (
          <React.Fragment key={studyInstanceUid}>
            <StudyItem
              date={date}
              description={description}
              numInstances={numInstances}
              modalities={modalities}
              trackedSeries={getTrackedSeries(displaySets)}
              isActive={isExpanded}
              onClick={() => {
                onClickStudy(studyInstanceUid);
              }}
              data-cy="thumbnail-list"
            />
            {isExpanded && displaySets && (
              <ThumbnailList
                thumbnails={displaySets}
                activeDisplaySetInstanceUIDs={activeDisplaySetInstanceUIDs}
                onThumbnailClick={onClickThumbnail}
                onThumbnailDoubleClick={onDoubleClickThumbnail}
                onClickUntrack={onClickUntrack}
              />
            )}
          </React.Fragment>
        );
      }
    );
  };

  return (
    <React.Fragment>
      <div
        className="w-100 border-secondary-light bg-primary-dark flex h-16 flex-row items-center justify-center border-b p-4"
        data-cy={'studyBrowser-panel'}
      >
<<<<<<< HEAD
        {/* TODO Revisit design of LegacyButtonGroup later - for now use LegacyButton for its children.*/}
        <LegacyButtonGroup
=======
        {/* TODO Revisit design of ButtonGroup later - for now use LegacyButton for its children.*/}
        <ButtonGroup
>>>>>>> ef58893c
          variant="outlined"
          color="secondary"
          splitBorder={false}
        >
          {tabs.map(tab => {
            const { name, label, studies } = tab;
            const isActive = activeTabName === name;
            const isDisabled = !studies.length;
            // Apply the contrasting color for brighter button color visibility
            const classStudyBrowser = customizationService?.getModeCustomization(
              'class:StudyBrowser'
            ) || {
              true: 'default',
              false: 'default',
            };
            const color = classStudyBrowser[`${isActive}`];
            return (
              <LegacyButton
                key={name}
                className={'min-w-18 p-2 text-base text-white'}
                size="initial"
                color={color}
                bgColor={isActive ? 'bg-primary-main' : 'bg-black'}
                onClick={() => {
                  onClickTab(name);
                }}
                disabled={isDisabled}
              >
                {t(label)}
              </LegacyButton>
            );
          })}
        </LegacyButtonGroup>
      </div>
      <div className="ohif-scrollbar invisible-scrollbar flex flex-1 flex-col overflow-auto">
        {getTabContent()}
      </div>
    </React.Fragment>
  );
};

StudyBrowser.propTypes = {
  onClickTab: PropTypes.func.isRequired,
  onClickStudy: PropTypes.func,
  onClickThumbnail: PropTypes.func,
  onDoubleClickThumbnail: PropTypes.func,
  onClickUntrack: PropTypes.func,
  activeTabName: PropTypes.string.isRequired,
  expandedStudyInstanceUIDs: PropTypes.arrayOf(PropTypes.string).isRequired,
  activeDisplaySetInstanceUIDs: PropTypes.arrayOf(PropTypes.string),
  tabs: PropTypes.arrayOf(
    PropTypes.shape({
      name: PropTypes.string.isRequired,
      label: PropTypes.string.isRequired,
      studies: PropTypes.arrayOf(
        PropTypes.shape({
          studyInstanceUid: PropTypes.string.isRequired,
          date: PropTypes.string,
          numInstances: PropTypes.number,
          modalities: PropTypes.string,
          description: PropTypes.string,
          displaySets: PropTypes.arrayOf(
            PropTypes.shape({
              displaySetInstanceUID: PropTypes.string.isRequired,
              imageSrc: PropTypes.string,
              imageAltText: PropTypes.string,
              seriesDate: PropTypes.string,
              seriesNumber: StringNumber,
              numInstances: PropTypes.number,
              description: PropTypes.string,
              componentType: PropTypes.oneOf(['thumbnail', 'thumbnailTracked', 'thumbnailNoImage'])
                .isRequired,
              isTracked: PropTypes.bool,
              viewportIdentificator: PropTypes.arrayOf(PropTypes.string),
              /**
               * Data the thumbnail should expose to a receiving drop target. Use a matching
               * `dragData.type` to identify which targets can receive this draggable item.
               * If this is not set, drag-n-drop will be disabled for this thumbnail.
               *
               * Ref: https://react-dnd.github.io/react-dnd/docs/api/use-drag#specification-object-members
               */
              dragData: PropTypes.shape({
                /** Must match the "type" a dropTarget expects */
                type: PropTypes.string.isRequired,
              }),
            })
          ),
        })
      ).isRequired,
    })
  ),
};

const noop = () => {};

StudyBrowser.defaultProps = {
  onClickTab: noop,
  onClickStudy: noop,
  onClickThumbnail: noop,
  onDoubleClickThumbnail: noop,
  onClickUntrack: noop,
};

export default StudyBrowser;<|MERGE_RESOLUTION|>--- conflicted
+++ resolved
@@ -74,13 +74,8 @@
         className="w-100 border-secondary-light bg-primary-dark flex h-16 flex-row items-center justify-center border-b p-4"
         data-cy={'studyBrowser-panel'}
       >
-<<<<<<< HEAD
         {/* TODO Revisit design of LegacyButtonGroup later - for now use LegacyButton for its children.*/}
         <LegacyButtonGroup
-=======
-        {/* TODO Revisit design of ButtonGroup later - for now use LegacyButton for its children.*/}
-        <ButtonGroup
->>>>>>> ef58893c
           variant="outlined"
           color="secondary"
           splitBorder={false}
