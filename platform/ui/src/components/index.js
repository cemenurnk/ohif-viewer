--- conflicted
+++ resolved
@@ -80,20 +80,17 @@
 import AdvancedToolbox from './AdvancedToolbox';
 import InputDoubleRange from './InputDoubleRange';
 import LegacyButtonGroup from './LegacyButtonGroup';
-<<<<<<< HEAD
 import SwitchButton, { SwitchLabelLocation } from './SwitchButton';
 import * as AllInOneMenu from './AllInOneMenu';
 import ViewportActionArrows from './ViewportActionArrows';
 import HeaderPatientInfo from './HeaderPatientInfo';
-=======
 import LegacySplitButton from './LegacySplitButton';
 import { ToolSettings } from './AdvancedToolbox';
 import { Toolbox } from './Toolbox';
->>>>>>> 07301fc0
 import InvestigationalUseDialog from './InvestigationalUseDialog';
 import MeasurementItem from './MeasurementTable/MeasurementItem';
+
 import LayoutPreset from './LayoutPreset';
-
 
 export {
   AboutModal,
@@ -184,14 +181,11 @@
   ViewportPane,
   ViewportOverlay,
   WindowLevelMenuItem,
-<<<<<<< HEAD
   HeaderPatientInfo,
-=======
   LayoutPreset,
   LegacySplitButton,
   ToolSettings,
   Toolbox,
->>>>>>> 07301fc0
   InvestigationalUseDialog,
   MeasurementItem,
 };