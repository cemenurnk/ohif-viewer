--- conflicted
+++ resolved
@@ -79,11 +79,8 @@
 import AdvancedToolbox from './AdvancedToolbox';
 import InputDoubleRange from './InputDoubleRange';
 import LegacyButtonGroup from './LegacyButtonGroup';
-<<<<<<< HEAD
 import InvestigationalUseDialog from './InvestigationalUseDialog';
-=======
 import MeasurementItem from './MeasurementTable/MeasurementItem';
->>>>>>> d70aae32
 
 export {
   AboutModal,
@@ -168,9 +165,6 @@
   ViewportPane,
   ViewportOverlay,
   WindowLevelMenuItem,
-<<<<<<< HEAD
   InvestigationalUseDialog,
-=======
   MeasurementItem,
->>>>>>> d70aae32
 };