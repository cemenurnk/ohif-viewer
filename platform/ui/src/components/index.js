--- conflicted
+++ resolved
@@ -5,14 +5,11 @@
 import Icon from './Icon';
 import IconButton from './IconButton';
 import Input from './Input';
-<<<<<<< HEAD
 import NavBar from './NavBar';
-=======
 import InputDateRange from './InputDateRange';
 import InputLabelWrapper from './InputLabelWrapper';
 import InputMultiSelect from './InputMultiSelect';
 import InputText from './InputText';
->>>>>>> f106fb8f
 import Select from './Select';
 import Svg from './Svg';
 import Table from './Table';
@@ -31,14 +28,11 @@
   Icon,
   IconButton,
   Input,
-<<<<<<< HEAD
   NavBar,
-=======
   InputDateRange,
   InputLabelWrapper,
   InputMultiSelect,
   InputText,
->>>>>>> f106fb8f
   Select,
   Svg,
   Table,
