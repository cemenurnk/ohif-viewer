--- conflicted
+++ resolved
@@ -125,8 +125,6 @@
 ): StyleMap => {
   const collapsedHideWidth = expandedWidth - collapsedWidth - borderSize;
 
-<<<<<<< HEAD
-=======
   return {
     open: {
       left: { marginLeft: '0px' },
@@ -150,18 +148,14 @@
     height: '99.8%',
   };
 };
->>>>>>> 16785936
 const SidePanel = ({
   side,
   className,
   activeTabIndex: activeTabIndexProp,
   tabs,
   onOpen,
-<<<<<<< HEAD
+  expandedWidth = 248,
   onActiveTabIndexChange,
-=======
-  expandedWidth = 248,
->>>>>>> 16785936
 }) => {
   const { t } = useTranslation('SidePanel');
 
@@ -411,11 +405,8 @@
     ),
   ]),
   onOpen: PropTypes.func,
-<<<<<<< HEAD
   onActiveTabIndexChange: PropTypes.func,
-=======
   expandedWidth: PropTypes.number,
->>>>>>> 16785936
 };
 
 export default SidePanel;