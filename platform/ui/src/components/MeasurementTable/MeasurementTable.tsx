--- conflicted
+++ resolved
@@ -17,8 +17,6 @@
     contentProps: {},
   });
   const CustomMeasurementItem = itemCustomization.content;
-  const annotationManager = CsAnnotation.state.getAnnotationManager();
-  const { locking } = CsAnnotation;
 
   const onMeasurementDeleteHandler = ({ uid }) => {
     const measurement = measurementService.getMeasurement(uid);
@@ -39,7 +37,6 @@
       </div>
       <div className="ohif-scrollbar max-h-112 overflow-hidden">
         {data.length !== 0 &&
-<<<<<<< HEAD
           data.map((measurementItem, index) => (
             <CustomMeasurementItem
               key={measurementItem.uid}
@@ -54,27 +51,6 @@
               onDelete={onMeasurementDeleteHandler}
             />
           ))}
-=======
-          data.map((measurementItem, index) => {
-            const isLocked = locking.isAnnotationLocked(
-              annotationManager.getAnnotation(measurementItem.uid)
-            );
-            return (
-              <CustomMeasurementItem
-                key={measurementItem.uid}
-                uid={measurementItem.uid}
-                index={index + 1}
-                label={measurementItem.label}
-                isActive={measurementItem.isActive}
-                isLocked={isLocked}
-                displayText={measurementItem.displayText}
-                item={measurementItem}
-                onClick={onClick}
-                onEdit={onEdit}
-              />
-            );
-          })}
->>>>>>> 21ec6860
         {data.length === 0 && (
           <div className="group flex cursor-default border border-transparent bg-black transition duration-300">
             <div className="bg-primary-dark text-primary-light group-hover:bg-secondary-main w-6 py-1 text-center text-base transition duration-300"></div>
