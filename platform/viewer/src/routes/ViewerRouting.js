import React from 'react';
import PropTypes from 'prop-types';
import ConnectedViewerRetrieveStudyData from '../connectedComponents/ConnectedViewerRetrieveStudyData';
import useServer from '../customHooks/useServer';
import OHIF from '@ohif/core';
const { urlUtil: UrlUtil } = OHIF.utils;
<<<<<<< HEAD
/**
 * Get array of seriesUIDs from param or from queryString
 * @param {*} seriesInstanceUids
 * @param {*} location
 */
const getSeriesUIDS = (seriesInstanceUids, location) => {
  const queryFilters = UrlUtil.queryString.getQueryFilters(location);
  const querySeriesUIDs = queryFilters['seriesInstanceUid'];
  const _seriesInstanceUids = seriesInstanceUids || querySeriesUIDs;

  return UrlUtil.paramString.parseParam(_seriesInstanceUids);
};

function ViewerRouting({ match: routeMatch, location: routeLocation }) {
  const {
    project,
    location,
    dataset,
    dicomstore,
    studyInstanceUids,
    seriesInstanceUids,
  } = routeMatch.params;

  const server = useServer({ project, location, dataset, dicomstore });

  const studyUIDs = UrlUtil.paramString.parseParam(studyInstanceUids);
  const seriesUIDs = getSeriesUIDS(seriesInstanceUids, routeLocation);
=======

/**
 * Get array of seriesUIDs from param or from queryString
 * @param {*} seriesInstanceUIDs
 * @param {*} location
 */
const getSeriesInstanceUIDs = (seriesInstanceUIDs, routeLocation) => {
  const queryFilters = UrlUtil.queryString.getQueryFilters(routeLocation);
  const querySeriesUIDs = queryFilters && queryFilters['SeriesInstanceUID'];
  const _seriesInstanceUIDs = seriesInstanceUIDs || querySeriesUIDs;

  return UrlUtil.paramString.parseParam(_seriesInstanceUIDs);
};

function ViewerRouting({ match: routeMatch, location: routeLocation }) {
  const {
    project,
    location,
    dataset,
    dicomStore,
    studyInstanceUids,
    seriesInstanceUids,
  } = routeMatch.params;
  const server = useServer({ project, location, dataset, dicomStore });

  const studyUIDs = UrlUtil.paramString.parseParam(studyInstanceUids);
  const seriesUIDs = getSeriesInstanceUIDs(seriesInstanceUids, routeLocation);
>>>>>>> a8a57132

  if (server && studyUIDs) {
    return (
      <ConnectedViewerRetrieveStudyData
        studyInstanceUids={studyUIDs}
        seriesInstanceUids={seriesUIDs}
      />
    );
  }

  return null;
}

ViewerRouting.propTypes = {
  match: PropTypes.shape({
    params: PropTypes.shape({
      studyInstanceUids: PropTypes.string.isRequired,
      seriesInstanceUids: PropTypes.string,
      dataset: PropTypes.string,
<<<<<<< HEAD
      dicomstore: PropTypes.string,
=======
      dicomStore: PropTypes.string,
>>>>>>> a8a57132
      location: PropTypes.string,
      project: PropTypes.string,
    }),
  }),
};

export default ViewerRouting;<|MERGE_RESOLUTION|>--- conflicted
+++ resolved
@@ -4,35 +4,6 @@
 import useServer from '../customHooks/useServer';
 import OHIF from '@ohif/core';
 const { urlUtil: UrlUtil } = OHIF.utils;
-<<<<<<< HEAD
-/**
- * Get array of seriesUIDs from param or from queryString
- * @param {*} seriesInstanceUids
- * @param {*} location
- */
-const getSeriesUIDS = (seriesInstanceUids, location) => {
-  const queryFilters = UrlUtil.queryString.getQueryFilters(location);
-  const querySeriesUIDs = queryFilters['seriesInstanceUid'];
-  const _seriesInstanceUids = seriesInstanceUids || querySeriesUIDs;
-
-  return UrlUtil.paramString.parseParam(_seriesInstanceUids);
-};
-
-function ViewerRouting({ match: routeMatch, location: routeLocation }) {
-  const {
-    project,
-    location,
-    dataset,
-    dicomstore,
-    studyInstanceUids,
-    seriesInstanceUids,
-  } = routeMatch.params;
-
-  const server = useServer({ project, location, dataset, dicomstore });
-
-  const studyUIDs = UrlUtil.paramString.parseParam(studyInstanceUids);
-  const seriesUIDs = getSeriesUIDS(seriesInstanceUids, routeLocation);
-=======
 
 /**
  * Get array of seriesUIDs from param or from queryString
@@ -60,7 +31,6 @@
 
   const studyUIDs = UrlUtil.paramString.parseParam(studyInstanceUids);
   const seriesUIDs = getSeriesInstanceUIDs(seriesInstanceUids, routeLocation);
->>>>>>> a8a57132
 
   if (server && studyUIDs) {
     return (
@@ -80,11 +50,7 @@
       studyInstanceUids: PropTypes.string.isRequired,
       seriesInstanceUids: PropTypes.string,
       dataset: PropTypes.string,
-<<<<<<< HEAD
-      dicomstore: PropTypes.string,
-=======
       dicomStore: PropTypes.string,
->>>>>>> a8a57132
       location: PropTypes.string,
       project: PropTypes.string,
     }),
