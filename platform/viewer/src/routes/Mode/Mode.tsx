import React, { useEffect, useState, useRef } from 'react';
import { useParams, useLocation, useNavigate } from 'react-router';
import PropTypes from 'prop-types';
// TODO: DicomMetadataStore should be injected?
import { DicomMetadataStore, ServicesManager, utils } from '@ohif/core';
import { DragAndDropProvider, ImageViewerProvider } from '@ohif/ui';
import { useQuery, useSearchParams } from '@hooks';
import ViewportGrid from '@components/ViewportGrid';
import Compose from './Compose';
import getStudies from './studiesList';
<<<<<<< HEAD
import loadModules from '../../pluginImports';
=======
import { history } from '../../utils/history';
>>>>>>> 969e7698

const { getSplitParam } = utils;

/**
 * Initialize the route.
 *
 * @param props.servicesManager to read services from
 * @param props.studyInstanceUIDs for a list of studies to read
 * @param props.dataSource to read the data from
 * @param props.filters filters from query params to read the data from
 * @returns array of subscriptions to cancel
 */
function defaultRouteInit(
  { servicesManager, studyInstanceUIDs, dataSource, filters },
  hangingProtocolId
) {
  const {
    displaySetService,
    hangingProtocolService,
  } = servicesManager.services;

  const unsubscriptions = [];
  const {
    unsubscribe: instanceAddedUnsubscribe,
  } = DicomMetadataStore.subscribe(
    DicomMetadataStore.EVENTS.INSTANCES_ADDED,
    function({ StudyInstanceUID, SeriesInstanceUID, madeInClient = false }) {
      const seriesMetadata = DicomMetadataStore.getSeries(
        StudyInstanceUID,
        SeriesInstanceUID
      );

      displaySetService.makeDisplaySets(seriesMetadata.instances, madeInClient);
    }
  );

  unsubscriptions.push(instanceAddedUnsubscribe);

  const allRetrieves = studyInstanceUIDs.map(StudyInstanceUID =>
    dataSource.retrieve.series.metadata({
      StudyInstanceUID,
      filters,
    })
  );

  // The hanging protocol matching service is fairly expensive to run multiple
  // times, and doesn't allow partial matches to be made (it will simply fail
  // to display anything if a required match fails), so we wait here until all metadata
  // is retrieved (which will synchronously trigger the display set creation)
  // until we run the hanging protocol matching service.

  Promise.allSettled(allRetrieves).then(() => {
    const displaySets = displaySetService.getActiveDisplaySets();

    if (!displaySets || !displaySets.length) {
      return;
    }

    // Gets the studies list to use
    const studies = getStudies(studyInstanceUIDs, displaySets);

    // study being displayed, and is thus the "active" study.
    const activeStudy = studies[0];

    // run the hanging protocol matching on the displaySets with the predefined
    // hanging protocol in the mode configuration
    hangingProtocolService.run(
      { studies, activeStudy, displaySets },
      hangingProtocolId
    );
  });

  return unsubscriptions;
}

export default function ModeRoute({
  mode,
  dataSourceName,
  extensionManager,
  servicesManager,
  commandsManager,
  hotkeysManager,
}) {
  // Parse route params/querystring
  const location = useLocation();
  const query = useQuery();
  const params = useParams();
  const searchParams = useSearchParams();

  const runTimeHangingProtocolId = searchParams.get('hangingprotocolid');
  const [studyInstanceUIDs, setStudyInstanceUIDs] = useState();

  const [refresh, setRefresh] = useState(false);
  const [allExtensionsLoaded, setAllExtensionsLoaded] = useState(false);

  const layoutTemplateData = useRef(false);
  const locationRef = useRef(null);
  const isMounted = useRef(false);

  // Expose the react router dom navigation.
  history.navigate = useNavigate();

  if (location !== locationRef.current) {
    layoutTemplateData.current = null;
    locationRef.current = location;
  }

  const {
    displaySetService,
    hangingProtocolService,
  } = (servicesManager as ServicesManager).services;

  const {
    extensions,
    sopClassHandlers,
    hotkeys: hotkeyObj,
    hangingProtocol,
  } = mode;
  // Preserve the old array interface for hotkeys
  const hotkeys = Array.isArray(hotkeyObj) ? hotkeyObj : hotkeyObj?.hotkeys;
  const hotkeyName = hotkeyObj?.name || 'hotkey-definitions-v2';

  if (dataSourceName === undefined) {
    dataSourceName = extensionManager.defaultDataSourceName;
  }

  extensionManager.setActiveDataSource(dataSourceName);

  const dataSource = extensionManager.getActiveDataSource()[0];

  // Only handling one route per mode for now
  const route = mode.routes[0];

  // For each extension, look up their context modules
  // TODO: move to extension manager.
  let contextModules = [];

  Object.keys(extensions).forEach(extensionId => {
    const allRegisteredModuleIds = Object.keys(extensionManager.modulesMap);
    const moduleIds = allRegisteredModuleIds.filter(id =>
      id.includes(`${extensionId}.contextModule.`)
    );

    if (!moduleIds || !moduleIds.length) {
      return;
    }

    const modules = moduleIds.map(extensionManager.getModuleEntry);
    contextModules = contextModules.concat(modules);
  });

  const contextModuleProviders = contextModules.map(a => a.provider);
  const CombinedContextProvider = ({ children }) =>
    Compose({ components: contextModuleProviders, children });

  function ViewportGridWithDataSource(props) {
    return ViewportGrid({ ...props, dataSource });
  }

  useEffect(() => {
    // Preventing state update for unmounted component
    isMounted.current = true;
    return () => {
      isMounted.current = false;
    };
  }, []);

  useEffect(() => {
    // Todo: this should not be here, data source should not care about params
    const initializeDataSource = async (params, query) => {
      const studyInstanceUIDs = await dataSource.initialize({
        params,
        query,
      });
      setStudyInstanceUIDs(studyInstanceUIDs);
    };

    initializeDataSource(params, query);
    return () => {
      layoutTemplateData.current = null;
    };
  }, [location]);

  useEffect(() => {
    const retrieveLayoutData = async () => {
      const layoutData = await route.layoutTemplate({
        location,
        servicesManager,
        studyInstanceUIDs,
      });
      if (isMounted.current) {
        layoutTemplateData.current = layoutData;
        setRefresh(!refresh);
      }
    };
    if (studyInstanceUIDs?.length && studyInstanceUIDs[0] !== undefined) {
      retrieveLayoutData();
    }
    return () => {
      layoutTemplateData.current = null;
    };
  }, [studyInstanceUIDs]);

  useEffect(() => {
    if (!hotkeys) {
      return;
    }

    hotkeysManager.setDefaultHotKeys(hotkeys);

    const userPreferredHotkeys = JSON.parse(localStorage.getItem(hotkeyName));

    if (userPreferredHotkeys?.length) {
      hotkeysManager.setHotkeys(userPreferredHotkeys, hotkeyName);
    } else {
      hotkeysManager.setHotkeys(hotkeys, hotkeyName);
    }

    return () => {
      hotkeysManager.destroy();
    };
  }, []);

  useEffect(() => {
    if (!layoutTemplateData.current) {
      return;
    }

    const setupRouteInit = async () => {
      const loadedExtensions = await loadModules(Object.keys(extensions));
      for (const extension of loadedExtensions) {
        const { id: extensionId } = extension;
        if (
          extensionManager.registeredExtensionIds.indexOf(extensionId) === -1
        ) {
          await extensionManager.registerExtension(extension);
        }
      }
      setAllExtensionsLoaded(true);

      // TODO: For some reason this is running before the Providers
      // are calling setServiceImplementation
      // TODO -> iterate through services.

      // Extension

      // Add SOPClassHandlers to a new SOPClassManager.
      displaySetService.init(extensionManager, sopClassHandlers);

      extensionManager.onModeEnter({
        servicesManager,
        extensionManager,
        commandsManager,
      });

      // use the URL hangingProtocolId if it exists, otherwise use the one
      // defined in the mode configuration
      const hangingProtocolIdToUse = hangingProtocolService.getProtocolById(
        runTimeHangingProtocolId
      )
        ? runTimeHangingProtocolId
        : hangingProtocol;

      // Sets the active hanging protocols - if hangingProtocol is undefined,
      // resets to default.  Done before the onModeEnter to allow the onModeEnter
      // to perform custom hanging protocol actions
      hangingProtocolService.setActiveProtocolIds(hangingProtocolIdToUse);

      mode?.onModeEnter({
        servicesManager,
        extensionManager,
        commandsManager,
      });

      /**
       * The next line should get all the query parameters provided by the URL
       * - except the StudyInstanceUIDs - and create an object called filters
       * used to filtering the study as the user wants otherwise it will return
       * a empty object.
       *
       * Example:
       * const filters = {
       *   seriesInstanceUID: 1.2.276.0.7230010.3.1.3.1791068887.5412.1620253993.114611
       * }
       */
      const filters =
        Array.from(query.keys()).reduce(
          (acc: Record<string, string>, val: string) => {
            const lowerVal = val.toLowerCase();
            if (lowerVal !== 'studyinstanceuids') {
              // Not sure why the case matters here - it doesn't in the URL
              if (lowerVal === 'seriesinstanceuid') {
                const seriesUIDs = getSplitParam(lowerVal, query);
                return {
                  ...acc,
                  seriesInstanceUID: seriesUIDs,
                };
              }

              return { ...acc, [val]: getSplitParam(lowerVal, query) };
            }
          },
          {}
        ) ?? {};

      if (route.init) {
        return await route.init(
          {
            servicesManager,
            extensionManager,
            hotkeysManager,
            studyInstanceUIDs,
            dataSource,
            filters,
          },
          hangingProtocolIdToUse
        );
      }

      return defaultRouteInit(
        {
          servicesManager,
          studyInstanceUIDs,
          dataSource,
          filters,
        },
        hangingProtocolIdToUse
      );
    };

    let unsubscriptions;
    setupRouteInit().then(unsubs => {
      unsubscriptions = unsubs;
    });

    return () => {
      // The mode.onModeExit must be done first to allow it to store
      // information, and must be in a try/catch to ensure subscriptions
      // are unsubscribed.
      try {
        mode?.onModeExit?.({
          servicesManager,
          extensionManager,
        });
      } catch (e) {
        console.warn('mode exit failure', e);
      }
      // The unsubscriptions must occur before the extension onModeExit
      // in order to prevent exceptions during cleanup caused by spurious events
      unsubscriptions.forEach(unsub => {
        unsub();
      });
      // The extension manager must be called after the mode, this is
      // expected to cleanup the state to a standard setup.
      extensionManager.onModeExit();
    };
  }, [
    mode,
    dataSourceName,
    location,
    route,
    servicesManager,
    extensionManager,
    hotkeysManager,
    studyInstanceUIDs,
    refresh,
  ]);

  const renderLayoutData = props => {
    const layoutTemplateModuleEntry = extensionManager.getModuleEntry(
      layoutTemplateData.current.id
    );
    const LayoutComponent = layoutTemplateModuleEntry.component;

    return <LayoutComponent {...props} />;
  };

  return (
    <ImageViewerProvider
      // initialState={{ StudyInstanceUIDs: StudyInstanceUIDs }}
      StudyInstanceUIDs={studyInstanceUIDs}
      // reducer={reducer}
    >
      <CombinedContextProvider>
        <DragAndDropProvider>
          {layoutTemplateData.current &&
            studyInstanceUIDs?.[0] !== undefined &&
            allExtensionsLoaded &&
            renderLayoutData({
              ...layoutTemplateData.current.props,
              ViewportGridComp: ViewportGridWithDataSource,
            })}
        </DragAndDropProvider>
      </CombinedContextProvider>
    </ImageViewerProvider>
  );
}

ModeRoute.propTypes = {
  mode: PropTypes.object.isRequired,
  dataSourceName: PropTypes.string,
  extensionManager: PropTypes.object,
  servicesManager: PropTypes.object,
  hotkeysManager: PropTypes.object,
};<|MERGE_RESOLUTION|>--- conflicted
+++ resolved
@@ -8,11 +8,8 @@
 import ViewportGrid from '@components/ViewportGrid';
 import Compose from './Compose';
 import getStudies from './studiesList';
-<<<<<<< HEAD
+import { history } from '../../utils/history';
 import loadModules from '../../pluginImports';
-=======
-import { history } from '../../utils/history';
->>>>>>> 969e7698
 
 const { getSplitParam } = utils;
 
