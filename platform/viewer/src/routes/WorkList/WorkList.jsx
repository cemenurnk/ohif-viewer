import React, { useState, useEffect } from 'react';
import classnames from 'classnames';
import PropTypes from 'prop-types';
import { Link } from 'react-router-dom';
import moment from 'moment';
import qs from 'query-string';
import isEqual from 'lodash.isequal';

import filtersMeta from './filtersMeta.js';
import { useAppConfig } from '@state';
import { useDebounce, useQuery } from '@hooks';
import { utils } from '@ohif/core';

import PreferencesDropdown from '../../components/PreferencesDropdown';

import {
  Icon,
  StudyListExpandedRow,
  Button,
  NavBar,
  Svg,
  EmptyStudies,
  StudyListTable,
  StudyListPagination,
  StudyListFilter,
  TooltipClipboard,
} from '@ohif/ui';

const seriesInStudiesMap = new Map();

/**
 * TODO:
 * - debounce `setFilterValues` (150ms?)
 */
function WorkList({ history, data: studies, isLoadingData, dataSource, dataSourceOptions, setDataSourceOptions }) {
  // ~ Modes
  const [appConfig] = useAppConfig();
  // ~ Filters
  const query = useQuery();
  const STUDIES_LIMIT = 101;
  const queryFilterValues = _getQueryFilterValues(query);
  const [filterValues, _setFilterValues] = useState({
    ...defaultFilterValues,
    ...queryFilterValues,
  });

  const debouncedFilterValues = useDebounce(filterValues, 200);
  const { resultsPerPage, pageNumber, sortBy, sortDirection } = filterValues;

  /*
   * The default sort value keep the filters synchronized with runtime conditional sorting
   * Only applied if no other sorting is specified and there are less than 101 studies
   */
  let defaultSortValues = {};

  const sortedStudies = studies
    // TOOD: Move sort to DataSourceWrapper?
    // TODO: MOTIVATION, this is triggered on every render, even if list/sort does not change
    .sort((s1, s2) => {
      const noSortApplied = sortBy === '' || !sortBy;
      const sortModifier = sortDirection === 'descending' ? 1 : -1;

      if (noSortApplied && studies.length < STUDIES_LIMIT) {
        const ascendingSortModifier = -1;
        defaultSortValues = { sortBy: 'studyDate', sortDirection: 'ascending' };
        return _sortStringDates(s1, s2, ascendingSortModifier);
      } else if (noSortApplied) {
        return 0;
      }

      const s1Prop = s1[sortBy];
      const s2Prop = s2[sortBy];

      if (typeof s1Prop === 'string' && typeof s2Prop === 'string') {
        return s1Prop.localeCompare(s2Prop) * sortModifier;
      } else if (typeof s1Prop === 'number' && typeof s2Prop === 'number') {
        return (s1Prop > s2Prop ? 1 : -1) * sortModifier;
      } else if (!s1Prop && s2Prop) {
        return -1 * sortModifier;
      } else if (!s2Prop && s1Prop) {
        return 1 * sortModifier;
      } else if (sortBy === 'studyDate') {
        return _sortStringDates(s1, s2, sortModifier);
      }

      return 0;
    });

  // ~ Rows & Studies
  const [expandedRows, setExpandedRows] = useState([]);
  const [studiesWithSeriesData, setStudiesWithSeriesData] = useState([]);
  const numOfStudies = studies.length;
  const totalPages = Math.floor(numOfStudies / resultsPerPage) + 1;

  const setFilterValues = val => {
    if (filterValues.pageNumber === val.pageNumber) {
      val.pageNumber = 1;
    }
    _setFilterValues(val);
    setExpandedRows([]);
  };

  const onPageNumberChange = newPageNumber => {
    if (newPageNumber > totalPages) {
      return;
    }

    setFilterValues({ ...filterValues, pageNumber: newPageNumber });
  };

  const onResultsPerPageChange = newResultsPerPage => {
    setFilterValues({
      ...filterValues,
      pageNumber: 1,
      resultsPerPage: Number(newResultsPerPage),
    });
  };

  // Set body style
  useEffect(() => {
    document.body.classList.add('bg-black');
    return () => {
      document.body.classList.remove('bg-black');
    };
  }, []);

  // Sync URL query parameters with filters
  useEffect(() => {
    if (!debouncedFilterValues) {
      return;
    }

    const queryString = {};
    Object.keys(defaultFilterValues).forEach(key => {
      const defaultValue = defaultFilterValues[key];
      const currValue = debouncedFilterValues[key];

      // TODO: nesting/recursion?
      if (key === 'studyDate') {
        if (
          currValue.startDate &&
          defaultValue.startDate !== currValue.startDate
        ) {
          queryString.startDate = currValue.startDate;
        }
        if (currValue.endDate && defaultValue.endDate !== currValue.endDate) {
          queryString.endDate = currValue.endDate;
        }
      } else if (key === 'modalities' && currValue.length) {
        queryString.modalities = currValue.join(',');
      } else if (currValue !== defaultValue) {
        queryString[key] = currValue;
      }
    });

    history.push({
      pathname: '/',
      search: `?${qs.stringify(queryString, {
        skipNull: true,
        skipEmptyString: true,
      })}`,
    });
    // eslint-disable-next-line react-hooks/exhaustive-deps
  }, [debouncedFilterValues]);

  // Query for series information
  useEffect(() => {
    const fetchSeries = async studyInstanceUid => {
      try {
<<<<<<< HEAD
        const result = await dataSource.query.series.search(studyInstanceUid);
        seriesInStudiesMap.set(studyInstanceUid, result);
=======
        const series = await dataSource.query.series.search(studyInstanceUid);
        seriesInStudiesMap.set(studyInstanceUid, utils.sortBySeriesDate(series));
>>>>>>> e04f7449
        setStudiesWithSeriesData([...studiesWithSeriesData, studyInstanceUid]);
      } catch (ex) {
        // TODO: UI Notification Service
        console.warn(ex);
      }
    };

    // TODO: WHY WOULD YOU USE AN INDEX OF 1?!
    // Note: expanded rows index begins at 1
    for (let z = 0; z < expandedRows.length; z++) {
      const expandedRowIndex = expandedRows[z] - 1;
      const studyInstanceUid = sortedStudies[expandedRowIndex].studyInstanceUid;

      if (studiesWithSeriesData.includes(studyInstanceUid)) {
        continue;
      }

      fetchSeries(studyInstanceUid);
    }
    // eslint-disable-next-line react-hooks/exhaustive-deps
  }, [expandedRows, studies]);

  useEffect(() => {
    const { resultsPerPage, pageNumber } = filterValues;
    const limit = STUDIES_LIMIT - 1;
    const isLastPage = ((resultsPerPage * pageNumber) % limit) === 0;
    if (isLastPage && parseInt(studies.length / limit) > dataSourceOptions.reachedLimits) {
      setDataSourceOptions(state => ({
        reachedLimits: state.reachedLimits + 1,
        offset: (state.reachedLimits + 1) * limit
      }));
    }

  }, [filterValues]);

  const isFiltering = (filterValues, defaultFilterValues) => {
    return !isEqual(filterValues, defaultFilterValues);
  };

  const tableDataSource = sortedStudies.map((study, key) => {
    const rowKey = key + 1;
    const isExpanded = expandedRows.some(k => k === rowKey);
    const {
      studyInstanceUid,
      accession,
      modalities,
      instances,
      description,
      mrn,
      patientName,
      date,
      time,
    } = study;
    const studyDate =
      date &&
      moment(date, ['YYYYMMDD', 'YYYY.MM.DD'], true).isValid() &&
      moment(date, ['YYYYMMDD', 'YYYY.MM.DD']).format('MMM-DD-YYYY');
    const studyTime =
      time &&
      moment(time, ['HH', 'HHmm', 'HHmmss', 'HHmmss.SSS']).isValid() &&
      moment(time, ['HH', 'HHmm', 'HHmmss', 'HHmmss.SSS']).format('hh:mm A');

    return {
      row: [
        {
          key: 'patientName',
          content: patientName ? (
            <TooltipClipboard>{patientName}</TooltipClipboard>
          ) : (
              <span className="text-gray-700">(Empty)</span>
            ),
          gridCol: 4,
        },
        {
          key: 'mrn',
          content: <TooltipClipboard>{mrn}</TooltipClipboard>,
          gridCol: 3,
        },
        {
          key: 'studyDate',
          content: (
            <div>
              {studyDate && <span className="mr-4">{studyDate}</span>}
              {studyTime && <span>{studyTime}</span>}
            </div>
          ),
          title: `${studyDate || ''} ${studyTime || ''}`,
          gridCol: 5,
        },
        {
          key: 'description',
          content: <TooltipClipboard>{description}</TooltipClipboard>,
          gridCol: 4,
        },
        {
          key: 'modality',
          content: modalities,
          title: modalities,
          gridCol: 3,
        },
        {
          key: 'accession',
          content: <TooltipClipboard>{accession}</TooltipClipboard>,
          gridCol: 3,
        },
        {
          key: 'instances',
          content: (
            <>
              <Icon
                name="group-layers"
                className={classnames('inline-flex mr-2 w-4', {
                  'text-primary-active': isExpanded,
                  'text-secondary-light': !isExpanded,
                })}
              />
              {instances}
            </>
          ),
          title: (instances || 0).toString(),
          gridCol: 4,
        },
      ],
      expandedContent: (
        <StudyListExpandedRow
          seriesTableColumns={{
            description: 'Description',
            seriesNumber: 'Series',
            modality: 'Modality',
            instances: 'Instances',
          }}
          seriesTableDataSource={
            seriesInStudiesMap.has(studyInstanceUid)
              ? seriesInStudiesMap.get(studyInstanceUid).map(s => {
                return {
                  description: s.description || '(empty)',
                  seriesNumber: s.seriesNumber || '',
                  modality: s.modality || '',
                  instances: s.numSeriesInstances || '',
                };
              })
              : []
          }
        >
          {appConfig.modes.map((mode, i) => {
            const isFirst = i === 0;

            // TODO: Homes need a default/target route? We mostly support a single one for now.
            // We should also be using the route path, but currently are not
            // mode.id
            // mode.routes[x].path
            // Don't specify default data source, and it should just be picked up... (this may not currently be the case)
            // How do we know which params to pass? Today, it's just StudyInstanceUIDs
            return (
              <Link
                key={i}
                to={`${mode.id}?StudyInstanceUIDs=${studyInstanceUid}`}
              // to={`${mode.id}/dicomweb?StudyInstanceUIDs=${studyInstanceUid}`}
              >
                <Button
                  rounded="full"
                  variant="contained" // outlined
                  disabled={false}
                  endIcon={<Icon name="launch-arrow" />} // launch-arrow | launch-info
                  className={classnames('font-bold', { 'ml-2': !isFirst })}
                  onClick={() => { }}
                >
                  {mode.displayName}
                </Button>
              </Link>
            );
          })}
        </StudyListExpandedRow>
      ),
      onClickRow: () =>
        setExpandedRows(s =>
          isExpanded ? s.filter(n => rowKey !== n) : [...s, rowKey]
        ),
      isExpanded,
    };
  });

  const hasStudies = numOfStudies > 0;

  return (
    <div
      className={classnames('bg-black h-full', {
        'h-screen': !hasStudies,
      })}
    >
      <NavBar className="justify-between border-b-4 border-black" isSticky>
        <div className="flex items-center">
          <div className="mx-3">
            <Svg name="logo-ohif" />
          </div>
        </div>
        <div className="flex items-center">
          <span className="mr-3 text-lg text-common-light">
            FOR INVESTIGATIONAL USE ONLY
          </span>
          <PreferencesDropdown />
        </div>
      </NavBar>
      <StudyListFilter
        numOfStudies={numOfStudies}
        filtersMeta={filtersMeta}
        filterValues={{ ...filterValues, ...defaultSortValues }}
        onChange={setFilterValues}
        clearFilters={() => setFilterValues(defaultFilterValues)}
        isFiltering={isFiltering(filterValues, defaultFilterValues)}
      />
      {hasStudies ? (
        <>
          <StudyListTable
            tableDataSource={tableDataSource.slice(
              (pageNumber - 1) * resultsPerPage,
              (pageNumber - 1) * resultsPerPage + resultsPerPage
            )}
            numOfStudies={numOfStudies}
            filtersMeta={filtersMeta}
          />
          <StudyListPagination
            onChangePage={onPageNumberChange}
            onChangePerPage={onResultsPerPageChange}
            currentPage={pageNumber}
            perPage={resultsPerPage}
          />
        </>
      ) : (
          <div className="flex flex-col items-center justify-center pt-48">
            <EmptyStudies isLoading={isLoadingData} />
          </div>
        )}
    </div>
  );
}

WorkList.propTypes = {
  history: PropTypes.shape({
    push: PropTypes.func,
  }).isRequired,
  data: PropTypes.array.isRequired,
  dataSource: PropTypes.shape({
    query: PropTypes.object.isRequired,
  }).isRequired,
  isLoadingData: PropTypes.bool.isRequired,
};

const defaultFilterValues = {
  patientName: '',
  mrn: '',
  studyDate: {
    startDate: null,
    endDate: null,
  },
  description: '',
  modalities: [],
  accession: '',
  sortBy: '',
  sortDirection: 'none',
  pageNumber: 1,
  resultsPerPage: 25,
};

function _getQueryFilterValues(query) {
  const queryFilterValues = {
    patientName: query.get('patientName'),
    mrn: query.get('mrn'),
    studyDate: {
      startDate: query.get('startDate'),
      endDate: query.get('endDate'),
    },
    description: query.get('description'),
    modalities: query.get('modalities')
      ? query.get('modalities').split(',')
      : [],
    accession: query.get('accession'),
    sortBy: query.get('sortBy'),
    sortDirection: query.get('sortDirection'),
    pageNumber: _tryParseInt(query.get('pageNumber'), undefined),
    resultsPerPage: _tryParseInt(query.get('resultsPerPage'), undefined),
  };

  // Delete null/undefined keys
  Object.keys(queryFilterValues).forEach(
    key => queryFilterValues[key] == null && delete queryFilterValues[key]
  );

  return queryFilterValues;

  function _tryParseInt(str, defaultValue) {
    var retValue = defaultValue;
    if (str !== null) {
      if (str.length > 0) {
        if (!isNaN(str)) {
          retValue = parseInt(str);
        }
      }
    }
    return retValue;
  }
}

function _sortStringDates(s1, s2, sortModifier) {
  // TODO: Delimiters are non-standard. Should we support them?
  const s1Date = moment(s1.date, ['YYYYMMDD', 'YYYY.MM.DD'], true);
  const s2Date = moment(s2.date, ['YYYYMMDD', 'YYYY.MM.DD'], true);

  if (s1Date.isValid() && s2Date.isValid()) {
    return (
      (s1Date.toISOString() > s2Date.toISOString() ? 1 : -1) * sortModifier
    );
  } else if (s1Date.isValid()) {
    return sortModifier;
  } else if (s2Date.isValid()) {
    return -1 * sortModifier;
  }
}

export default WorkList;<|MERGE_RESOLUTION|>--- conflicted
+++ resolved
@@ -167,13 +167,8 @@
   useEffect(() => {
     const fetchSeries = async studyInstanceUid => {
       try {
-<<<<<<< HEAD
-        const result = await dataSource.query.series.search(studyInstanceUid);
-        seriesInStudiesMap.set(studyInstanceUid, result);
-=======
         const series = await dataSource.query.series.search(studyInstanceUid);
         seriesInStudiesMap.set(studyInstanceUid, utils.sortBySeriesDate(series));
->>>>>>> e04f7449
         setStudiesWithSeriesData([...studiesWithSeriesData, studyInstanceUid]);
       } catch (ex) {
         // TODO: UI Notification Service
