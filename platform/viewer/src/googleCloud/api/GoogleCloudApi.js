class GoogleCloudApi {
  setAccessToken(accessToken) {
    if (!accessToken) console.error('Access token is empty');
    this.accessToken = accessToken;
  }

  get fetchConfig() {
    if (!this.accessToken) throw new Error('OIDC access_token is not set');
    return {
      method: 'GET',
      headers: {
        Authorization: 'Bearer ' + this.accessToken,
      },
    };
  }

  get urlBase() {
    return `https://healthcare.googleapis.com/v1beta1`;
  }

  get urlBaseProject() {
    return this.urlBase + `/projects`;
  }

<<<<<<< HEAD
  getUrlBaseDicomWeb(project, location, dataset, dicomstore) {
    return (
      this.urlBase +
      `/projects/${project}/locations/${location}/datasets/${dataset}/dicomStores/${dicomstore}/dicomWeb`
=======
  getUrlBaseDicomWeb(project, location, dataset, dicomStore) {
    return (
      this.urlBase +
      `/projects/${project}/locations/${location}/datasets/${dataset}/dicomStores/${dicomStore}/dicomWeb`
>>>>>>> 97786b80
    );
  }

  async doRequest(urlStr, config = {}, params = {}) {
    const url = new URL(urlStr);
    let data = null;
    url.search = new URLSearchParams(params);

    try {
      const response = await fetch(url, { ...this.fetchConfig, config });
      try {
        data = await response.json();
      } catch (err) {}
      if (response.status >= 200 && response.status < 300 && data != null) {
        if (data.nextPageToken != null) {
          params.pageToken = data.nextPageToken;
          let subPage = await this.doRequest(urlStr, config, params);
          for (let key in data) {
            if (data.hasOwnProperty(key)) {
              data[key] = data[key].concat(subPage.data[key]);
            }
          }
        }
        return {
          isError: false,
          status: response.status,
          data,
        };
      } else {
        return {
          isError: true,
          status: response.status,
          message:
            (data && data.error && data.error.message) || 'Unknown error',
        };
      }
    } catch (err) {
      if (data && data.error) {
        return {
          isError: true,
          status: err.status,
          message: err.response.data.error.message || 'Unspecified error',
        };
      }
      return {
        isError: true,
        message: (err && err.message) || 'Oops! Something went wrong',
      };
    }
  }

  async loadProjects() {
    return this.doRequest(
      'https://cloudresourcemanager.googleapis.com/v1/projects'
    );
  }

  async loadLocations(projectId) {
    return this.doRequest(`${this.urlBaseProject}/${projectId}/locations`);
  }

  async loadDatasets(projectId, locationId) {
    return this.doRequest(
      `${this.urlBaseProject}/${projectId}/locations/${locationId}/datasets`
    );
  }

  async loadDicomStores(dataset) {
    return this.doRequest(`${this.urlBase}/${dataset}/dicomStores`);
  }
}

export default new GoogleCloudApi();<|MERGE_RESOLUTION|>--- conflicted
+++ resolved
@@ -22,17 +22,10 @@
     return this.urlBase + `/projects`;
   }
 
-<<<<<<< HEAD
-  getUrlBaseDicomWeb(project, location, dataset, dicomstore) {
-    return (
-      this.urlBase +
-      `/projects/${project}/locations/${location}/datasets/${dataset}/dicomStores/${dicomstore}/dicomWeb`
-=======
   getUrlBaseDicomWeb(project, location, dataset, dicomStore) {
     return (
       this.urlBase +
       `/projects/${project}/locations/${location}/datasets/${dataset}/dicomStores/${dicomStore}/dicomWeb`
->>>>>>> 97786b80
     );
   }
 
@@ -45,7 +38,7 @@
       const response = await fetch(url, { ...this.fetchConfig, config });
       try {
         data = await response.json();
-      } catch (err) {}
+      } catch (err) { }
       if (response.status >= 200 && response.status < 300 && data != null) {
         if (data.nextPageToken != null) {
           params.pageToken = data.nextPageToken;
