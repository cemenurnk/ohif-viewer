window.config = function(props) {
  var servicesManager = props.servicesManager;

  return {
    routerBasename: '/',
    enableGoogleCloudAdapter: true,
    enableGoogleCloudAdapterUI: false,
    showStudyList: true,
    httpErrorHandler: error => {
      // This is 429 when rejected from the public idc sandbox too often.
      console.warn(error.status);
<<<<<<< HEAD
      debugger;
=======
>>>>>>> b6b5a841
      // Could use services manager here to bring up a dialog/modal if needed.
      console.warn('test, navigate to https://ohif.org/');
      window.location = 'https://ohif.org/';
    },
<<<<<<< HEAD
    healthcareApiEndpoint: 'https://proxy-dot-idc-dev.appspot.com/v1beta1', //'https://dev-viewer.canceridc.dev/'
=======
    healthcareApiEndpoint: 'https://proxy-dot-idc-dev.appspot.com/v1beta1',
>>>>>>> b6b5a841
  };
};<|MERGE_RESOLUTION|>--- conflicted
+++ resolved
@@ -9,18 +9,10 @@
     httpErrorHandler: error => {
       // This is 429 when rejected from the public idc sandbox too often.
       console.warn(error.status);
-<<<<<<< HEAD
-      debugger;
-=======
->>>>>>> b6b5a841
       // Could use services manager here to bring up a dialog/modal if needed.
       console.warn('test, navigate to https://ohif.org/');
       window.location = 'https://ohif.org/';
     },
-<<<<<<< HEAD
-    healthcareApiEndpoint: 'https://proxy-dot-idc-dev.appspot.com/v1beta1', //'https://dev-viewer.canceridc.dev/'
-=======
     healthcareApiEndpoint: 'https://proxy-dot-idc-dev.appspot.com/v1beta1',
->>>>>>> b6b5a841
   };
 };