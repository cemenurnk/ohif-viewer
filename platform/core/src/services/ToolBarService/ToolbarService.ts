import merge from 'lodash.merge';
import { CommandsManager } from '../../classes';
import { ExtensionManager } from '../../extensions';
import { PubSubService } from '../_shared/pubSubServiceInterface';
import type { RunCommand, Commands } from '../../types/Command';

const EVENTS = {
  TOOL_BAR_MODIFIED: 'event::toolBarService:toolBarModified',
  TOOL_BAR_STATE_MODIFIED: 'event::toolBarService:toolBarStateModified',
};

export type ButtonListeners = Record<string, RunCommand>;

export interface ButtonProps {
  primary?: Button;
  secondary?: Button;
  items?: Button[];
}

export interface Button extends Commands {
  id: string;
  icon?: string;
  label?: string;
  type?: string;
  tooltip?: string;
  isActive?: boolean;
  listeners?: ButtonListeners;
  props?: ButtonProps;
}

export interface ExtraButtonOptions {
  listeners?: ButtonListeners;
  isActive?: boolean;
}

export default class ToolbarService extends PubSubService {
  public static REGISTRATION = {
    name: 'toolbarService',
    // Note the old name is ToolBarService, with an upper B
    altName: 'ToolBarService',
    create: ({ commandsManager }) => {
      return new ToolbarService(commandsManager);
    },
  };

<<<<<<< HEAD
  buttons: Record<string, unknown> = {};

=======
  public static _createButton(
    type: string,
    id: string,
    icon: string,
    label: string,
    commands: Command | Commands,
    tooltip?: string,
    extraOptions?: ExtraButtonOptions
  ): Button {
    return {
      id,
      icon,
      label,
      type,
      commands,
      tooltip,
      ...extraOptions,
    };
  }

  buttons: Record<string, Button> = {};
>>>>>>> 33f12594
  state: {
    primaryToolId: string;
    toggles: Record<string, boolean>;
    groups: Record<string, unknown>;
  } = { primaryToolId: '', toggles: {}, groups: {} };

  buttonSections: Record<string, unknown> = {
    /**
     * primary: ['Zoom', 'Wwwc'],
     * secondary: ['Length', 'RectangleRoi']
     */
  };
  _commandsManager: CommandsManager;
  extensionManager: ExtensionManager;

  defaultTool: Record<string, unknown>;

  constructor(commandsManager: CommandsManager) {
    super(EVENTS);
    this._commandsManager = commandsManager;
  }

  public init(extensionManager: ExtensionManager): void {
    this.extensionManager = extensionManager;
  }

  public reset(): void {
    this.unsubscriptions.forEach(unsub => unsub());
    this.state = {
      primaryToolId: 'WindowLevel',
      toggles: {},
      groups: {},
    };
    this.unsubscriptions = [];
    this.buttonSections = {};
    this.buttons = {};
  }

  public onModeEnter(): void {
    this.reset();
  }

  public setDefaultTool(interaction) {
    this.defaultTool = interaction;
  }

  public getDefaultTool() {
    return this.defaultTool;
  }

  /**
   *
   * @param {*} interaction - can be undefined to run nothing
   * @param {*} options is an optional set of extra commandOptions
   *    used for calling the specified interaction.  That is, the command is
   *    called with {...commandOptions,...options}
   */
  public recordInteraction(interaction, options?: Record<string, unknown>) {
    if (!interaction) {
      return;
    }
    const commandsManager = this._commandsManager;
    const { groupId, itemId, commands, type } = interaction;
    let { interactionType } = interaction;

    // if not interaction type, assume the type can be used
    if (!interactionType) {
      interactionType = type;
    }

    switch (interactionType) {
      case 'action': {
        commandsManager.run(commands, options);
        break;
      }
      case 'tool': {
        try {
<<<<<<< HEAD
          const alternateInteraction =
            this.state.primaryToolId === itemId &&
            this.defaultTool?.itemId !== itemId &&
            this.getDefaultTool();
          if (alternateInteraction) {
            // Allow toggling the mode off
            return this.recordInteraction(alternateInteraction, options);
          }
          commandsManager.run(commands, options);

          // only set the primary tool if no error was thrown
          this.state.primaryToolId = itemId;
=======
          commands.forEach(({ commandName = 'setToolActive', commandOptions, context }) => {
            commandsManager.runCommand(commandName, commandOptions, context);
          });

          // only set the primary tool if no error was thrown.
          // if the itemId is not undefined use it; otherwise, set the first tool in
          // the commands as the primary tool
          this.state.primaryToolId = itemId || commands[0].commandOptions?.toolName;
>>>>>>> 33f12594
        } catch (error) {
          console.warn(error);
        }

        break;
      }
      case 'toggle': {
        const { commands } = interaction;
        let commandExecuted;

        // only toggle if a command was executed
        this.state.toggles[itemId] =
          this.state.toggles[itemId] === undefined ? true : !this.state.toggles[itemId];

        if (!commands) {
          break;
        }

        commands.forEach(({ commandName, commandOptions, context }) => {
          if (!commandOptions) {
            commandOptions = {};
          }

          if (commandName) {
            commandOptions.toggledState = this.state.toggles[itemId];

            try {
              commandsManager.runCommand(commandName, commandOptions, context);
              commandExecuted = true;
            } catch (error) {
              console.warn(error);
            }
          }
        });

        if (!commandExecuted) {
          // If no command was executed, we need to toggle the state back
          this.state.toggles[itemId] = !this.state.toggles[itemId];
        }

        break;
      }
      default:
        throw new Error(`Invalid interaction type: ${interactionType}`);
    }

    // Todo: comment out for now
    // Run command if there's one associated
    //
    // NOTE: Should probably just do this for tools as well?
    // But would be nice if we could enforce at least the command name?
    // let unsubscribe;
    // if (commandName) {
    //   unsubscribe = commandsManager.runCommand(commandName, commandOptions);
    // }

    // // Storing the unsubscribe for later resetting
    // if (unsubscribe && typeof unsubscribe === 'function') {
    //   if (this.unsubscriptions.indexOf(unsubscribe) === -1) {
    //     this.unsubscriptions.push(unsubscribe);
    //   }
    // }

    // Track last touched id for each group
    if (groupId) {
      this.state.groups[groupId] = itemId;
    }

    this._broadcastEvent(this.EVENTS.TOOL_BAR_STATE_MODIFIED, { ...this.state });
  }

  getButtons() {
    return this.buttons;
  }

  getActiveTools() {
    const activeTools = [this.state.primaryToolId];
    Object.keys(this.state.toggles).forEach(key => {
      if (this.state.toggles[key]) {
        activeTools.push(key);
      }
    });
    return activeTools;
  }

  getActivePrimaryTool() {
    return this.state.primaryToolId;
  }

  /** Sets the toggle state of a button to the isToggled state */
  public setToggled(id: string, isToggled: boolean): void {
    if (isToggled) {
      this.state.toggles[id] = true;
    } else {
      delete this.state.toggles[id];
    }
  }

  setButton(id, button) {
    if (this.buttons[id]) {
      this.buttons[id] = merge(this.buttons[id], button);
      this._broadcastEvent(this.EVENTS.TOOL_BAR_MODIFIED, {
        buttons: this.buttons,
        button: this.buttons[id],
        buttonSections: this.buttonSections,
      });
    }
  }

  public getButton(id: string): Button {
    return this.buttons[id];
  }

  /** Gets a nested button, found in the items/props for the children */
  public getNestedButton(id: string): Button {
    if (this.buttons[id]) {
      return this.buttons[id];
    }
    for (const buttonId of Object.keys(this.buttons)) {
      const { primary, items } = this.buttons[buttonId].props || {};
      if (primary?.id === id) {
        return primary;
      }
      const found = items?.find(childButton => childButton.id === id);
      if (found) {
        return found;
      }
    }
  }

  setButtons(buttons) {
    this.buttons = buttons;
    this._broadcastEvent(this.EVENTS.TOOL_BAR_MODIFIED, {
      buttons: this.buttons,
      buttonSections: this.buttonSections,
    });
  }

  _buttonTypes() {
    const buttonTypes = {};
    const registeredToolbarModules = this.extensionManager.modules['toolbarModule'];

    if (Array.isArray(registeredToolbarModules) && registeredToolbarModules.length) {
      registeredToolbarModules.forEach(toolbarModule =>
        toolbarModule.module.forEach(def => {
          buttonTypes[def.name] = def;
        })
      );
    }

    return buttonTypes;
  }

  createButtonSection(key, buttons) {
    // Maybe do this mapping at time of return, instead of time of create
    // Props check important for validation here...

    this.buttonSections[key] = buttons;
    this._broadcastEvent(this.EVENTS.TOOL_BAR_MODIFIED, {});
  }

  /**
   *
   * Finds a button section by it's name, then maps the list of string name
   * identifiers to schema/values that can be used to render the buttons.
   *
   * @param key - the tool group id
   * @param props - to apply to the secitons
   * @param defaultKey - what key to return if the given section isn't defined
   */
  getButtonSection(
    key: string,
    props?: Record<string, unknown>,
    defaultKey = 'primary'
  ) {
    const buttonSectionIds =
      this.buttonSections[key] || this.buttonSections[defaultKey];
    const buttonsInSection = [];

    if (buttonSectionIds && buttonSectionIds.length !== 0) {
      buttonSectionIds.forEach(btnId => {
        const btn = this.buttons[btnId];
        const metadata = {};
        const mappedBtn = this._mapButtonToDisplay(btn, key, metadata, props);

        buttonsInSection.push(mappedBtn);
      });
    }

    return buttonsInSection;
  }

  /**
   *
   * @param {object[]} buttons
   * @param {string} buttons[].id
   */
  addButtons(buttons) {
    buttons.forEach(button => {
      if (!this.buttons[button.id]) {
        this.buttons[button.id] = button;
      }
    });
    this._setTogglesForButtonItems(buttons);

    this._broadcastEvent(this.EVENTS.TOOL_BAR_MODIFIED, {});
  }

  _setTogglesForButtonItems(buttons) {
    if (!buttons) {
      return;
    }

    buttons.forEach(buttonItem => {
      if (buttonItem.type === 'toggle') {
        this.setToggled(buttonItem.id, buttonItem.isActive);
      }
      this._setTogglesForButtonItems(buttonItem.props?.items);
    });
  }

  /**
   *
   * @param {*} btn
   * @param {*} btnSection
   * @param {*} metadata
   * @param {*} props - Props set by the Viewer layer
   */
  _mapButtonToDisplay(btn, btnSection, metadata, props) {
    if (!btn) {
      return;
    }

    const { id, type, component } = btn;
    const buttonType = this._buttonTypes()[type];

    if (!buttonType) {
      return;
    }

    return {
      id,
      Component: component || buttonType.defaultComponent,
      componentProps: Object.assign({}, btn.props, props),
    };
  }

  getButtonComponentForUIType(uiType: string) {
    return uiType ? this._buttonTypes()[uiType]?.defaultComponent ?? null : null;
  }
}<|MERGE_RESOLUTION|>--- conflicted
+++ resolved
@@ -43,10 +43,6 @@
     },
   };
 
-<<<<<<< HEAD
-  buttons: Record<string, unknown> = {};
-
-=======
   public static _createButton(
     type: string,
     id: string,
@@ -68,7 +64,6 @@
   }
 
   buttons: Record<string, Button> = {};
->>>>>>> 33f12594
   state: {
     primaryToolId: string;
     toggles: Record<string, boolean>;
@@ -146,7 +141,6 @@
       }
       case 'tool': {
         try {
-<<<<<<< HEAD
           const alternateInteraction =
             this.state.primaryToolId === itemId &&
             this.defaultTool?.itemId !== itemId &&
@@ -157,18 +151,10 @@
           }
           commandsManager.run(commands, options);
 
-          // only set the primary tool if no error was thrown
-          this.state.primaryToolId = itemId;
-=======
-          commands.forEach(({ commandName = 'setToolActive', commandOptions, context }) => {
-            commandsManager.runCommand(commandName, commandOptions, context);
-          });
-
           // only set the primary tool if no error was thrown.
           // if the itemId is not undefined use it; otherwise, set the first tool in
           // the commands as the primary tool
           this.state.primaryToolId = itemId || commands[0].commandOptions?.toolName;
->>>>>>> 33f12594
         } catch (error) {
           console.warn(error);
         }
