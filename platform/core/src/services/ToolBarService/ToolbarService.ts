--- conflicted
+++ resolved
@@ -99,11 +99,7 @@
     this.buttons = {};
   }
 
-<<<<<<< HEAD
-  onModeEnter(): void {
-=======
   public onModeEnter(): void {
->>>>>>> 33f12594
     this.reset();
   }
 
