import { InstanceMetadata } from '../../types';
import { PubSubService } from '../_shared/pubSubServiceInterface';
import EVENTS from './EVENTS';

<<<<<<< HEAD
const displaySetCache = [];
=======
export type DisplaySet = {
  displaySetInstanceUID: string;
  instances: InstanceMetadata[];
  StudyInstanceUID: string;
  SeriesInstanceUID?: string;
  numImages?: number;
};

const displaySetCache = new Map<string, DisplaySet>();
>>>>>>> 0e521696

/**
 * Filters the instances set by instances not in
 * display sets.  Done in O(n) time.
 */
<<<<<<< HEAD
const filterInstances = (instances, displaySets) => {
  if (!displaySets?.length) return instances;
  const sops = {};
  for (const ds of displaySets) {
    const dsInstances = ds.images || ds.others || ds.instances;
    if (!dsInstances) {
      console.warn('No instances in', ds);
      continue;
    }
    dsInstances.forEach(instance => (sops[instance.SOPInstanceUID] = instance));
  }
  return instances.filter(instance => !sops[instance.SOPInstanceUID]);
=======
const filterInstances = (
  instances: InstanceMetadata[],
  displaySets: DisplaySet[]
): InstanceMetadata[] => {
  const dsInstancesSOP = new Set();
  displaySets.forEach(ds => {
    const dsInstances = ds.instances;
    if (!dsInstances) {
      console.warn('No instances in', ds);
    } else {
      dsInstances.forEach(instance =>
        dsInstancesSOP.add(instance.SOPInstanceUID)
      );
    }
  });

  return instances.filter(
    instance => !dsInstancesSOP.has(instance.SOPInstanceUID)
  );
>>>>>>> 0e521696
};

export default class DisplaySetService extends PubSubService {
  public static REGISTRATION = {
    altName: 'DisplaySetService',
    name: 'displaySetService',
    create: ({ configuration = {} }) => {
      return new DisplaySetService();
    },
  };

  public activeDisplaySets = [];
<<<<<<< HEAD
  // Record if the active display sets changed - used to bulk up change events.
  protected activeChanged = false;
=======

  protected activeDisplaySetsMap = new Map<string, DisplaySet>();

  // Record if the active display sets changed - used to group change events so
  // that fewer events need to be fired when creating multiple display sets
  protected activeDisplaySetsChanged = false;
>>>>>>> 0e521696

  constructor() {
    super(EVENTS);
  }

  public init(extensionManager, SOPClassHandlerIds): void {
    this.extensionManager = extensionManager;
    this.SOPClassHandlerIds = SOPClassHandlerIds;
    this.activeDisplaySets = [];
    this.activeDisplaySetsMap.clear();
  }

  _addDisplaySetsToCache(displaySets: DisplaySet[]) {
    displaySets.forEach(displaySet => {
      displaySetCache.set(displaySet.displaySetInstanceUID, displaySet);
    });
  }

  _addActiveDisplaySets(displaySets: DisplaySet[]) {
    const { activeDisplaySets, activeDisplaySetsMap } = this;

    displaySets.forEach(displaySet => {
<<<<<<< HEAD
      // This test makes adding display sets an N^2 operation, so it might
      // become important to do this in an efficient manner for large
      // numbers of display sets.
      if (!activeDisplaySets.includes(displaySet)) {
        this.activeChanged = true;
=======
      if (!activeDisplaySetsMap.has(displaySet.displaySetInstanceUID)) {
        this.activeDisplaySetsChanged = true;
>>>>>>> 0e521696
        activeDisplaySets.push(displaySet);
        activeDisplaySetsMap.set(displaySet.displaySetInstanceUID, displaySet);
      }
    });
  }

  /**
<<<<<<< HEAD
   * Adds new display sets
   */
  public addDisplaySets(...displaySets): string[] {
    this._addDisplaySetsToCache(displaySets);
    this._addActiveDisplaySets(displaySets);
    this.activeChanged = false;
=======
   * Adds new display sets directly, as specified.
   * Use this function when the display sets are created externally directly
   * rather than using the default sop class handlers to create display sets.
   */
  public addDisplaySets(...displaySets: DisplaySet[]): string[] {
    this._addDisplaySetsToCache(displaySets);
    this._addActiveDisplaySets(displaySets);

    // The activeDisplaySetsChanged flag is only seen if we add display sets
    // so, don't broadcast the change if all the display sets were pre-existing.
    this.activeDisplaySetsChanged = false;
>>>>>>> 0e521696
    this._broadcastEvent(EVENTS.DISPLAY_SETS_ADDED, {
      displaySetsAdded: displaySets,
      options: { madeInClient: displaySets[0].madeInClient },
    });
    return displaySets;
  }

<<<<<<< HEAD
  getDisplaySetCache() {
=======
  public getDisplaySetCache(): Map<string, DisplaySet> {
>>>>>>> 0e521696
    return displaySetCache;
  }

  public getMostRecentDisplaySet(): DisplaySet {
    return this.activeDisplaySets[this.activeDisplaySets.length - 1];
  }

  public getActiveDisplaySets(): DisplaySet[] {
    return this.activeDisplaySets;
  }

  public getDisplaySetsForSeries = (
    seriesInstanceUID: string
  ): DisplaySet[] => {
    return [...displaySetCache.values()].filter(
      displaySet => displaySet.SeriesInstanceUID === seriesInstanceUID
    );
  };

  public getDisplaySetForSOPInstanceUID(
    sopInstanceUID: string,
    seriesInstanceUID: string,
    frameNumber?: number
  ): DisplaySet {
    const displaySets = seriesInstanceUID
      ? this.getDisplaySetsForSeries(seriesInstanceUID)
      : [...this.getDisplaySetCache().values()];

    const displaySet = displaySets.find(ds => {
      return (
        ds.images && ds.images.some(i => i.SOPInstanceUID === sopInstanceUID)
      );
    });

    return displaySet;
  }

  public setDisplaySetMetadataInvalidated(displaySetInstanceUID: string): void {
    const displaySet = this.getDisplaySetByUID(displaySetInstanceUID);

    if (!displaySet) {
      return;
    }

    // broadcast event to update listeners with the new displaySets
    this._broadcastEvent(
      EVENTS.DISPLAY_SET_SERIES_METADATA_INVALIDATED,
      displaySetInstanceUID
    );
  }

<<<<<<< HEAD
  deleteDisplaySet(displaySetInstanceUID) {
    if (!displaySetInstanceUID) return;
    const { activeDisplaySets } = this;

    const displaySetCacheIndex = displaySetCache.findIndex(
      ds => ds.displaySetInstanceUID === displaySetInstanceUID
    );
=======
  public deleteDisplaySet(displaySetInstanceUID) {
    if (!displaySetInstanceUID) return;
    const { activeDisplaySets, activeDisplaySetsMap } = this;
>>>>>>> 0e521696

    const activeDisplaySetsIndex = activeDisplaySets.findIndex(
      ds => ds.displaySetInstanceUID === displaySetInstanceUID
    );

    displaySetCache.delete(displaySetInstanceUID);
    activeDisplaySets.splice(activeDisplaySetsIndex, 1);
    activeDisplaySetsMap.delete(displaySetInstanceUID);

    this._broadcastEvent(EVENTS.DISPLAY_SETS_CHANGED, this.activeDisplaySets);
    this._broadcastEvent(EVENTS.DISPLAY_SETS_REMOVED, {
      displaySetInstanceUIDs: [displaySetInstanceUID],
    });
  }

  /**
   * @param {string} displaySetInstanceUID
   * @returns {object} displaySet
   */
  public getDisplaySetByUID = (displaySetInstanceUid: string): DisplaySet =>
    displaySetCache.get(displaySetInstanceUid);

  /**
   *
   * @param {*} input
   * @param {*} param1: settings: initialViewportSettings by HP or callbacks after rendering
   * @returns {string[]} - added displaySetInstanceUIDs
   */
  makeDisplaySets = (
    input,
    { batch = false, madeInClient = false, settings = {} } = {}
  ) => {
    if (!input || !input.length) {
      throw new Error('No instances were provided.');
    }

    if (batch && !input[0].length) {
      throw new Error(
        'Batch displaySet creation does not contain array of array of instances.'
      );
    }

    // If array of instances => One instance.
    const displaySetsAdded = [];

    if (batch) {
      for (let i = 0; i < input.length; i++) {
        const instances = input[i];
        const displaySets = this.makeDisplaySetForInstances(
          instances,
          settings
        );

        displaySetsAdded.push(...displaySets);
      }
    } else {
      const displaySets = this.makeDisplaySetForInstances(input, settings);

      displaySetsAdded.push(...displaySets);
    }

    const options = {};

    if (madeInClient) {
      options.madeInClient = true;
    }

<<<<<<< HEAD
    if (this.activeChanged) {
      this.activeChanged = false;
=======
    if (this.activeDisplaySetsChanged) {
      this.activeDisplaySetsChanged = false;
>>>>>>> 0e521696
      this._broadcastEvent(EVENTS.DISPLAY_SETS_CHANGED, this.activeDisplaySets);
    }
    if (displaySetsAdded?.length) {
      // The response from displaySetsAdded will only contain newly added
      // display sets.
      this._broadcastEvent(EVENTS.DISPLAY_SETS_ADDED, {
        displaySetsAdded,
        options,
      });

      return displaySetsAdded;
    }
  };

  /**
   * The onModeExit returns the display set service to the initial state,
   * that is without any display sets.  To avoid recreating display sets,
   * the mode specific onModeExit is called before this method and should
   * store the active display sets and the cached data.
   */
  public onModeExit(): void {
    this.getDisplaySetCache().clear();
    this.activeDisplaySets.length = 0;
    this.activeDisplaySetsMap.clear();
  }

  /**
   * Creates new display sets for the instances contained in instancesSrc
   * according to the sop class handlers registered.
   * This is idempotent in that calling it a second time with the
   * same set of instances will not result in new display sets added.
   * However, the response for the subsequent call will be empty as the data
   * is already present.
   * Calling it with some new instances and some existing instances will
   * result in the new instances being added to existing display sets if
   * they support the addInstances call, OR to new instances otherwise.
   * Only the new instances are returned - the others are updated.
   *
   * @param instancesSrc are instances to add
   * @param settings are settings to add
   * @returns Array of the display sets added.
   */
<<<<<<< HEAD
  public makeDisplaySetForInstances(instancesSrc: [], settings): [] {
=======
  public makeDisplaySetForInstances(
    instancesSrc: InstanceMetadata[],
    settings
  ): DisplaySet[] {
>>>>>>> 0e521696
    // Some of the sop class handlers take a direct reference to instances
    // so make sure it gets copied here so that they have their own ref
    let instances = [...instancesSrc];
    const instance = instances[0];

    const existingDisplaySets =
      this.getDisplaySetsForSeries(instance.SeriesInstanceUID) || [];

    const SOPClassHandlerIds = this.SOPClassHandlerIds;
    const allDisplaySets = [];

    // Iterate over the sop class handlers while there are still instances to add
    for (let i = 0; i < SOPClassHandlerIds.length && instances.length; i++) {
      const SOPClassHandlerId = SOPClassHandlerIds[i];
      const handler = this.extensionManager.getModuleEntry(SOPClassHandlerId);

      if (handler.sopClassUids.includes(instance.SOPClassUID)) {
        // Check if displaySets are already created using this SeriesInstanceUID/SOPClassHandler pair.
        let displaySets = existingDisplaySets.filter(
          displaySet => displaySet.SOPClassHandlerId === SOPClassHandlerId
        );

        if (displaySets.length) {
<<<<<<< HEAD
          instances = filterInstances(instances, displaySets);
          for (const ds of displaySets) {
            const addedDs = ds.addInstances?.(instances, this);
            if (addedDs) {
              this.activeChanged = true;
              instances = filterInstances(instances, [ds]);
              this._addActiveDisplaySets([ds]);
              this.setDisplaySetMetadataInvalidated(ds.displaySetInstanceUID);
            }
            if (!instances.length) return allDisplaySets;
          }
          if (instances.length === 0) {
=======
          // This case occurs when there are already display sets, so remove
          // any instances in existing display sets.
          instances = filterInstances(instances, displaySets);
          // See if an existing display set can add this instance to it,
          // for example, if it is a new image to be added to the existing set
          for (const ds of displaySets) {
            const addedDs = ds.addInstances?.(instances, this);
            if (addedDs) {
              this.activeDisplaySetsChanged = true;
              instances = filterInstances(instances, [addedDs]);
              this._addActiveDisplaySets([addedDs]);
              this.setDisplaySetMetadataInvalidated(
                addedDs.displaySetInstanceUID
              );
            }
            // This means that all instances already existed or got added to
            // existing display sets, and had an invalidated event fired
            if (!instances.length) return allDisplaySets;
          }

          if (!instances.length) {
>>>>>>> 0e521696
            // Everything is already added - this is just an update caused
            // by something else
            this._addActiveDisplaySets(displaySets);
            return allDisplaySets;
          }
<<<<<<< HEAD
          // There are  still instances to add, and they will get added as
          // a new display set.
        }

        displaySets = handler.getDisplaySetsFromSeries(instances);

        if (!displaySets || !displaySets.length) continue;

        // applying hp-defined viewport settings to the displaysets
        displaySets.forEach(ds => {
          Object.keys(settings).forEach(key => {
            ds[key] = settings[key];
          });
        });

        this._addDisplaySetsToCache(displaySets);
        this._addActiveDisplaySets(displaySets);

        instances = filterInstances(instances, displaySets);

        allDisplaySets.push(...displaySets);
        if (!instances.length) return allDisplaySets;
=======
        }

        // The instances array still contains some instances, so try
        // creating additional display sets using the sop class handler
        displaySets = handler.getDisplaySetsFromSeries(instances);

        if (!displaySets || !displaySets.length) continue;

        // applying hp-defined viewport settings to the displaysets
        displaySets.forEach(ds => {
          Object.keys(settings).forEach(key => {
            ds[key] = settings[key];
          });
        });

        this._addDisplaySetsToCache(displaySets);
        this._addActiveDisplaySets(displaySets);

        // It is possible that this SOP class handler handled some instances
        // but there may need to be other instances handled by other handlers,
        // so remove the handled instances
        instances = filterInstances(instances, displaySets);

        allDisplaySets.push(...displaySets);
>>>>>>> 0e521696
      }
    }
    return allDisplaySets;
  }

  /**
   * Iterates over displaysets and invokes comparator for each element.
   * It returns a list of items that has being succeed by comparator method.
   *
<<<<<<< HEAD
   * @param {function} comparator method to be used on the validation
   * @returns list of displaysets
   */
  getDisplaySetsBy(comparator) {
    const result = [];

    if (typeof comparator !== 'function') {
      return result;
=======
   * @param comparator - method to be used on the validation
   * @returns list of displaysets
   */
  public getDisplaySetsBy(comparator: (DisplaySet) => boolean): DisplaySet[] {
    const result = [];

    if (typeof comparator !== 'function') {
      throw new Error(`The comparator ${comparator} was not a function`);
>>>>>>> 0e521696
    }

    this.getActiveDisplaySets().forEach(displaySet => {
      if (comparator(displaySet)) {
        result.push(displaySet);
      }
    });

    return result;
  }
}<|MERGE_RESOLUTION|>--- conflicted
+++ resolved
@@ -2,9 +2,6 @@
 import { PubSubService } from '../_shared/pubSubServiceInterface';
 import EVENTS from './EVENTS';
 
-<<<<<<< HEAD
-const displaySetCache = [];
-=======
 export type DisplaySet = {
   displaySetInstanceUID: string;
   instances: InstanceMetadata[];
@@ -14,26 +11,11 @@
 };
 
 const displaySetCache = new Map<string, DisplaySet>();
->>>>>>> 0e521696
 
 /**
  * Filters the instances set by instances not in
  * display sets.  Done in O(n) time.
  */
-<<<<<<< HEAD
-const filterInstances = (instances, displaySets) => {
-  if (!displaySets?.length) return instances;
-  const sops = {};
-  for (const ds of displaySets) {
-    const dsInstances = ds.images || ds.others || ds.instances;
-    if (!dsInstances) {
-      console.warn('No instances in', ds);
-      continue;
-    }
-    dsInstances.forEach(instance => (sops[instance.SOPInstanceUID] = instance));
-  }
-  return instances.filter(instance => !sops[instance.SOPInstanceUID]);
-=======
 const filterInstances = (
   instances: InstanceMetadata[],
   displaySets: DisplaySet[]
@@ -53,7 +35,6 @@
   return instances.filter(
     instance => !dsInstancesSOP.has(instance.SOPInstanceUID)
   );
->>>>>>> 0e521696
 };
 
 export default class DisplaySetService extends PubSubService {
@@ -66,17 +47,12 @@
   };
 
   public activeDisplaySets = [];
-<<<<<<< HEAD
-  // Record if the active display sets changed - used to bulk up change events.
-  protected activeChanged = false;
-=======
 
   protected activeDisplaySetsMap = new Map<string, DisplaySet>();
 
   // Record if the active display sets changed - used to group change events so
   // that fewer events need to be fired when creating multiple display sets
   protected activeDisplaySetsChanged = false;
->>>>>>> 0e521696
 
   constructor() {
     super(EVENTS);
@@ -99,16 +75,8 @@
     const { activeDisplaySets, activeDisplaySetsMap } = this;
 
     displaySets.forEach(displaySet => {
-<<<<<<< HEAD
-      // This test makes adding display sets an N^2 operation, so it might
-      // become important to do this in an efficient manner for large
-      // numbers of display sets.
-      if (!activeDisplaySets.includes(displaySet)) {
-        this.activeChanged = true;
-=======
       if (!activeDisplaySetsMap.has(displaySet.displaySetInstanceUID)) {
         this.activeDisplaySetsChanged = true;
->>>>>>> 0e521696
         activeDisplaySets.push(displaySet);
         activeDisplaySetsMap.set(displaySet.displaySetInstanceUID, displaySet);
       }
@@ -116,14 +84,6 @@
   }
 
   /**
-<<<<<<< HEAD
-   * Adds new display sets
-   */
-  public addDisplaySets(...displaySets): string[] {
-    this._addDisplaySetsToCache(displaySets);
-    this._addActiveDisplaySets(displaySets);
-    this.activeChanged = false;
-=======
    * Adds new display sets directly, as specified.
    * Use this function when the display sets are created externally directly
    * rather than using the default sop class handlers to create display sets.
@@ -135,7 +95,6 @@
     // The activeDisplaySetsChanged flag is only seen if we add display sets
     // so, don't broadcast the change if all the display sets were pre-existing.
     this.activeDisplaySetsChanged = false;
->>>>>>> 0e521696
     this._broadcastEvent(EVENTS.DISPLAY_SETS_ADDED, {
       displaySetsAdded: displaySets,
       options: { madeInClient: displaySets[0].madeInClient },
@@ -143,11 +102,7 @@
     return displaySets;
   }
 
-<<<<<<< HEAD
-  getDisplaySetCache() {
-=======
   public getDisplaySetCache(): Map<string, DisplaySet> {
->>>>>>> 0e521696
     return displaySetCache;
   }
 
@@ -199,19 +154,9 @@
     );
   }
 
-<<<<<<< HEAD
-  deleteDisplaySet(displaySetInstanceUID) {
-    if (!displaySetInstanceUID) return;
-    const { activeDisplaySets } = this;
-
-    const displaySetCacheIndex = displaySetCache.findIndex(
-      ds => ds.displaySetInstanceUID === displaySetInstanceUID
-    );
-=======
   public deleteDisplaySet(displaySetInstanceUID) {
     if (!displaySetInstanceUID) return;
     const { activeDisplaySets, activeDisplaySetsMap } = this;
->>>>>>> 0e521696
 
     const activeDisplaySetsIndex = activeDisplaySets.findIndex(
       ds => ds.displaySetInstanceUID === displaySetInstanceUID
@@ -279,13 +224,8 @@
       options.madeInClient = true;
     }
 
-<<<<<<< HEAD
-    if (this.activeChanged) {
-      this.activeChanged = false;
-=======
     if (this.activeDisplaySetsChanged) {
       this.activeDisplaySetsChanged = false;
->>>>>>> 0e521696
       this._broadcastEvent(EVENTS.DISPLAY_SETS_CHANGED, this.activeDisplaySets);
     }
     if (displaySetsAdded?.length) {
@@ -328,14 +268,10 @@
    * @param settings are settings to add
    * @returns Array of the display sets added.
    */
-<<<<<<< HEAD
-  public makeDisplaySetForInstances(instancesSrc: [], settings): [] {
-=======
   public makeDisplaySetForInstances(
     instancesSrc: InstanceMetadata[],
     settings
   ): DisplaySet[] {
->>>>>>> 0e521696
     // Some of the sop class handlers take a direct reference to instances
     // so make sure it gets copied here so that they have their own ref
     let instances = [...instancesSrc];
@@ -359,20 +295,6 @@
         );
 
         if (displaySets.length) {
-<<<<<<< HEAD
-          instances = filterInstances(instances, displaySets);
-          for (const ds of displaySets) {
-            const addedDs = ds.addInstances?.(instances, this);
-            if (addedDs) {
-              this.activeChanged = true;
-              instances = filterInstances(instances, [ds]);
-              this._addActiveDisplaySets([ds]);
-              this.setDisplaySetMetadataInvalidated(ds.displaySetInstanceUID);
-            }
-            if (!instances.length) return allDisplaySets;
-          }
-          if (instances.length === 0) {
-=======
           // This case occurs when there are already display sets, so remove
           // any instances in existing display sets.
           instances = filterInstances(instances, displaySets);
@@ -394,17 +316,15 @@
           }
 
           if (!instances.length) {
->>>>>>> 0e521696
             // Everything is already added - this is just an update caused
             // by something else
             this._addActiveDisplaySets(displaySets);
             return allDisplaySets;
           }
-<<<<<<< HEAD
-          // There are  still instances to add, and they will get added as
-          // a new display set.
         }
 
+        // The instances array still contains some instances, so try
+        // creating additional display sets using the sop class handler
         displaySets = handler.getDisplaySetsFromSeries(instances);
 
         if (!displaySets || !displaySets.length) continue;
@@ -419,36 +339,12 @@
         this._addDisplaySetsToCache(displaySets);
         this._addActiveDisplaySets(displaySets);
 
-        instances = filterInstances(instances, displaySets);
-
-        allDisplaySets.push(...displaySets);
-        if (!instances.length) return allDisplaySets;
-=======
-        }
-
-        // The instances array still contains some instances, so try
-        // creating additional display sets using the sop class handler
-        displaySets = handler.getDisplaySetsFromSeries(instances);
-
-        if (!displaySets || !displaySets.length) continue;
-
-        // applying hp-defined viewport settings to the displaysets
-        displaySets.forEach(ds => {
-          Object.keys(settings).forEach(key => {
-            ds[key] = settings[key];
-          });
-        });
-
-        this._addDisplaySetsToCache(displaySets);
-        this._addActiveDisplaySets(displaySets);
-
         // It is possible that this SOP class handler handled some instances
         // but there may need to be other instances handled by other handlers,
         // so remove the handled instances
         instances = filterInstances(instances, displaySets);
 
         allDisplaySets.push(...displaySets);
->>>>>>> 0e521696
       }
     }
     return allDisplaySets;
@@ -458,16 +354,6 @@
    * Iterates over displaysets and invokes comparator for each element.
    * It returns a list of items that has being succeed by comparator method.
    *
-<<<<<<< HEAD
-   * @param {function} comparator method to be used on the validation
-   * @returns list of displaysets
-   */
-  getDisplaySetsBy(comparator) {
-    const result = [];
-
-    if (typeof comparator !== 'function') {
-      return result;
-=======
    * @param comparator - method to be used on the validation
    * @returns list of displaysets
    */
@@ -476,7 +362,6 @@
 
     if (typeof comparator !== 'function') {
       throw new Error(`The comparator ${comparator} was not a function`);
->>>>>>> 0e521696
     }
 
     this.getActiveDisplaySets().forEach(displaySet => {
