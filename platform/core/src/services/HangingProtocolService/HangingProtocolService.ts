import cloneDeep from 'lodash.clonedeep';

import { PubSubService } from '../_shared/pubSubServiceInterface';
import sortBy from '../../utils/sortBy';
import ProtocolEngine from './ProtocolEngine';
import { StudyMetadata } from '../../types/StudyMetadata';
import IDisplaySet from '../DisplaySetService/IDisplaySet';
import { CommandsManager } from '../../classes';
import ServicesManager from '../ServicesManager';
import * as HangingProtocol from '../../types/HangingProtocol';
import {
  isDisplaySetFromUrl,
  sopInstanceLocation,
} from './custom-attribute/isDisplaySetFromUrl';
import numberOfDisplaySetsWithImages from './custom-attribute/numberOfDisplaySetsWithImages';
import seriesDescriptionsFromDisplaySets from './custom-attribute/seriesDescriptionsFromDisplaySets';

type Protocol = HangingProtocol.Protocol | HangingProtocol.ProtocolGenerator;

const DEFAULT_VIEWPORT_OPTIONS: HangingProtocol.ViewportOptions = {
  toolGroupId: 'default',
  viewportType: 'stack',
};

export default class HangingProtocolService extends PubSubService {
  static EVENTS = {
    // The PROTOCOL_CHANGED event is fired when the protocol changes
    // and should be immediately applied
    PROTOCOL_CHANGED: 'event::hanging_protocol_changed',
    // The PROTOCOL_RESTORED event is fired instead of a changed event to indicate
    // that an earlier state has been restored as part of a state update, but
    // is not being directly re-applied, but just restored.
    PROTOCOL_RESTORED: 'event::hanging_protocol_restore',
    // The layout has been decided for the hanging protocol - deprecated
    NEW_LAYOUT: 'event::hanging_protocol_new_layout',
    // Fired when the stages within the current protocol are known to have
    // the status set - that is, they are activated (or deactivated).
    STAGE_ACTIVATION: 'event::hanging_protocol_stage_activation',
    CUSTOM_IMAGE_LOAD_PERFORMED:
      'event::hanging_protocol_custom_image_load_performed',
  };

  public static REGISTRATION = {
    name: 'hangingProtocolService',
    altName: 'HangingProtocolService',
    create: ({ configuration = {}, commandsManager, servicesManager }) => {
      return new HangingProtocolService(commandsManager, servicesManager);
    },
  };

  studies: StudyMetadata[];
  // stores all the protocols (object or function that returns an object) in a map
  protocols: Map<string, Protocol>;
  // Contains the list of currently active keys
  activeProtocolIds: string[];
  // the current protocol that is being applied to the viewports in object format
  protocol: HangingProtocol.Protocol;
  // The version of the protocol that must not be modified with customizations
  // if it was defined in the protocol definition. This is a copy of the protocol
  // that is used to recompute the computedOptions when necessary as we override
  // the computedOptions in the protocol object itself.
  _originalProtocol: HangingProtocol.Protocol;

  stageIndex = 0;
  _commandsManager: CommandsManager;
  _servicesManager: ServicesManager;
  protocolEngine: ProtocolEngine;
  customViewportSettings = [];
  displaySets: IDisplaySet[] = [];
  activeStudy: StudyMetadata;
  debugLogging: false;

  customAttributeRetrievalCallbacks = {
    NumberOfStudyRelatedSeries: {
      name: 'The number of series in the study',
      callback: metadata =>
        metadata.NumberOfStudyRelatedSeries ?? metadata.series?.length,
    },
    NumberOfSeriesRelatedInstances: {
      name: 'The number of instances in the display set',
      callback: metadata => metadata.numImageFrames,
    },
    ModalitiesInStudy: {
      name: 'Gets the array of the modalities for the series',
      callback: metadata =>
        metadata.ModalitiesInStudy ??
        (metadata.series || []).reduce((prev, curr) => {
          const { Modality } = curr;
          if (Modality && prev.indexOf(Modality) == -1) {
            prev.push(Modality);
          }
          return prev;
        }, []),
    },
    isReconstructable: {
      name: 'Checks if the display set is reconstructable',
      // we can add more advanced checking here
      callback: displaySet => displaySet.isReconstructable ?? false,
    },
    isDisplaySetFromUrl: {
      name: 'Checks if the display set is as specified in the URL',
      callback: isDisplaySetFromUrl,
    },
    sopInstanceLocation: {
      name: 'Gets the position of the specified sop instance',
      callback: sopInstanceLocation,
    },
    seriesDescriptions: {
      name: 'seriesDescriptions',
      description: 'List of Series Descriptions',
      callback: seriesDescriptionsFromDisplaySets,
    },
    numberOfDisplaySetsWithImages: {
      name: 'numberOfDisplaySetsWithImages',
      description: 'Number of displays sets with images',
      callback: numberOfDisplaySetsWithImages,
    },
  };
  listeners = {};
  registeredImageLoadStrategies = {};
  activeImageLoadStrategyName = null;
  customImageLoadPerformed = false;

  /**
   * displaySetMatchDetails = <displaySetId, match>
   * DisplaySetId is the id defined in the hangingProtocol object itself
   * and match is an object that contains information about
   */
  displaySetMatchDetails: Map<
    string, // protocol displaySetId in the displayset selector
    HangingProtocol.DisplaySetMatchDetails
  > = new Map();

  /**
   * An array that contains for each viewport (viewportId) specified in the
   * hanging protocol, an object of the form
   */
  viewportMatchDetails: Map<
    string, // viewportId
    HangingProtocol.ViewportMatchDetails
  > = new Map();

  constructor(commandsManager: CommandsManager, servicesManager) {
    super(HangingProtocolService.EVENTS);
    this._commandsManager = commandsManager;
    this._servicesManager = servicesManager;
    this.protocols = new Map();
    this.protocolEngine = undefined;
    this.protocol = undefined;
    this.stageIndex = undefined;

    this.studies = [];
  }

  public destroy(): void {
    this.reset();
    this.protocols = new Map();
  }

  public reset(): void {
    this.studies = [];
    this.viewportMatchDetails = new Map();
    this.displaySetMatchDetails = new Map();
    this.protocol = undefined;
    this.stageIndex = undefined;
    this.protocolEngine = undefined;
  }

  /** Leave the hanging protocol in the initialized state */
  public onModeEnter(): void {
    this.reset();
  }

  /**
   * Gets the active protocol information directly, including the direct
   * protocol, stage and active study objects.
   * Should NOT be stored longer term as the protocol
   * object can change internally or be regenerated.
   * Can be used to store the state to recover from exceptions.
   *
   * @returns protocol, stage, activeStudy
   */
  public getActiveProtocol(): {
    protocol: HangingProtocol.Protocol;
    stage: HangingProtocol.ProtocolStage;
    stageIndex: number;
    activeStudy?: StudyMetadata;
    viewportMatchDetails: Map<string, HangingProtocol.ViewportMatchDetails>;
    displaySetMatchDetails: Map<string, HangingProtocol.DisplaySetMatchDetails>;
    activeImageLoadStrategyName: string;
  } {
    return {
      protocol: this.protocol,
      stage: this.protocol?.stages?.[this.stageIndex],
      stageIndex: this.stageIndex,
      activeStudy: this.activeStudy,
      viewportMatchDetails: this.viewportMatchDetails,
      displaySetMatchDetails: this.displaySetMatchDetails,
      activeImageLoadStrategyName: this.activeImageLoadStrategyName,
    };
  }

  /** Gets the hanging protocol state information, which is a storable
   * state information for the hanging protocol consisting of the:
   * protocolId, stageIndex, stageId and activeStudyUID
   */
  public getState(): HangingProtocol.HPInfo {
    if (!this.protocol) {
      return;
    }
    return {
      protocolId: this.protocol.id,
      stageIndex: this.stageIndex,
      stageId: this.protocol.stages[this.stageIndex].id,
      activeStudyUID: this.activeStudy?.StudyInstanceUID,
    };
  }

  /** Gets the protocol with id 'default' */
  public getDefaultProtocol(): HangingProtocol.Protocol {
    return this.getProtocolById('default');
  }

  /** Gets the viewport match details.
   * @deprecated because this method is expected to go away as the HP service
   *    becomes more stateless.
   */
  public getMatchDetails(): HangingProtocol.HangingProtocolMatchDetails {
    return {
      viewportMatchDetails: this.viewportMatchDetails,
      displaySetMatchDetails: this.displaySetMatchDetails,
    };
  }

  /**
   * It loops over the protocols map object, and checks whether the protocol
   * is a function, if so, it executes it and returns the result as a protocol object
   * otherwise it returns the protocol object itself
   *
   * @returns all the hanging protocol registered in the HangingProtocolService
   */
  public getProtocols(): HangingProtocol.Protocol[] {
    // this.protocols is a map of protocols with the protocol id as the key
    // and the protocol or a function that returns a protocol as the value
    const protocols = [];
    const keys = this.activeProtocolIds || this.protocols.keys();
    // @ts-ignore
    for (const protocolId of keys) {
      const protocol = this.getProtocolById(protocolId);
      if (protocol) {
        protocols.push(protocol);
      }
    }

    return protocols;
  }

  /**
   * Returns the protocol with the given id, it will get the protocol from the
   * protocols map object and if it is a function, it will execute it and return
   * the result as a protocol object
   *
   * @param protocolId - the id of the protocol
   * @returns protocol - the protocol with the given id
   */
  public getProtocolById(protocolId: string): HangingProtocol.Protocol {
    if (!protocolId) {
      return;
    }
    if (protocolId === this.protocol?.id) {
      return this.protocol;
    }
    const protocol = this.protocols.get(protocolId);
    if (!protocol) {
      throw new Error(`No protocol ${protocolId} found`);
    }

    if (protocol instanceof Function) {
      try {
        const { protocol: generatedProtocol } = this._getProtocolFromGenerator(
          protocol
        );

        return generatedProtocol;
      } catch (error) {
        console.warn(
          `Error while executing protocol generator for protocol ${protocolId}: ${error}`
        );
      }
    } else {
      return this._validateProtocol(protocol);
    }
  }

  /**
   * It adds a protocol to the protocols map object. If a protocol with the given
   * id already exists, warn the user and overwrite it.  This can be used to
   * set a new "default" protocol.
   *
   * @param {string} protocolId - The id of the protocol.
   * @param {Protocol} protocol - Protocol - This is the protocol that you want to
   * add to the protocol manager.
   */
  public addProtocol(protocolId: string, protocol: Protocol): void {
    if (this.protocols.has(protocolId)) {
      console.warn(
        `A protocol with id ${protocolId} already exists. It will be overwritten.`
      );
    }

    if (!(protocol instanceof Function)) {
      protocol = this._validateProtocol(protocol as HangingProtocol.Protocol);
    }

    this.protocols.set(protocolId, protocol);
  }

  /**
   * Add a given protocol object as active.
   * If active protocols ids is null right now, then the specified
   * protocol will become the only active protocol.
   */
  public addActiveProtocolId(id: string): void {
    if (!id) {
      return;
    }
    if (!this.activeProtocolIds) {
      this.activeProtocolIds = [];
    }
    this.activeProtocolIds.push(id);
  }

  /**
   * Sets the active hanging protocols to use, by name.  If the value is empty,
   * then resets the active protocols to all the named items.
   */
  public setActiveProtocolIds(protocolId?: string[] | string): void {
    if (!protocolId || !protocolId.length) {
      this.activeProtocolIds = null;
      console.log('No active protocols, setting all to active');
      return;
    }
    if (typeof protocolId === 'string') {
      this.setActiveProtocolIds([protocolId]);
      return;
    }
    this.activeProtocolIds = [...protocolId];
  }

  /**
   * Sets the active study.
   * This is the study that the hanging protocol will consider active and
   * may or may not be the study that is being shown by the protocol currently,
   * for example, a prior view hanging protocol will NOT show the active study
   * specifically, but will show another study instead.
   */
  public setActiveStudyUID(activeStudyUID: string): void {
    this.activeStudy = this.studies.find(
      it => it.StudyInstanceUID === activeStudyUID
    );
  }

  /**
   * Run the hanging protocol decisions tree on the active study,
   * studies list and display sets, firing a PROTOCOL_CHANGED event when
   * complete to indicate the hanging protocol is ready, and which stage
   * got applied/activated.
   *
   * Also fires a STAGES_ACTIVE event to indicate which stages are able to be
   * activated.
   *
   * @param params is the dataset to run the hanging protocol on.
   * @param params.activeStudy is the "primary" study to hang  This may or may
   *        not be displayed by the actual viewports.
   * @param params.studies is the list of studies to hang.  If absent, will re-use the previous set.
   * @param params.displaySets is the list of display sets associated with
   *        the studies to display in viewports.
   * @param protocol is a specific protocol to apply.
   */
  public run({ studies, displaySets, activeStudy }, protocolId) {
    this.studies = [...(studies || this.studies)];
    this.displaySets = displaySets;
    this.setActiveStudyUID((activeStudy || studies[0])?.StudyInstanceUID);

    this.protocolEngine = new ProtocolEngine(
      this.getProtocols(),
      this.customAttributeRetrievalCallbacks
    );

    if (protocolId && typeof protocolId === 'string') {
      const protocol = this.getProtocolById(protocolId);
      this._setProtocol(protocol);
      return;
    }

    const matchedProtocol = this.protocolEngine.run({
      studies: this.studies,
      activeStudy,
      displaySets,
    });
    this._setProtocol(matchedProtocol);
  }

  /**
   * Returns true, if the hangingProtocol has a custom loading strategy for the images
   * and its callback has been added to the HangingProtocolService
   * @returns A boolean indicating whether a custom image load strategy has been added or not.
   */
  public hasCustomImageLoadStrategy(): boolean {
    return (
      this.activeImageLoadStrategyName !== null &&
      this.registeredImageLoadStrategies[
        this.activeImageLoadStrategyName
      ] instanceof Function
    );
  }

  /**
   * Returns a boolean indicating whether a custom image load has been performed or not.
   * A custom image load is performed when a custom image load strategy is used to load images.
   * This method is used internally by the HangingProtocolService to determine whether to perform
   * a custom image load or not.
   *
   * @returns A boolean indicating whether a custom image load has been performed or not.
   */
  public getCustomImageLoadPerformed(): boolean {
    return this.customImageLoadPerformed;
  }

  /**
   * Returns a boolean indicating whether a custom image load should be performed or not.
   * A custom image load should be performed if a custom image load strategy has been added to the HangingProtocolService
   * and it has not been performed yet.
   *
   * @returns A boolean indicating whether a custom image load should be performed or not.
   */
  public getShouldPerformCustomImageLoad(): boolean {
    return (
      this.hasCustomImageLoadStrategy() && !this.getCustomImageLoadPerformed()
    );
  }

  /**
   * Set the strategy callback for loading images to the HangingProtocolService
   * @param {string} name strategy name
   * @param {Function} callback image loader callback
   */
  public registerImageLoadStrategy(name, callback): void {
    if (callback instanceof Function && name) {
      this.registeredImageLoadStrategies[name] = callback;
    }
  }

  /**
   * Adds a custom attribute to be used in the HangingProtocol UI and matching rules, including a
   * callback that will be used to calculate the attribute value.
   *
   * @param attributeId The ID used to refer to the attribute (e.g. 'timepointType')
   * @param attributeName The name of the attribute to be displayed (e.g. 'Timepoint Type')
   * @param callback The function used to calculate the attribute value from the other attributes at its level (e.g. study/series/image)
   * @param options to add to the "this" object for the custom attribute retriever
   */
  public addCustomAttribute(
    attributeId: string,
    attributeName: string,
    callback: (
      metadata: Record<string, unknown>,
      extraData?: Record<string, unknown>
    ) => unknown,
    options: Record<string, unknown> = {}
  ): void {
    this.customAttributeRetrievalCallbacks[attributeId] = {
      ...options,
      id: attributeId,
      name: attributeName,
      callback,
    };
  }

  /**
   * Executes the callback function for the custom loading strategy for the images
   * if no strategy is set, the default strategy is used
   */
  runImageLoadStrategy(data): boolean {
    const loader = this.registeredImageLoadStrategies[
      this.activeImageLoadStrategyName
    ];
    const loadedData = loader({
      data,
      displaySetsMatchDetails: this.displaySetMatchDetails,
      viewportMatchDetails: this.viewportMatchDetails,
    });

    // if loader successfully re-arranged the data with the custom strategy
    // and returned the new props, then broadcast them
    if (!loadedData) {
      console.warn('Not able to load data with custom strategy');
      return false;
    }

    this.customImageLoadPerformed = true;
    this._broadcastEvent(this.EVENTS.CUSTOM_IMAGE_LOAD_PERFORMED, loadedData);
    return true;
  }

  _validateProtocol(
    protocol: HangingProtocol.Protocol
  ): HangingProtocol.Protocol {
    protocol.id = protocol.id || protocol.name;
    const defaultViewportOptions = {
      toolGroupId: 'default',
      viewportType: 'stack',
    };
    // Automatically compute some number of attributes if they
    // aren't present.  Makes defining new HPs easier.
    protocol.name = protocol.name || protocol.id;
    const { stages } = protocol;

    if (!stages) {
      console.warn('Protocol has not stages:', protocol.id, protocol);
      return;
    }

    for (const id of Object.keys(protocol.displaySetSelectors)) {
      const selector = protocol.displaySetSelectors[id];
      selector.id = id;
      const { seriesMatchingRules } = selector;
      if (!seriesMatchingRules) {
        console.warn('Selector has no series matching rules', protocol.id, id);
        return;
      }
    }

    // Generate viewports automatically as required.
    stages.forEach(stage => {
      if (!stage.viewports) {
        stage.name = stage.name || stage.id;
        stage.viewports = [];
        const { rows, columns } = stage.viewportStructure.properties;

        for (let i = 0; i < rows * columns; i++) {
          stage.viewports.push({
            viewportOptions: defaultViewportOptions,
            displaySets: [],
          });
        }
      } else {
        stage.viewports.forEach(viewport => {
          viewport.viewportOptions =
            viewport.viewportOptions || defaultViewportOptions;
          if (!viewport.displaySets) {
            viewport.displaySets = [];
          } else {
            viewport.displaySets.forEach(displaySet => {
              displaySet.options = displaySet.options || {};
            });
          }
        });
      }
    });

    return protocol;
  }

  private _getProtocolFromGenerator(
    protocolGenerator: HangingProtocol.ProtocolGenerator
  ): {
    protocol: HangingProtocol.Protocol;
  } {
    const { protocol } = protocolGenerator({
      servicesManager: this._servicesManager,
      commandsManager: this._commandsManager,
    });

    const validatedProtocol = this._validateProtocol(protocol);

    return {
      protocol: validatedProtocol,
    };
  }

<<<<<<< HEAD
  getViewportsRequireUpdate(viewportId, displaySetInstanceUID) {
=======
  getViewportsRequireUpdate(viewportIndex, displaySetInstanceUID) {
    const { displaySetService } = this._servicesManager.services;
    const displaySet = displaySetService.getDisplaySetByUID(
      displaySetInstanceUID
    );
    if (displaySet?.unsupported) {
      throw new Error('Unsupported displaySet');
    }
>>>>>>> fe0ee050
    const newDisplaySetInstanceUID = displaySetInstanceUID;
    const protocol = this.protocol;
    const protocolStage = protocol.stages[this.stageIndex];
    const protocolViewports = protocolStage.viewports;

    const defaultReturn = [
      {
        viewportId,
        displaySetInstanceUIDs: [newDisplaySetInstanceUID],
      },
    ];

    if (!protocolViewports) {
      return defaultReturn;
    }

    const protocolViewport = protocolViewports.find(
      pv => pv.viewportOptions.viewportId === viewportId
    );

    // if no viewport, then we can assume there is no predefined set of
    // rules that should be applied to this viewport while matching
    if (!protocolViewport) {
      return defaultReturn;
    }

    // no support for drag and drop into fusion viewports yet
    // Todo: smart drag and drop would look at the displaySets and
    // replace the same modality type, but later
    if (protocolViewport.displaySets.length > 1) {
      throw new Error('Cannot update viewport with multiple displaySets yet');
    }

    // If there is no displaySet, then we can assume that the viewport
    // is empty and we can just add the new displaySet to it
    if (protocolViewport.displaySets.length === 0) {
      return defaultReturn;
    }

    // If the viewport options says to allow any instance, then we can assume
    // it just updates this viewport
    if (protocolViewport.viewportOptions.allowUnmatchedView) {
      return defaultReturn;
    }

    // if the viewport is not empty, then we check the displaySets it is showing
    // currently, which means we need to check if the requested updated displaySet
    // follow the same rules as the current displaySets
    const {
      id: displaySetSelectorId,
      matchedDisplaySetsIndex = 0,
    } = protocolViewport.displaySets[0];
    const displaySetSelector =
      protocol.displaySetSelectors[displaySetSelectorId];

    if (!displaySetSelector) {
      return defaultReturn;
    }

    // so let's check if the new displaySetInstanceUIDs follow the same rules
    this._validateViewportSpecificMatch(
      {
        displaySetInstanceUIDs: [newDisplaySetInstanceUID],
        viewportOptions: {},
        displaySetOptions: [],
      },
      protocolViewport,
      protocol.displaySetSelectors
    );
    // if we reach here, it means there are some rules that should be applied

    // if we don't have any match details for the displaySetSelector the viewport
    // is currently showing, then we can assume that the new displaySetInstanceUID
    // does not
    if (!this.displaySetMatchDetails.get(displaySetSelectorId)) {
      return defaultReturn;
    }

    const originalProtocol = this._originalProtocol;
    let originalProtocolStage;
    if (!(originalProtocol instanceof Function)) {
      originalProtocolStage = originalProtocol.stages[this.stageIndex];
    }

    // if we reach here, it means that the displaySetInstanceUIDs to be dropped
    // for the desired viewportId are valid, and we can proceed with the update. However
    // we need to check if the displaySets that the viewport were showing
    // was also referenced by other viewports, and if so, we need to update those
    // viewports as well

    // check if displaySetSelectors are used by other viewports, and
    // store the viewportId and displaySetInstanceUIDs that need to be updated
    const viewportsToUpdate = [];
    protocolViewports.forEach((viewport, index) => {
      const viewportNeedsUpdate = viewport.displaySets.some(
        displaySet =>
          displaySet.id === displaySetSelectorId &&
          (displaySet.matchedDisplaySetsIndex || 0) === matchedDisplaySetsIndex
      );

      if (viewportNeedsUpdate) {
        // Try to recompute the viewport options based on the current
        // viewportId that needs update but from its old/original un-computed
        // viewport & displaySet options
        if (originalProtocolStage) {
          const originalViewport = originalProtocolStage.viewports[index];
          const originalViewportOptions = originalViewport.viewportOptions;
          const originalDisplaySetOptions = originalViewport.displaySets;

          viewport.viewportOptions = this.getComputedOptions(
            originalViewportOptions,
            [newDisplaySetInstanceUID]
          );

          viewport.displaySets = this.getComputedOptions(
            originalDisplaySetOptions,
            [newDisplaySetInstanceUID]
          );
        }

        const displaySetInstanceUIDs = [];
        const displaySetOptions = [];

        this._updateDisplaySetInstanceUIDs(
          viewport,
          displaySetSelectorId,
          newDisplaySetInstanceUID,
          this.displaySetMatchDetails,
          displaySetInstanceUIDs,
          displaySetOptions
        );

        viewportsToUpdate.push({
          viewportId: viewport.viewportOptions.viewportId,
          displaySetInstanceUIDs,
          viewportOptions: viewport.viewportOptions,
          displaySetOptions,
        });
      }
    });

    return viewportsToUpdate;
  }

  private _updateDisplaySetInstanceUIDs(
    viewport: HangingProtocol.Viewport,
    displaySetSelectorId: string,
    newDisplaySetInstanceUID: string,
    displaySetMatchDetails: Map<string, HangingProtocol.DisplaySetMatchDetails>,
    displaySetInstanceUIDs: string[],
    displaySetOptions: HangingProtocol.DisplaySetOptions[]
  ) {
    viewport.displaySets.forEach(displaySet => {
      const { id } = displaySet;
      const displaySetMatchDetail = displaySetMatchDetails.get(id);

      const {
        displaySetInstanceUID: oldDisplaySetInstanceUID,
      } = displaySetMatchDetail;

      const displaySetInstanceUID =
        displaySet.id === displaySetSelectorId
          ? newDisplaySetInstanceUID
          : oldDisplaySetInstanceUID;

      displaySetMatchDetail.displaySetInstanceUID = displaySetInstanceUID;

      displaySetInstanceUIDs.push(displaySetInstanceUID);
      displaySetOptions.push(displaySet);
    });
  }

  /**
   *  Gets a computed options value, or a copy of the options
   * This allows computing values such as the initial image index to use
   * based on custom attribute functions, the same as the validators.
   * Computing individual values is something that can be declared statically
   * as long as the named functions are provided ahead of time, which is much
   * simpler than recomputing the entire protocol.
   */
  public getComputedOptions(
    options: Record<string, unknown> | Array<Record<string, unknown>>,
    displaySetUIDs: string[]
  ): any {
    // Base case: if options is an array, map over the array and recursively call getComputedOptions
    if (Array.isArray(options)) {
      return options.map(option =>
        this.getComputedOptions(option, displaySetUIDs)
      );
    }

    if (options === null) {
      return options;
    }
    if (typeof options !== 'object') {
      return options;
    }

    // If options is an object with a custom attribute, compute a new options object
    if (options.custom) {
      const displaySets = this.displaySets.filter(displaySet =>
        displaySetUIDs.includes(displaySet.displaySetInstanceUID)
      );

      const customKey = options.custom as string;
      if (!(customKey in this.customAttributeRetrievalCallbacks)) {
        throw new Error(
          `Custom key "${customKey}" not found in customAttributeRetrievalCallbacks.`
        );
      }

      const callback = this.customAttributeRetrievalCallbacks[customKey]
        .callback;
      let newOptions = callback.call(options, displaySets);

      if (newOptions === undefined) {
        newOptions = options.defaultValue;
      }

      return this.getComputedOptions(newOptions, displaySetUIDs);
    }

    // If options is an object without a custom attribute, recursively call getComputedOptions on its properties
    const newOptions = {} as Record<string, unknown>;
    for (const key in options) {
      // if not undefined
      if (options[key] !== undefined) {
        newOptions[key] = this.getComputedOptions(options[key], displaySetUIDs);
      }
    }

    return newOptions;
  }

  /**
   * It applied the protocol to the current studies and display sets based on the
   * protocolId that is provided.
   * @param protocolId - name of the registered protocol to be set
   * @param options - options to be passed to the protocol, this is either an array
   * of the displaySetInstanceUIDs to be set on ALL VIEWPORTS OF THE PROTOCOL or an object
   * that contains viewportId as the key and displaySetInstanceUIDs as the value
   * for each viewport that needs to be set.
   * @param errorCallback - callback to be called if there is an error
   * during the protocol application
   *
   * @returns boolean - true if the protocol was applied and no errors were found
   */
  public setProtocol(
    protocolId: string,
    options = {} as HangingProtocol.SetProtocolOptions,
    errorCallback = null
  ): void {
    const foundProtocol = this.protocols.get(protocolId);

    if (!foundProtocol) {
      console.warn(
        `ProtocolEngine::setProtocol - Protocol with id ${protocolId} not found - you should register it first via addProtocol`
      );
      return;
    }

    try {
      const protocol = this._validateProtocol(foundProtocol);

      if (options) {
        this._validateOptions(options);
      }

      this._setProtocol(protocol, options);
    } catch (error) {
      console.log(error);

      if (errorCallback) {
        errorCallback(error);
      }

      throw new Error(error);
    }
  }

  protected matchActivation(
    matchedViewports: number,
    activation: HangingProtocol.StageActivation = {},
    minViewportsMatched: number
  ): boolean {
    const { displaySetSelectors } = this.protocol;

    const { displaySetSelectorsMatched = [] } = activation;
    for (const dsName of displaySetSelectorsMatched) {
      const displaySetSelector = displaySetSelectors[dsName];
      if (!displaySetSelector) {
        console.warn('No display set selector for', dsName);
        return false;
      }
      const { bestMatch } = this._matchImages(displaySetSelector);
      if (!bestMatch) {
        return false;
      }
    }
    const min = activation.minViewportsMatched ?? minViewportsMatched;

    return matchedViewports >= min;
  }
  /**
   * Updates the stage activation, setting the stageActivation values to
   * 'disabled', 'active', 'passive' where:
   * * disabled means there are insufficient viewports filled to show this
   * * passive means there aren't enough preferred viewports filled to show
   * this stage by default, but it can be manually selected
   * * enabled means there are enough viewports to select this viewport by default
   *
   * The logic is currently simple, just count how many viewports would be
   * filled, and compare to the required/preferred count, but the intent is
   * to allow more complex rules in the future as required.
   *
   * @returns the stage number to apply initially, given the options.
   */
  private _updateStageStatus(
    options = null as HangingProtocol.SetProtocolOptions
  ) {
    const stages = this.protocol.stages;
    for (let i = 0; i < stages.length; i++) {
      const stage = stages[i];

      const { matchedViewports } = this._matchAllViewports(
        stage,
        options,
        new Map()
      );
      const activation = stage.stageActivation || {};
      if (this.matchActivation(matchedViewports, activation.passive, 0)) {
        if (this.matchActivation(matchedViewports, activation.enabled, 1)) {
          stage.status = 'enabled';
        } else {
          stage.status = 'passive';
        }
      } else {
        stage.status = 'disabled';
      }
    }

    this._broadcastEvent(this.EVENTS.STAGE_ACTIVATION, {
      protocol: this.protocol,
      stages: this.protocol.stages,
    });
  }

  private _findStageIndex(
    options = null as HangingProtocol.SetProtocolOptions
  ): number | void {
    const stageId = options?.stageId;
    const protocol = this.protocol;
    const stages = protocol.stages;

    if (stageId) {
      for (let i = 0; i < stages.length; i++) {
        const stage = stages[i];
        if (stage.id === stageId && stage.status !== 'disabled') {
          return i;
      }
      }
      return;
    }

    const stageIndex = options?.stageIndex;
    if (stageIndex !== undefined) {
      return stages[stageIndex]?.status !== 'disabled' ? stageIndex : undefined;
    }

    let firstNotDisabled: number;

    for (let i = 0; i < stages.length; i++) {
      if (stages[i].status === 'enabled') {
        return i;
      }
      if (firstNotDisabled === undefined && stages[i].status !== 'disabled') {
        firstNotDisabled = i;
      }
    }

    return firstNotDisabled;
  }

  private _setProtocol(
    protocol: HangingProtocol.Protocol,
    options = null as HangingProtocol.SetProtocolOptions
  ): void {
    const old = this.getActiveProtocol();

    try {
      if (!this.protocol || this.protocol.id !== protocol.id) {
        this.stageIndex = options?.stageIndex || 0;
        this._originalProtocol = this._copyProtocol(protocol);
        this.protocol = protocol;

        const { imageLoadStrategy } = protocol;
        if (imageLoadStrategy) {
          // check if the imageLoadStrategy is a valid strategy
          if (
            this.registeredImageLoadStrategies[imageLoadStrategy] instanceof
            Function
          ) {
            this.activeImageLoadStrategyName = imageLoadStrategy;
          }
        }

        this._updateStageStatus(options);
      }

      const stage = this._findStageIndex(options);
      if (stage === undefined) {
        throw new Error(
          `Can't find applicable stage ${protocol.id} ${options?.stageIndex}`
        );
      }
      this.stageIndex = stage as number;
      this._updateViewports(options);
    } catch (error) {
      console.log(error);
      Object.assign(this, old);
      throw new Error(error);
    }

    if (options?.restoreProtocol !== true) {
      this._broadcastEvent(HangingProtocolService.EVENTS.PROTOCOL_CHANGED, {
        viewportMatchDetails: this.viewportMatchDetails,
        displaySetMatchDetails: this.displaySetMatchDetails,
        protocol: this.protocol,
        stageIdx: this.stageIndex,
        stage: this.protocol.stages[this.stageIndex],
        activeStudyUID: this.activeStudy?.StudyInstanceUID,
      });
    } else {
      this._broadcastEvent(HangingProtocolService.EVENTS.PROTOCOL_RESTORED, {
        protocol: this.protocol,
        stageIdx: this.stageIndex,
        stage: this.protocol.stages[this.stageIndex],
        activeStudyUID: this.activeStudy?.StudyInstanceUID,
      });
    }
  }

  public getStageIndex(protocolId: string, options): number {
    const protocol = this.getProtocolById(protocolId);
    const { stageId, stageIndex } = options;
    if (stageId !== undefined) {
      return protocol.stages.findIndex(it => it.id === stageId);
    }
    if (stageIndex !== undefined) {
      return stageIndex;
    }
    return 0;
  }

  /**
   * Retrieves the number of Stages in the current Protocol or
   * undefined if no protocol or stages are set
   */
  _getNumProtocolStages() {
    if (
      !this.protocol ||
      !this.protocol.stages ||
      !this.protocol.stages.length
    ) {
      return;
    }

    return this.protocol.stages.length;
  }

  /**
   * Retrieves the current Stage from the current Protocol and stage index
   *
   * @returns {*} The Stage model for the currently displayed Stage
   */
  _getCurrentStageModel() {
    return this.protocol.stages[this.stageIndex];
  }

  /**
   * Gets a new viewport object for missing viewports.  Used to fill
   * new viewports.
   * Looks first for the stage, to see if there is a missingViewport defined,
   * and secondly looks to the overall protocol.
   *
   * Returns a matchInfo object, which can be used to create the actual
   * viewport object (which this class knows nothing about).
   */
  public getMissingViewport(
    protocolId: string,
    stageIdx: number,
    options
  ): HangingProtocol.ViewportMatchDetails {
    if (this.protocol.id !== protocolId) {
      throw new Error(
        `Currently applied protocol ${this.protocol.id} is different from ${protocolId}`
      );
    }
    const protocol = this.protocol;
    const stage = protocol.stages[stageIdx];
    const defaultViewport = stage.defaultViewport || protocol.defaultViewport;
    if (!defaultViewport) {
      return;
    }

    const useViewport = { ...defaultViewport };
    return this._matchViewport(useViewport, options);
  }

  /**
   * Gets a sort function that is consistent with the display set sorting performed
   * to match display sets to viewports.
   * @returns a display set sort function
   */
  public getDisplaySetSortFunction(): (
    displaySetA: IDisplaySet,
    displaySetB: IDisplaySet
  ) => number {
    return (displaySetA, displaySetB) => {
      const seriesA = this._getSeriesSortInfoForDisplaySetSort(displaySetA);
      const seriesB = this._getSeriesSortInfoForDisplaySetSort(displaySetB);

      return sortBy(this._getSeriesFieldForDisplaySetSort())(seriesA, seriesB);
    };
  }

  /**
   * Updates the viewports with the selected protocol stage.
   */
  _updateViewports(options = null as HangingProtocol.SetProtocolOptions): void {
    // Make sure we have an active protocol with a non-empty array of display sets
    if (!this._getNumProtocolStages()) {
      throw new Error('No protocol or stages found');
    }

    // each time we are updating the viewports, we need to reset the
    // matching applied
    this.viewportMatchDetails = new Map();
    this.displaySetMatchDetails = new Map();

    // Retrieve the current stage
    const stageModel = this._getCurrentStageModel();

    // If the current stage does not fulfill the requirements to be displayed,
    // stop here.
    if (
      !stageModel ||
      !stageModel.viewportStructure ||
      !stageModel.viewports ||
      !stageModel.viewports.length
    ) {
      console.log('Stage cannot be applied', stageModel);
      return;
    }

    const { layoutType } = stageModel.viewportStructure;
    // Retrieve the properties associated with the current display set's viewport structure template
    // If no such layout properties exist, stop here.
    const layoutProps = stageModel.viewportStructure.properties;
    if (!layoutProps) {
      console.log('No viewportStructure.properties in', stageModel);
      return;
    }

    const { columns: numCols, rows: numRows, layoutOptions = [] } = layoutProps;

    this._broadcastEvent(this.EVENTS.NEW_LAYOUT, {
      layoutType,
      numRows,
      numCols,
      layoutOptions,
    });

    // Loop through each viewport
    this._matchAllViewports(this.protocol.stages[this.stageIndex], options);
  }

  private _matchAllViewports(
    stageModel: HangingProtocol.ProtocolStage,
    options?: HangingProtocol.SetProtocolOptions,
    viewportMatchDetails = this.viewportMatchDetails,
    displaySetMatchDetails = this.displaySetMatchDetails
  ): {
    matchedViewports: number;
    viewportMatchDetails: Map<string, HangingProtocol.ViewportMatchDetails>;
    displaySetMatchDetails: Map<string, HangingProtocol.DisplaySetMatchDetails>;
  } {
    let matchedViewports = 0;
    stageModel.viewports.forEach(viewport => {
      // Todo: we should probably assign a random viewportId if not defined
      // below, but it feels odd since viewportGrid should handle this kind
      // of thing
      const viewportId = viewport.viewportOptions.viewportId;
      const matchDetails = this._matchViewport(
        viewport,
        options,
        viewportMatchDetails,
        displaySetMatchDetails
      );
      if (matchDetails) {
        if (
          matchDetails.displaySetsInfo?.length &&
          matchDetails.displaySetsInfo[0].displaySetInstanceUID
        ) {
          matchedViewports++;
        } else {
          console.log(
            'Adding an empty set of display sets for mapping purposes'
          );
          matchDetails.displaySetsInfo = viewport.displaySets.map(it => ({
            displaySetOptions: it,
          }));
        }
        viewportMatchDetails.set(viewportId, matchDetails);
      }
    });
    return {
      matchedViewports,
      viewportMatchDetails,
      displaySetMatchDetails,
    };
  }

  protected findDeduplicatedMatchDetails(
    matchDetails: HangingProtocol.DisplaySetMatchDetails,
    offset: number,
    options: HangingProtocol.SetProtocolOptions = {}
  ): HangingProtocol.DisplaySetMatchDetails {
    if (!matchDetails) {
      return;
    }
    if (offset === 0) {
      return matchDetails;
    }
    const { matchingScores = [] } = matchDetails;
    if (offset === -1) {
      const { inDisplay } = options;
      if (!inDisplay) {
        return matchDetails;
      }
      for (let i = 0; i < matchDetails.matchingScores.length; i++) {
        if (
          inDisplay.indexOf(
            matchDetails.matchingScores[i].displaySetInstanceUID
          ) === -1
        ) {
          const match = matchDetails.matchingScores[i];
          return match.matchingScore > 0
            ? {
                matchingScores,
                ...matchDetails.matchingScores[i],
              }
            : null;
        }
      }
      return;
    }
    const matchFound = matchingScores[offset];
    return matchFound ? { ...matchFound, matchingScores } : undefined;
  }

  protected validateDisplaySetSelectMatch(
    match: HangingProtocol.DisplaySetMatchDetails,
    id: string,
    displaySetUID: string
  ): void {
    if (match.displaySetInstanceUID === displaySetUID) {
      return;
    }
    if (!match.matchingScores) {
      throw new Error('No matchingScores found in ' + match);
    }
    for (const subMatch of match.matchingScores) {
      if (subMatch.displaySetInstanceUID === displaySetUID) {
        return;
    }
    }
    throw new Error(
      `Reused viewport details ${id} with ds ${displaySetUID} not valid`
    );
  }

  protected _matchViewport(
    viewport: HangingProtocol.Viewport,
    options: HangingProtocol.SetProtocolOptions,
    viewportMatchDetails = this.viewportMatchDetails,
    displaySetMatchDetails = this.displaySetMatchDetails
  ): HangingProtocol.ViewportMatchDetails {
    const displaySetSelectorMap = options?.displaySetSelectorMap || {};
    const { displaySetSelectors = {} } = this.protocol;

    // Matching the displaySets
    for (const displaySet of viewport.displaySets) {
      const { id: displaySetId } = displaySet;

      const displaySetSelector = displaySetSelectors[displaySetId];

      if (!displaySetSelector) {
        console.warn('No display set selector for', displaySetId);
        continue;
      }
      const { bestMatch, matchingScores } = this._matchImages(
        displaySetSelector
      );
      displaySetMatchDetails.set(displaySetId, bestMatch);

      if (bestMatch) {
        bestMatch.matchingScores = matchingScores;
      }
    }

    // Loop through each viewport
    const { viewportOptions = DEFAULT_VIEWPORT_OPTIONS } = viewport;
    // DisplaySets for the viewport, Note: this is not the actual displaySet,
    // but it is a info to locate the displaySet from the displaySetService
    const displaySetsInfo = [];
    const { StudyInstanceUID: activeStudyUID } = this.activeStudy;
    viewport.displaySets.forEach(displaySetOptions => {
      const { id, matchedDisplaySetsIndex = 0 } = displaySetOptions;
      const reuseDisplaySetUID =
        id &&
        displaySetSelectorMap[
          `${activeStudyUID}:${id}:${matchedDisplaySetsIndex || 0}`
        ];
      const viewportDisplaySetMain = this.displaySetMatchDetails.get(id);

      const viewportDisplaySet = this.findDeduplicatedMatchDetails(
        viewportDisplaySetMain,
        matchedDisplaySetsIndex,
        options
      );

      // Use the display set provided instead
      if (reuseDisplaySetUID) {
        if (viewportOptions.allowUnmatchedView !== true) {
          this.validateDisplaySetSelectMatch(
            viewportDisplaySet,
            id,
            reuseDisplaySetUID
          );
        }
        const displaySetInfo: HangingProtocol.DisplaySetInfo = {
          displaySetInstanceUID: reuseDisplaySetUID,
          displaySetOptions,
        };

        displaySetsInfo.push(displaySetInfo);
        return;
      }

      // Use the display set index to allow getting the "next" match, eg
      // matching all display sets, and get the matchedDisplaySetsIndex'th item
      if (viewportDisplaySet) {
        const { displaySetInstanceUID } = viewportDisplaySet;

        const displaySetInfo: HangingProtocol.DisplaySetInfo = {
          displaySetInstanceUID,
          displaySetOptions,
        };

        displaySetsInfo.push(displaySetInfo);
      } else {
        console.warn(
          `
             The hanging protocol viewport is requesting to display ${id} displaySet that is not
             matched based on the provided criteria (e.g. matching rules).
            `
        );
      }
    });
    return {
      viewportOptions,
      displaySetsInfo,
    };
  }

  private _validateViewportSpecificMatch(
    displaySetAndViewportOptions: HangingProtocol.DisplaySetAndViewportOptions,
    protocolViewport: HangingProtocol.Viewport,
    displaySetSelectors: Record<string, HangingProtocol.DisplaySetSelector>
  ): void {
    const { displaySetService } = this._servicesManager.services;
    const protocolViewportDisplaySets = protocolViewport.displaySets;
    const numDisplaySetsToSet =
      displaySetAndViewportOptions.displaySetInstanceUIDs.length;

    if (
      protocolViewportDisplaySets.length > 0 &&
      numDisplaySetsToSet !== protocolViewportDisplaySets.length
    ) {
      throw new Error(
        `The number of displaySets to set ${numDisplaySetsToSet} does not match the number of displaySets in the protocol ${protocolViewportDisplaySets} - not currently implemented`
      );
    }

    displaySetAndViewportOptions.displaySetInstanceUIDs.forEach(
      displaySetInstanceUID => {
        const displaySet = displaySetService.getDisplaySetByUID(
          displaySetInstanceUID
        );

        const { displaySets: displaySetsInfo } = protocolViewport;

        for (const displaySetInfo of displaySetsInfo) {
          const displaySetSelector = displaySetSelectors[displaySetInfo.id];

          if (!displaySetSelector) {
            continue;
          }
          this._validateRequiredSelectors(displaySetSelector, displaySet);
        }
      }
    );
  }

  private _validateRequiredSelectors(
    displaySetSelector: HangingProtocol.DisplaySetSelector,
    displaySet: any
  ) {
    const { seriesMatchingRules } = displaySetSelector;

    // only match the required rules
    const requiredRules = seriesMatchingRules.filter(rule => rule.required);
    if (requiredRules.length) {
      const matched = this.protocolEngine.findMatch(displaySet, requiredRules);

      if (!matched || matched.score === 0) {
        throw new Error(
          `The displaySetInstanceUID ${displaySet.displaySetInstanceUID} does not satisfy the required seriesMatching criteria for the protocol`
        );
      }
    }
  }

  _validateOptions(options: HangingProtocol.SetProtocolOptions): void {
    const { displaySetService } = this._servicesManager.services;
    const { displaySetSelectorMap } = options;
    if (displaySetSelectorMap) {
      Object.entries(displaySetSelectorMap).forEach(
        ([key, displaySetInstanceUID]) => {
          const displaySet = displaySetService.getDisplaySetByUID(
            displaySetInstanceUID
          );

          if (!displaySet) {
            throw new Error(
              `The displaySetInstanceUID ${displaySetInstanceUID} is not found in the displaySetService`
            );
          }
        }
      );
    }
  }

  // Match images given a list of Studies and a Viewport's image matching reqs
  protected _matchImages(displaySetRules) {
    // TODO: matching is applied on study and series level, instance
    // level matching needs to be added in future

    // Todo: handle fusion viewports by not taking the first displaySet rule for the viewport
    const {
      id,
      studyMatchingRules = [],
      seriesMatchingRules,
    } = displaySetRules;

    const matchingScores = [];
    let highestSeriesMatchingScore = 0;

    console.log(
      'ProtocolEngine::matchImages',
      studyMatchingRules,
      seriesMatchingRules
    );
    const matchActiveOnly = this.protocol.numberOfPriorsReferenced === -1;
    this.studies.forEach((study, studyInstanceUIDsIndex) => {
      // Skip non-active if active only
      if (matchActiveOnly && this.activeStudy !== study) {
        return;
      }

      const studyDisplaySets = this.displaySets.filter(
        it => it.StudyInstanceUID === study.StudyInstanceUID && !it?.unsupported
      );

      const studyMatchDetails = this.protocolEngine.findMatch(
          study,
          studyMatchingRules,
          {
            studies: this.studies,
            displaySets: studyDisplaySets,
            allDisplaySets: this.displaySets,
            displaySetMatchDetails: this.displaySetMatchDetails,
          studyInstanceUIDsIndex,
          }
      );

      // Prevent bestMatch from being updated if the matchDetails' required attribute check has failed
      if (studyMatchDetails.requiredFailed === true) {
        return;
      }

      this.debug(
          'study',
          study.StudyInstanceUID,
          'display sets #',
          studyDisplaySets.length
      );
      studyDisplaySets.forEach(displaySet => {
        const {
          StudyInstanceUID,
          SeriesInstanceUID,
          displaySetInstanceUID,
        } = displaySet;
        const seriesMatchDetails = this.protocolEngine.findMatch(
            displaySet,
            seriesMatchingRules,
            // Todo: why we have images here since the matching type does not have it
            {
              studies: this.studies,
              instance: displaySet.images?.[0],
              displaySetMatchDetails: this.displaySetMatchDetails,
              displaySets: studyDisplaySets,
            }
        );

        // Prevent bestMatch from being updated if the matchDetails' required attribute check has failed
        if (seriesMatchDetails.requiredFailed === true) {
          this.debug(
            'Display set required failed',
            displaySet,
            seriesMatchingRules
          );
          return;
        }

        this.debug('Found displaySet for rules', displaySet);
        highestSeriesMatchingScore = Math.max(
          seriesMatchDetails.score,
          highestSeriesMatchingScore
        );

        const matchDetails = {
          passed: [],
          failed: [],
        };

        matchDetails.passed = matchDetails.passed.concat(
          seriesMatchDetails.details.passed
        );
        matchDetails.passed = matchDetails.passed.concat(
          studyMatchDetails.details.passed
        );

        matchDetails.failed = matchDetails.failed.concat(
          seriesMatchDetails.details.failed
        );
        matchDetails.failed = matchDetails.failed.concat(
          studyMatchDetails.details.failed
        );

        const totalMatchScore =
          seriesMatchDetails.score + studyMatchDetails.score;

        const imageDetails = {
          StudyInstanceUID,
          SeriesInstanceUID,
          displaySetInstanceUID,
          matchingScore: totalMatchScore,
          matchDetails: matchDetails,
          sortingInfo: {
            score: totalMatchScore,
            study: study.StudyInstanceUID,
            ...this._getSeriesSortInfoForDisplaySetSort(displaySet),
          },
        };

        this.debug('Adding display set', displaySet, imageDetails);
        matchingScores.push(imageDetails);
      });
    });

    if (matchingScores.length === 0) {
      console.log('No match found', id);
    }

    // Sort the matchingScores
    const sortingFunction = sortBy(
      {
        name: 'score',
        reverse: true,
      },
      {
        name: 'study',
        reverse: true,
      },
      this._getSeriesFieldForDisplaySetSort()
    );
    matchingScores.sort((a, b) =>
      sortingFunction(a.sortingInfo, b.sortingInfo)
    );

    const bestMatch = matchingScores[0];

    console.log(
      'ProtocolEngine::matchImages bestMatch',
      bestMatch,
      matchingScores
    );

    return {
      bestMatch,
      matchingScores,
    };
  }

  private _getSeriesSortInfoForDisplaySetSort(displaySet) {
    return {
      [this._getSeriesFieldForDisplaySetSort().name]:
        displaySet.SeriesNumber != null
          ? parseInt(displaySet.SeriesNumber)
          : parseInt(displaySet.seriesNumber),
    };
  }

  private _getSeriesFieldForDisplaySetSort() {
    return { name: 'series' };
  }

  /**
   * Check if the next stage is available
   * @return {Boolean} True if next stage is available or false otherwise
   */
  _isNextStageAvailable() {
    const numberOfStages = this._getNumProtocolStages();

    return this.stageIndex + 1 < numberOfStages;
  }

  /**
   * Check if the previous stage is available
   * @return {Boolean} True if previous stage is available or false otherwise
   */
  _isPreviousStageAvailable(): boolean {
    return this.stageIndex - 1 >= 0;
  }

  /**
   * Changes the current stage to a new stage index in the display set sequence.
   * It checks if the next stage exists.
   *
   * @param {Integer} stageAction An integer value specifying whether next (1) or previous (-1) stage
   * @return {Boolean} True if new stage has set or false, otherwise
   */
  _setCurrentProtocolStage(
    stageAction: number,
    options: HangingProtocol.SetProtocolOptions
  ): boolean {
    // Check if previous or next stage is available
    let i;
    for (
      i = this.stageIndex + stageAction;
      i >= 0 && i < this.protocol.stages.length;
      i += stageAction
    ) {
      if (this.protocol.stages[i].status !== 'disabled') {
        break;
      }
    }
    if (i < 0 || i >= this.protocol.stages.length) {
      return false;
    }

    // Sets the new stage
    this.stageIndex = i;

    // Log the new stage
    this.debug(
      `ProtocolEngine::setCurrentProtocolStage stage = ${this.stageIndex}`
    );

    // Since stage has changed, we need to update the viewports
    // and redo matchings
    this._updateViewports(options);

    // Everything went well, broadcast the update, exactly identical to
    // HP applied
    this._broadcastEvent(this.EVENTS.PROTOCOL_CHANGED, {
      viewportMatchDetails: this.viewportMatchDetails,
      displaySetMatchDetails: this.displaySetMatchDetails,
      protocol: this.protocol,
      stageIdx: this.stageIndex,
      stage: this.protocol.stages[this.stageIndex],
    });
    return true;
  }

  /** Set this.debugLogging to true to show debug level logging - needed
   * to be able to figure out why hanging protocols are or are not applying.
   */
  debug(...args): void {
    if (this.debugLogging) {
      console.log(...args);
    }
  }

  _copyProtocol(protocol: Protocol) {
    return cloneDeep(protocol);
  }
}<|MERGE_RESOLUTION|>--- conflicted
+++ resolved
@@ -579,10 +579,7 @@
     };
   }
 
-<<<<<<< HEAD
   getViewportsRequireUpdate(viewportId, displaySetInstanceUID) {
-=======
-  getViewportsRequireUpdate(viewportIndex, displaySetInstanceUID) {
     const { displaySetService } = this._servicesManager.services;
     const displaySet = displaySetService.getDisplaySetByUID(
       displaySetInstanceUID
@@ -590,7 +587,6 @@
     if (displaySet?.unsupported) {
       throw new Error('Unsupported displaySet');
     }
->>>>>>> fe0ee050
     const newDisplaySetInstanceUID = displaySetInstanceUID;
     const protocol = this.protocol;
     const protocolStage = protocol.stages[this.stageIndex];
@@ -950,7 +946,7 @@
         const stage = stages[i];
         if (stage.id === stageId && stage.status !== 'disabled') {
           return i;
-      }
+        }
       }
       return;
     }
@@ -1266,7 +1262,7 @@
     for (const subMatch of match.matchingScores) {
       if (subMatch.displaySetInstanceUID === displaySetUID) {
         return;
-    }
+      }
     }
     throw new Error(
       `Reused viewport details ${id} with ds ${displaySetUID} not valid`
@@ -1477,15 +1473,15 @@
       );
 
       const studyMatchDetails = this.protocolEngine.findMatch(
-          study,
-          studyMatchingRules,
-          {
-            studies: this.studies,
-            displaySets: studyDisplaySets,
-            allDisplaySets: this.displaySets,
-            displaySetMatchDetails: this.displaySetMatchDetails,
+        study,
+        studyMatchingRules,
+        {
+          studies: this.studies,
+          displaySets: studyDisplaySets,
+          allDisplaySets: this.displaySets,
+          displaySetMatchDetails: this.displaySetMatchDetails,
           studyInstanceUIDsIndex,
-          }
+        }
       );
 
       // Prevent bestMatch from being updated if the matchDetails' required attribute check has failed
@@ -1494,10 +1490,10 @@
       }
 
       this.debug(
-          'study',
-          study.StudyInstanceUID,
-          'display sets #',
-          studyDisplaySets.length
+        'study',
+        study.StudyInstanceUID,
+        'display sets #',
+        studyDisplaySets.length
       );
       studyDisplaySets.forEach(displaySet => {
         const {
@@ -1506,15 +1502,15 @@
           displaySetInstanceUID,
         } = displaySet;
         const seriesMatchDetails = this.protocolEngine.findMatch(
-            displaySet,
-            seriesMatchingRules,
-            // Todo: why we have images here since the matching type does not have it
-            {
-              studies: this.studies,
-              instance: displaySet.images?.[0],
-              displaySetMatchDetails: this.displaySetMatchDetails,
-              displaySets: studyDisplaySets,
-            }
+          displaySet,
+          seriesMatchingRules,
+          // Todo: why we have images here since the matching type does not have it
+          {
+            studies: this.studies,
+            instance: displaySet.images?.[0],
+            displaySetMatchDetails: this.displaySetMatchDetails,
+            displaySets: studyDisplaySets,
+          }
         );
 
         // Prevent bestMatch from being updated if the matchDetails' required attribute check has failed
