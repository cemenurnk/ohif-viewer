import cloneDeep from 'lodash.clonedeep';

import { PubSubService } from '../_shared/pubSubServiceInterface';
import sortBy from '../../utils/sortBy';
import ProtocolEngine from './ProtocolEngine';
import { StudyMetadata } from '../../types/StudyMetadata';
import IDisplaySet from '../DisplaySetService/IDisplaySet';
import { CommandsManager } from '../../classes';
import ServicesManager from '../ServicesManager';
import * as HangingProtocol from '../../types/HangingProtocol';
import { isDisplaySetFromUrl, sopInstanceLocation } from './custom-attribute/isDisplaySetFromUrl';
import numberOfDisplaySetsWithImages from './custom-attribute/numberOfDisplaySetsWithImages';
import seriesDescriptionsFromDisplaySets from './custom-attribute/seriesDescriptionsFromDisplaySets';
import uuidv4 from '../../utils/uuidv4';

type Protocol = HangingProtocol.Protocol | HangingProtocol.ProtocolGenerator;

const DEFAULT_VIEWPORT_OPTIONS: HangingProtocol.ViewportOptions = {
  toolGroupId: 'default',
  viewportType: 'stack',
};

export default class HangingProtocolService extends PubSubService {
  static EVENTS = {
    // The PROTOCOL_CHANGED event is fired when the protocol changes
    // and should be immediately applied
    PROTOCOL_CHANGED: 'event::hanging_protocol_changed',
    // The PROTOCOL_RESTORED event is fired instead of a changed event to indicate
    // that an earlier state has been restored as part of a state update, but
    // is not being directly re-applied, but just restored.
    PROTOCOL_RESTORED: 'event::hanging_protocol_restore',
    // The layout has been decided for the hanging protocol - deprecated
    NEW_LAYOUT: 'event::hanging_protocol_new_layout',
    // Fired when the stages within the current protocol are known to have
    // the status set - that is, they are activated (or deactivated).
    STAGE_ACTIVATION: 'event::hanging_protocol_stage_activation',
    CUSTOM_IMAGE_LOAD_PERFORMED: 'event::hanging_protocol_custom_image_load_performed',
  };

  public static REGISTRATION = {
    name: 'hangingProtocolService',
    altName: 'HangingProtocolService',
    create: ({ configuration = {}, commandsManager, servicesManager }) => {
      return new HangingProtocolService(commandsManager, servicesManager);
    },
  };

  studies: StudyMetadata[];
  // stores all the protocols (object or function that returns an object) in a map
  protocols: Map<string, Protocol>;
  // Contains the list of currently active keys
  activeProtocolIds: string[];
  // the current protocol that is being applied to the viewports in object format
  protocol: HangingProtocol.Protocol;
  // The version of the protocol that must not be modified with customizations
  // if it was defined in the protocol definition. This is a copy of the protocol
  // that is used to recompute the computedOptions when necessary as we override
  // the computedOptions in the protocol object itself.
  _originalProtocol: HangingProtocol.Protocol;

  stageIndex = 0;
  _commandsManager: CommandsManager;
  _servicesManager: ServicesManager;
  protocolEngine: ProtocolEngine;
  customViewportSettings = [];
  displaySets: IDisplaySet[] = [];
  activeStudy: StudyMetadata;
  debugLogging: false;

  customAttributeRetrievalCallbacks = {
    NumberOfStudyRelatedSeries: {
      name: 'The number of series in the study',
      callback: metadata => metadata.NumberOfStudyRelatedSeries ?? metadata.series?.length,
    },
    NumberOfSeriesRelatedInstances: {
      name: 'The number of instances in the display set',
      callback: metadata => metadata.numImageFrames,
    },
    ModalitiesInStudy: {
      name: 'Gets the array of the modalities for the series',
      callback: metadata =>
        metadata.ModalitiesInStudy ??
        (metadata.series || []).reduce((prev, curr) => {
          const { Modality } = curr;
          if (Modality && prev.indexOf(Modality) == -1) {
            prev.push(Modality);
          }
          return prev;
        }, []),
    },
    isReconstructable: {
      name: 'Checks if the display set is reconstructable',
      // we can add more advanced checking here
      callback: displaySet => displaySet.isReconstructable ?? false,
    },
    isDisplaySetFromUrl: {
      name: 'Checks if the display set is as specified in the URL',
      callback: isDisplaySetFromUrl,
    },
    sopInstanceLocation: {
      name: 'Gets the position of the specified sop instance',
      callback: sopInstanceLocation,
    },
    seriesDescriptions: {
      name: 'seriesDescriptions',
      description: 'List of Series Descriptions',
      callback: seriesDescriptionsFromDisplaySets,
    },
    numberOfDisplaySetsWithImages: {
      name: 'numberOfDisplaySetsWithImages',
      description: 'Number of displays sets with images',
      callback: numberOfDisplaySetsWithImages,
    },
  };
  listeners = {};
  registeredImageLoadStrategies = {};
  activeImageLoadStrategyName = null;
  customImageLoadPerformed = false;

  /**
   * displaySetMatchDetails = <displaySetId, match>
   * DisplaySetId is the id defined in the hangingProtocol object itself
   * and match is an object that contains information about
   */
  displaySetMatchDetails: Map<
    string, // protocol displaySetId in the displayset selector
    HangingProtocol.DisplaySetMatchDetails
  > = new Map();

  /**
   * An array that contains for each viewport (viewportId) specified in the
   * hanging protocol, an object of the form
   */
  viewportMatchDetails: Map<
    string, // viewportId
    HangingProtocol.ViewportMatchDetails
  > = new Map();

  constructor(commandsManager: CommandsManager, servicesManager) {
    super(HangingProtocolService.EVENTS);
    this._commandsManager = commandsManager;
    this._servicesManager = servicesManager;
    this.protocols = new Map();
    this.protocolEngine = undefined;
    this.protocol = undefined;
    this.stageIndex = undefined;

    this.studies = [];
  }

  public destroy(): void {
    this.reset();
    this.protocols = new Map();
  }

  public reset(): void {
    this.studies = [];
    this.viewportMatchDetails = new Map();
    this.displaySetMatchDetails = new Map();
    this.protocol = undefined;
    this.stageIndex = undefined;
    this.protocolEngine = undefined;
  }

  /** Leave the hanging protocol in the initialized state */
  public onModeEnter(): void {
    this.reset();
  }

  /**
   * Gets the active protocol information directly, including the direct
   * protocol, stage and active study objects.
   * Should NOT be stored longer term as the protocol
   * object can change internally or be regenerated.
   * Can be used to store the state to recover from exceptions.
   *
   * @returns protocol, stage, activeStudy
   */
  public getActiveProtocol(): {
    protocol: HangingProtocol.Protocol;
    stage: HangingProtocol.ProtocolStage;
    stageIndex: number;
    activeStudy?: StudyMetadata;
    viewportMatchDetails: Map<string, HangingProtocol.ViewportMatchDetails>;
    displaySetMatchDetails: Map<string, HangingProtocol.DisplaySetMatchDetails>;
    activeImageLoadStrategyName: string;
  } {
    return {
      protocol: this.protocol,
      stage: this.protocol?.stages?.[this.stageIndex],
      stageIndex: this.stageIndex,
      activeStudy: this.activeStudy,
      viewportMatchDetails: this.viewportMatchDetails,
      displaySetMatchDetails: this.displaySetMatchDetails,
      activeImageLoadStrategyName: this.activeImageLoadStrategyName,
    };
  }

  /** Gets the hanging protocol state information, which is a storable
   * state information for the hanging protocol consisting of the:
   * protocolId, stageIndex, stageId and activeStudyUID
   */
  public getState(): HangingProtocol.HPInfo {
    if (!this.protocol) {
      return;
    }
    return {
      protocolId: this.protocol.id,
      stageIndex: this.stageIndex,
      stageId: this.protocol.stages[this.stageIndex].id,
      activeStudyUID: this.activeStudy?.StudyInstanceUID,
    };
  }

  public filterSeriesRequiredForRun(protocolId, seriesPromises) {
    const minSeriesLoadedToRunHP =
      this.getProtocolById(protocolId)?.minSeriesLoadedToRunHP ||
      seriesPromises.length;
    const requiredSeries = seriesPromises.slice(0, minSeriesLoadedToRunHP);
    const remaining = seriesPromises.slice(minSeriesLoadedToRunHP);
    return {
      requiredSeries,
      remaining,
    };
  }

  /** Gets the protocol with id 'default' */
  public getDefaultProtocol(): HangingProtocol.Protocol {
    return this.getProtocolById('default');
  }

  /** Gets the viewport match details.
   * @deprecated because this method is expected to go away as the HP service
   *    becomes more stateless.
   */
  public getMatchDetails(): HangingProtocol.HangingProtocolMatchDetails {
    return {
      viewportMatchDetails: this.viewportMatchDetails,
      displaySetMatchDetails: this.displaySetMatchDetails,
    };
  }

  /**
   * It loops over the protocols map object, and checks whether the protocol
   * is a function, if so, it executes it and returns the result as a protocol object
   * otherwise it returns the protocol object itself
   *
   * @returns all the hanging protocol registered in the HangingProtocolService
   */
  public getProtocols(): HangingProtocol.Protocol[] {
    // this.protocols is a map of protocols with the protocol id as the key
    // and the protocol or a function that returns a protocol as the value
    const protocols = [];
    const keys = this.activeProtocolIds || this.protocols.keys();
    // @ts-ignore
    for (const protocolId of keys) {
      const protocol = this.getProtocolById(protocolId);
      if (protocol) {
        protocols.push(protocol);
      }
    }

    return protocols;
  }

  /**
   * Returns the protocol with the given id, it will get the protocol from the
   * protocols map object and if it is a function, it will execute it and return
   * the result as a protocol object
   *
   * @param protocolId - the id of the protocol
   * @returns protocol - the protocol with the given id
   */
  public getProtocolById(protocolId: string): HangingProtocol.Protocol {
    if (!protocolId) {
      return;
    }
    if (protocolId === this.protocol?.id) {
      return this.protocol;
    }
    const protocol = this.protocols.get(protocolId);
    if (!protocol) {
      throw new Error(`No protocol ${protocolId} found`);
    }

    if (protocol instanceof Function) {
      try {
<<<<<<< HEAD
        const { protocol: generatedProtocol } =
          this._getProtocolFromGenerator(protocol);
=======
        const { protocol: generatedProtocol } = this._getProtocolFromGenerator(protocol);
>>>>>>> 6d47dce4

        return generatedProtocol;
      } catch (error) {
        console.warn(
          `Error while executing protocol generator for protocol ${protocolId}: ${error}`
        );
      }
    } else {
      return this._validateProtocol(protocol);
    }
  }

  /**
   * It adds a protocol to the protocols map object. If a protocol with the given
   * id already exists, warn the user and overwrite it.  This can be used to
   * set a new "default" protocol.
   *
   * @param {string} protocolId - The id of the protocol.
   * @param {Protocol} protocol - Protocol - This is the protocol that you want to
   * add to the protocol manager.
   */
  public addProtocol(protocolId: string, protocol: Protocol): void {
    if (this.protocols.has(protocolId)) {
      console.warn(`A protocol with id ${protocolId} already exists. It will be overwritten.`);
    }

    if (!(protocol instanceof Function)) {
      protocol = this._validateProtocol(protocol as HangingProtocol.Protocol);
    }

    this.protocols.set(protocolId, protocol);
  }

  /**
   * Add a given protocol object as active.
   * If active protocols ids is null right now, then the specified
   * protocol will become the only active protocol.
   */
  public addActiveProtocolId(id: string): void {
    if (!id) {
      return;
    }
    if (!this.activeProtocolIds) {
      this.activeProtocolIds = [];
    }
    this.activeProtocolIds.push(id);
  }

  /**
   * Sets the active hanging protocols to use, by name.  If the value is empty,
   * then resets the active protocols to all the named items.
   */
  public setActiveProtocolIds(protocolId?: string[] | string): void {
    if (!protocolId || !protocolId.length) {
      this.activeProtocolIds = null;
      console.log('No active protocols, setting all to active');
      return;
    }
    if (typeof protocolId === 'string') {
      this.setActiveProtocolIds([protocolId]);
      return;
    }
    this.activeProtocolIds = [...protocolId];
  }

  /**
   * Sets the active study.
   * This is the study that the hanging protocol will consider active and
   * may or may not be the study that is being shown by the protocol currently,
   * for example, a prior view hanging protocol will NOT show the active study
   * specifically, but will show another study instead.
   */
  public setActiveStudyUID(activeStudyUID: string): void {
    this.activeStudy = this.studies.find(it => it.StudyInstanceUID === activeStudyUID);
  }

  /**
   * Run the hanging protocol decisions tree on the active study,
   * studies list and display sets, firing a PROTOCOL_CHANGED event when
   * complete to indicate the hanging protocol is ready, and which stage
   * got applied/activated.
   *
   * Also fires a STAGES_ACTIVE event to indicate which stages are able to be
   * activated.
   *
   * @param params is the dataset to run the hanging protocol on.
   * @param params.activeStudy is the "primary" study to hang  This may or may
   *        not be displayed by the actual viewports.
   * @param params.studies is the list of studies to hang.  If absent, will re-use the previous set.
   * @param params.displaySets is the list of display sets associated with
   *        the studies to display in viewports.
   * @param protocol is a specific protocol to apply.
   */
  public run({ studies, displaySets, activeStudy }, protocolId) {
    this.studies = [...(studies || this.studies)];
    this.displaySets = displaySets;
    this.setActiveStudyUID((activeStudy || studies[0])?.StudyInstanceUID);

    this.protocolEngine = new ProtocolEngine(
      this.getProtocols(),
      this.customAttributeRetrievalCallbacks
    );

    if (protocolId && typeof protocolId === 'string') {
      const protocol = this.getProtocolById(protocolId);
      this._setProtocol(protocol);
      return;
    }

    const matchedProtocol = this.protocolEngine.run({
      studies: this.studies,
      activeStudy,
      displaySets,
    });
    this._setProtocol(matchedProtocol);
  }

  /**
   * Returns true, if the hangingProtocol has a custom loading strategy for the images
   * and its callback has been added to the HangingProtocolService
   * @returns A boolean indicating whether a custom image load strategy has been added or not.
   */
  public hasCustomImageLoadStrategy(): boolean {
    return (
      this.activeImageLoadStrategyName !== null &&
      this.registeredImageLoadStrategies[this.activeImageLoadStrategyName] instanceof Function
    );
  }

  /**
   * Returns a boolean indicating whether a custom image load has been performed or not.
   * A custom image load is performed when a custom image load strategy is used to load images.
   * This method is used internally by the HangingProtocolService to determine whether to perform
   * a custom image load or not.
   *
   * @returns A boolean indicating whether a custom image load has been performed or not.
   */
  public getCustomImageLoadPerformed(): boolean {
    return this.customImageLoadPerformed;
  }

  /**
   * Returns a boolean indicating whether a custom image load should be performed or not.
   * A custom image load should be performed if a custom image load strategy has been added to the HangingProtocolService
   * and it has not been performed yet.
   *
   * @returns A boolean indicating whether a custom image load should be performed or not.
   */
  public getShouldPerformCustomImageLoad(): boolean {
    return this.hasCustomImageLoadStrategy() && !this.getCustomImageLoadPerformed();
  }

  /**
   * Set the strategy callback for loading images to the HangingProtocolService
   * @param {string} name strategy name
   * @param {Function} callback image loader callback
   */
  public registerImageLoadStrategy(name, callback): void {
    if (callback instanceof Function && name) {
      this.registeredImageLoadStrategies[name] = callback;
    }
  }

  /**
   * Adds a custom attribute to be used in the HangingProtocol UI and matching rules, including a
   * callback that will be used to calculate the attribute value.
   *
   * @param attributeId The ID used to refer to the attribute (e.g. 'timepointType')
   * @param attributeName The name of the attribute to be displayed (e.g. 'Timepoint Type')
   * @param callback The function used to calculate the attribute value from the other attributes at its level (e.g. study/series/image)
   * @param options to add to the "this" object for the custom attribute retriever
   */
  public addCustomAttribute(
    attributeId: string,
    attributeName: string,
    callback: (metadata: Record<string, unknown>, extraData?: Record<string, unknown>) => unknown,
    options: Record<string, unknown> = {}
  ): void {
    this.customAttributeRetrievalCallbacks[attributeId] = {
      ...options,
      id: attributeId,
      name: attributeName,
      callback,
    };
  }

  /**
   * Executes the callback function for the custom loading strategy for the images
   * if no strategy is set, the default strategy is used
   */
  runImageLoadStrategy(data): boolean {
<<<<<<< HEAD
    const loader =
      this.registeredImageLoadStrategies[this.activeImageLoadStrategyName];
=======
    const loader = this.registeredImageLoadStrategies[this.activeImageLoadStrategyName];
>>>>>>> 6d47dce4
    const loadedData = loader({
      data,
      displaySetsMatchDetails: this.displaySetMatchDetails,
      viewportMatchDetails: this.viewportMatchDetails,
    });

    // if loader successfully re-arranged the data with the custom strategy
    // and returned the new props, then broadcast them
    if (!loadedData) {
      console.warn('Not able to load data with custom strategy');
      return false;
    }

    this.customImageLoadPerformed = true;
    this._broadcastEvent(this.EVENTS.CUSTOM_IMAGE_LOAD_PERFORMED, loadedData);
    return true;
  }

  _validateProtocol(protocol: HangingProtocol.Protocol): HangingProtocol.Protocol {
    protocol.id = protocol.id || protocol.name;
    const defaultViewportOptions = {
      toolGroupId: 'default',
      viewportType: 'stack',
    };
    // Automatically compute some number of attributes if they
    // aren't present.  Makes defining new HPs easier.
    protocol.name = protocol.name || protocol.id;
    const { stages } = protocol;

    if (!stages) {
      console.warn('Protocol has not stages:', protocol.id, protocol);
      return;
    }

    for (const id of Object.keys(protocol.displaySetSelectors)) {
      const selector = protocol.displaySetSelectors[id];
      selector.id = id;
      const { seriesMatchingRules } = selector;
      if (!seriesMatchingRules) {
        console.warn('Selector has no series matching rules', protocol.id, id);
        return;
      }
    }

    // Generate viewports automatically as required.
    stages.forEach(stage => {
      if (!stage.viewports) {
        stage.name = stage.name || stage.id;
        stage.viewports = [];
        const { rows, columns } = stage.viewportStructure.properties;

        for (let i = 0; i < rows * columns; i++) {
          stage.viewports.push({
            viewportOptions: {
              ...defaultViewportOptions,
              viewportId: uuidv4(),
            },
            displaySets: [],
          });
        }
      } else {
        // Clone each viewport to ensure independent objects
        stage.viewports = stage.viewports.map(viewport => ({
          ...viewport,
          viewportOptions: {
            ...(viewport.viewportOptions || defaultViewportOptions),
            viewportId: viewport.viewportOptions?.viewportId || uuidv4(),
          },
          displaySets: viewport.displaySets || [],
        }));

        stage.viewports.forEach(viewport => {
          viewport.displaySets.forEach(displaySet => {
            displaySet.options = displaySet.options || {};
          });
        });
      }
    });

    return protocol;
  }

  private _getProtocolFromGenerator(protocolGenerator: HangingProtocol.ProtocolGenerator): {
    protocol: HangingProtocol.Protocol;
  } {
    const { protocol } = protocolGenerator({
      servicesManager: this._servicesManager,
      commandsManager: this._commandsManager,
    });

    const validatedProtocol = this._validateProtocol(protocol);

    return {
      protocol: validatedProtocol,
    };
  }

  getViewportsRequireUpdate(viewportId, displaySetInstanceUID) {
    const { displaySetService } = this._servicesManager.services;
    const displaySet = displaySetService.getDisplaySetByUID(displaySetInstanceUID);
    if (displaySet?.unsupported) {
      throw new Error('Unsupported displaySet');
    }
    const newDisplaySetInstanceUID = displaySetInstanceUID;
    const protocol = this.protocol;
    const protocolStage = protocol.stages[this.stageIndex];
    const protocolViewports = protocolStage.viewports;

    const defaultReturn = [
      {
        viewportId,
        displaySetInstanceUIDs: [newDisplaySetInstanceUID],
      },
    ];

    if (!protocolViewports) {
      return defaultReturn;
    }

    const protocolViewport = protocolViewports.find(
      pv => pv.viewportOptions.viewportId === viewportId
    );

    // if no viewport, then we can assume there is no predefined set of
    // rules that should be applied to this viewport while matching
    if (!protocolViewport) {
      return defaultReturn;
    }

    // no support for drag and drop into fusion viewports yet
    // Todo: smart drag and drop would look at the displaySets and
    // replace the same modality type, but later
    if (protocolViewport.displaySets.length > 1) {
      throw new Error('Cannot update viewport with multiple displaySets yet');
    }

    // If there is no displaySet, then we can assume that the viewport
    // is empty and we can just add the new displaySet to it
    if (protocolViewport.displaySets.length === 0) {
      return defaultReturn;
    }

    // If the viewport options says to allow any instance, then we can assume
    // it just updates this viewport
    if (protocolViewport.viewportOptions.allowUnmatchedView) {
      return defaultReturn;
    }

    // if the viewport is not empty, then we check the displaySets it is showing
    // currently, which means we need to check if the requested updated displaySet
    // follow the same rules as the current displaySets
    const { id: displaySetSelectorId, matchedDisplaySetsIndex = 0 } =
      protocolViewport.displaySets[0];
<<<<<<< HEAD
    const displaySetSelector =
      protocol.displaySetSelectors[displaySetSelectorId];
=======
    const displaySetSelector = protocol.displaySetSelectors[displaySetSelectorId];
>>>>>>> 6d47dce4

    if (!displaySetSelector) {
      return defaultReturn;
    }

    // so let's check if the new displaySetInstanceUIDs follow the same rules
    this._validateViewportSpecificMatch(
      {
        displaySetInstanceUIDs: [newDisplaySetInstanceUID],
        viewportOptions: {},
        displaySetOptions: [],
      },
      protocolViewport,
      protocol.displaySetSelectors
    );
    // if we reach here, it means there are some rules that should be applied

    // if we don't have any match details for the displaySetSelector the viewport
    // is currently showing, then we can assume that the new displaySetInstanceUID
    // does not
    if (!this.displaySetMatchDetails.get(displaySetSelectorId)) {
      return defaultReturn;
    }

    const originalProtocol = this._originalProtocol;
    let originalProtocolStage;
    if (!(originalProtocol instanceof Function)) {
      originalProtocolStage = originalProtocol.stages[this.stageIndex];
    }

    // if we reach here, it means that the displaySetInstanceUIDs to be dropped
    // for the desired viewportId are valid, and we can proceed with the update. However
    // we need to check if the displaySets that the viewport were showing
    // was also referenced by other viewports, and if so, we need to update those
    // viewports as well

    // check if displaySetSelectors are used by other viewports, and
    // store the viewportId and displaySetInstanceUIDs that need to be updated
    const viewportsToUpdate = [];
    protocolViewports.forEach((viewport, index) => {
      const viewportNeedsUpdate = viewport.displaySets.some(
        displaySet =>
          displaySet.id === displaySetSelectorId &&
          (displaySet.matchedDisplaySetsIndex || 0) === matchedDisplaySetsIndex
      );

      if (viewportNeedsUpdate) {
        // Try to recompute the viewport options based on the current
        // viewportId that needs update but from its old/original un-computed
        // viewport & displaySet options
        if (originalProtocolStage) {
          const originalViewport = originalProtocolStage.viewports[index];
          const originalViewportOptions = originalViewport.viewportOptions;
          const originalDisplaySetOptions = originalViewport.displaySets;

          viewport.viewportOptions = this.getComputedOptions(originalViewportOptions, [
            newDisplaySetInstanceUID,
          ]);

          viewport.displaySets = this.getComputedOptions(originalDisplaySetOptions, [
            newDisplaySetInstanceUID,
          ]);
        }

        const displaySetInstanceUIDs = [];
        const displaySetOptions = [];

        this._updateDisplaySetInstanceUIDs(
          viewport,
          displaySetSelectorId,
          newDisplaySetInstanceUID,
          this.displaySetMatchDetails,
          displaySetInstanceUIDs,
          displaySetOptions
        );

        viewportsToUpdate.push({
          viewportId: viewport.viewportOptions.viewportId,
          displaySetInstanceUIDs,
          viewportOptions: viewport.viewportOptions,
          displaySetOptions,
        });
      }
    });

    return viewportsToUpdate;
  }

  private _updateDisplaySetInstanceUIDs(
    viewport: HangingProtocol.Viewport,
    displaySetSelectorId: string,
    newDisplaySetInstanceUID: string,
    displaySetMatchDetails: Map<string, HangingProtocol.DisplaySetMatchDetails>,
    displaySetInstanceUIDs: string[],
    displaySetOptions: HangingProtocol.DisplaySetOptions[]
  ) {
    viewport.displaySets.forEach(displaySet => {
      const { id } = displaySet;
      const displaySetMatchDetail = displaySetMatchDetails.get(id);

<<<<<<< HEAD
      const { displaySetInstanceUID: oldDisplaySetInstanceUID } =
        displaySetMatchDetail;
=======
      const { displaySetInstanceUID: oldDisplaySetInstanceUID } = displaySetMatchDetail;
>>>>>>> 6d47dce4

      const displaySetInstanceUID =
        displaySet.id === displaySetSelectorId
          ? newDisplaySetInstanceUID
          : oldDisplaySetInstanceUID;

      displaySetMatchDetail.displaySetInstanceUID = displaySetInstanceUID;

      displaySetInstanceUIDs.push(displaySetInstanceUID);
      displaySetOptions.push(displaySet);
    });
  }

  /**
   *  Gets a computed options value, or a copy of the options
   * This allows computing values such as the initial image index to use
   * based on custom attribute functions, the same as the validators.
   * Computing individual values is something that can be declared statically
   * as long as the named functions are provided ahead of time, which is much
   * simpler than recomputing the entire protocol.
   */
  public getComputedOptions(
    options: Record<string, unknown> | Array<Record<string, unknown>>,
    displaySetUIDs: string[]
  ): any {
    // Base case: if options is an array, map over the array and recursively call getComputedOptions
    if (Array.isArray(options)) {
      return options.map(option => this.getComputedOptions(option, displaySetUIDs));
    }

    if (options === null) {
      return options;
    }
    if (typeof options !== 'object') {
      return options;
    }

    // If options is an object with a custom attribute, compute a new options object
    if (options.custom) {
      const displaySets = this.displaySets.filter(displaySet =>
        displaySetUIDs.includes(displaySet.displaySetInstanceUID)
      );

      const customKey = options.custom as string;
      if (!(customKey in this.customAttributeRetrievalCallbacks)) {
        throw new Error(
          `Custom key "${customKey}" not found in customAttributeRetrievalCallbacks.`
        );
      }

<<<<<<< HEAD
      const callback =
        this.customAttributeRetrievalCallbacks[customKey].callback;
=======
      const callback = this.customAttributeRetrievalCallbacks[customKey].callback;
>>>>>>> 6d47dce4
      let newOptions = callback.call(options, displaySets);

      if (newOptions === undefined) {
        newOptions = options.defaultValue;
      }

      return this.getComputedOptions(newOptions, displaySetUIDs);
    }

    // If options is an object without a custom attribute, recursively call getComputedOptions on its properties
    const newOptions = {} as Record<string, unknown>;
    for (const key in options) {
      // if not undefined
      if (options[key] !== undefined) {
        newOptions[key] = this.getComputedOptions(options[key], displaySetUIDs);
      }
    }

    return newOptions;
  }

  /**
   * It applied the protocol to the current studies and display sets based on the
   * protocolId that is provided.
   * @param protocolId - name of the registered protocol to be set
   * @param options - options to be passed to the protocol, this is either an array
   * of the displaySetInstanceUIDs to be set on ALL VIEWPORTS OF THE PROTOCOL or an object
   * that contains viewportId as the key and displaySetInstanceUIDs as the value
   * for each viewport that needs to be set.
   * @param errorCallback - callback to be called if there is an error
   * during the protocol application
   *
   * @returns boolean - true if the protocol was applied and no errors were found
   */
  public setProtocol(
    protocolId: string,
    options = {} as HangingProtocol.SetProtocolOptions,
    errorCallback = null
  ): void {
    const foundProtocol = this.protocols.get(protocolId);

    if (!foundProtocol) {
      console.warn(
        `ProtocolEngine::setProtocol - Protocol with id ${protocolId} not found - you should register it first via addProtocol`
      );
      return;
    }

    try {
      const protocol = this._validateProtocol(foundProtocol);

      if (options) {
        this._validateOptions(options);
      }

      this._setProtocol(protocol, options);
    } catch (error) {
      console.log(error);

      if (errorCallback) {
        errorCallback(error);
      }

      throw new Error(error);
    }
  }

  protected matchActivation(
    matchedViewports: number,
    activation: HangingProtocol.StageActivation = {},
    minViewportsMatched: number
  ): boolean {
    const { displaySetSelectors } = this.protocol;

    const { displaySetSelectorsMatched = [] } = activation;
    for (const dsName of displaySetSelectorsMatched) {
      const displaySetSelector = displaySetSelectors[dsName];
      if (!displaySetSelector) {
        console.warn('No display set selector for', dsName);
        return false;
      }
      const { bestMatch } = this._matchImages(displaySetSelector);
      if (!bestMatch) {
        return false;
      }
    }
    const min = activation.minViewportsMatched ?? minViewportsMatched;

    return matchedViewports >= min;
  }
  /**
   * Updates the stage activation, setting the stageActivation values to
   * 'disabled', 'active', 'passive' where:
   * * disabled means there are insufficient viewports filled to show this
   * * passive means there aren't enough preferred viewports filled to show
   * this stage by default, but it can be manually selected
   * * enabled means there are enough viewports to select this viewport by default
   *
   * The logic is currently simple, just count how many viewports would be
   * filled, and compare to the required/preferred count, but the intent is
   * to allow more complex rules in the future as required.
   *
   * @returns the stage number to apply initially, given the options.
   */
  private _updateStageStatus(options = null as HangingProtocol.SetProtocolOptions) {
    const stages = this.protocol.stages;
    for (let i = 0; i < stages.length; i++) {
      const stage = stages[i];

      const { matchedViewports } = this._matchAllViewports(stage, options, new Map());
      const activation = stage.stageActivation || {};
      if (this.matchActivation(matchedViewports, activation.passive, 0)) {
        if (this.matchActivation(matchedViewports, activation.enabled, 1)) {
          stage.status = 'enabled';
        } else {
          stage.status = 'passive';
        }
      } else {
        stage.status = 'disabled';
      }
    }

    this._broadcastEvent(this.EVENTS.STAGE_ACTIVATION, {
      protocol: this.protocol,
      stages: this.protocol.stages,
    });
  }

  private _findStageIndex(options = null as HangingProtocol.SetProtocolOptions): number | void {
    const stageId = options?.stageId;
    const protocol = this.protocol;
    const stages = protocol.stages;

    if (stageId) {
      for (let i = 0; i < stages.length; i++) {
        const stage = stages[i];
        if (stage.id === stageId && stage.status !== 'disabled') {
          return i;
        }
      }
      return;
    }

    const stageIndex = options?.stageIndex;
    if (stageIndex !== undefined) {
      return stages[stageIndex]?.status !== 'disabled' ? stageIndex : undefined;
    }

    let firstNotDisabled: number;

    for (let i = 0; i < stages.length; i++) {
      if (stages[i].status === 'enabled') {
        return i;
      }
      if (firstNotDisabled === undefined && stages[i].status !== 'disabled') {
        firstNotDisabled = i;
      }
    }

    return firstNotDisabled;
  }

  private _setProtocol(
    protocol: HangingProtocol.Protocol,
    options = null as HangingProtocol.SetProtocolOptions
  ): void {
    const old = this.getActiveProtocol();

    try {
      if (!this.protocol || this.protocol.id !== protocol.id) {
        this.stageIndex = options?.stageIndex || 0;
        this._originalProtocol = this._copyProtocol(protocol);
        this.protocol = protocol;

        const { imageLoadStrategy } = protocol;
        if (imageLoadStrategy) {
          // check if the imageLoadStrategy is a valid strategy
          if (this.registeredImageLoadStrategies[imageLoadStrategy] instanceof Function) {
            this.activeImageLoadStrategyName = imageLoadStrategy;
          }
        }

        this._updateStageStatus(options);
      }

      const stage = this._findStageIndex(options);
      if (stage === undefined) {
        throw new Error(`Can't find applicable stage ${protocol.id} ${options?.stageIndex}`);
      }
      this.stageIndex = stage as number;
      this._updateViewports(options);
    } catch (error) {
      console.log(error);
      Object.assign(this, old);
      throw new Error(error);
    }

    if (options?.restoreProtocol !== true) {
      this._broadcastEvent(HangingProtocolService.EVENTS.PROTOCOL_CHANGED, {
        viewportMatchDetails: this.viewportMatchDetails,
        displaySetMatchDetails: this.displaySetMatchDetails,
        protocol: this.protocol,
        stageIdx: this.stageIndex,
        stage: this.protocol.stages[this.stageIndex],
        activeStudyUID: this.activeStudy?.StudyInstanceUID,
      });
    } else {
      this._broadcastEvent(HangingProtocolService.EVENTS.PROTOCOL_RESTORED, {
        protocol: this.protocol,
        stageIdx: this.stageIndex,
        stage: this.protocol.stages[this.stageIndex],
        activeStudyUID: this.activeStudy?.StudyInstanceUID,
      });
    }
  }

  public getStageIndex(protocolId: string, options): number {
    const protocol = this.getProtocolById(protocolId);
    const { stageId, stageIndex } = options;
    if (stageId !== undefined) {
      return protocol.stages.findIndex(it => it.id === stageId);
    }
    if (stageIndex !== undefined) {
      return stageIndex;
    }
    return 0;
  }

  /**
   * Retrieves the number of Stages in the current Protocol or
   * undefined if no protocol or stages are set
   */
  _getNumProtocolStages() {
    if (!this.protocol || !this.protocol.stages || !this.protocol.stages.length) {
      return;
    }

    return this.protocol.stages.length;
  }

  /**
   * Retrieves the current Stage from the current Protocol and stage index
   *
   * @returns {*} The Stage model for the currently displayed Stage
   */
  _getCurrentStageModel() {
    return this.protocol.stages[this.stageIndex];
  }

  /**
   * Gets a new viewport object for missing viewports.  Used to fill
   * new viewports.
   * Looks first for the stage, to see if there is a missingViewport defined,
   * and secondly looks to the overall protocol.
   *
   * Returns a matchInfo object, which can be used to create the actual
   * viewport object (which this class knows nothing about).
   */
  public getMissingViewport(
    protocolId: string,
    stageIdx: number,
    options
  ): HangingProtocol.ViewportMatchDetails {
    if (this.protocol.id !== protocolId) {
      throw new Error(
        `Currently applied protocol ${this.protocol.id} is different from ${protocolId}`
      );
    }
    const protocol = this.protocol;
    const stage = protocol.stages[stageIdx];
    const defaultViewport = stage.defaultViewport || protocol.defaultViewport;
    if (!defaultViewport) {
      return;
    }

    const useViewport = { ...defaultViewport };
    return this._matchViewport(useViewport, options);
  }

  /**
   * Gets a sort function that is consistent with the display set sorting performed
   * to match display sets to viewports.
   * @returns a display set sort function
   */
  public getDisplaySetSortFunction(): (
    displaySetA: IDisplaySet,
    displaySetB: IDisplaySet
  ) => number {
    return (displaySetA, displaySetB) => {
      const seriesA = this._getSeriesSortInfoForDisplaySetSort(displaySetA);
      const seriesB = this._getSeriesSortInfoForDisplaySetSort(displaySetB);

      return sortBy(this._getSeriesFieldForDisplaySetSort())(seriesA, seriesB);
    };
  }

  /**
   * Updates the viewports with the selected protocol stage.
   */
  _updateViewports(options = null as HangingProtocol.SetProtocolOptions): void {
    // Make sure we have an active protocol with a non-empty array of display sets
    if (!this._getNumProtocolStages()) {
      throw new Error('No protocol or stages found');
    }

    // each time we are updating the viewports, we need to reset the
    // matching applied
    this.viewportMatchDetails = new Map();
    this.displaySetMatchDetails = new Map();

    // Retrieve the current stage
    const stageModel = this._getCurrentStageModel();

    // If the current stage does not fulfill the requirements to be displayed,
    // stop here.
    if (
      !stageModel ||
      !stageModel.viewportStructure ||
      !stageModel.viewports ||
      !stageModel.viewports.length
    ) {
      console.log('Stage cannot be applied', stageModel);
      return;
    }

    const { layoutType } = stageModel.viewportStructure;
    // Retrieve the properties associated with the current display set's viewport structure template
    // If no such layout properties exist, stop here.
    const layoutProps = stageModel.viewportStructure.properties;
    if (!layoutProps) {
      console.log('No viewportStructure.properties in', stageModel);
      return;
    }

    const { columns: numCols, rows: numRows, layoutOptions = [] } = layoutProps;

    this._broadcastEvent(this.EVENTS.NEW_LAYOUT, {
      layoutType,
      numRows,
      numCols,
      layoutOptions,
    });

    // Loop through each viewport
    this._matchAllViewports(this.protocol.stages[this.stageIndex], options);
  }

  private _matchAllViewports(
    stageModel: HangingProtocol.ProtocolStage,
    options?: HangingProtocol.SetProtocolOptions,
    viewportMatchDetails = this.viewportMatchDetails,
    displaySetMatchDetails = this.displaySetMatchDetails
  ): {
    matchedViewports: number;
    viewportMatchDetails: Map<string, HangingProtocol.ViewportMatchDetails>;
    displaySetMatchDetails: Map<string, HangingProtocol.DisplaySetMatchDetails>;
  } {
    let matchedViewports = 0;
    stageModel.viewports.forEach(viewport => {
      // Todo: we should probably assign a random viewportId if not defined
      // below, but it feels odd since viewportGrid should handle this kind
      // of thing
      const viewportId = viewport.viewportOptions.viewportId;
      const matchDetails = this._matchViewport(
        viewport,
        options,
        viewportMatchDetails,
        displaySetMatchDetails
      );
      if (matchDetails) {
        if (
          matchDetails.displaySetsInfo?.length &&
          matchDetails.displaySetsInfo[0].displaySetInstanceUID
        ) {
          matchedViewports++;
        } else {
          console.log('Adding an empty set of display sets for mapping purposes');
          matchDetails.displaySetsInfo = viewport.displaySets.map(it => ({
            displaySetOptions: it,
          }));
        }
        viewportMatchDetails.set(viewportId, matchDetails);
      }
    });
    return {
      matchedViewports,
      viewportMatchDetails,
      displaySetMatchDetails,
    };
  }

  protected findDeduplicatedMatchDetails(
    matchDetails: HangingProtocol.DisplaySetMatchDetails,
    offset: number,
    options: HangingProtocol.SetProtocolOptions = {}
  ): HangingProtocol.DisplaySetMatchDetails {
    if (!matchDetails) {
      return;
    }
    if (offset === 0) {
      return matchDetails;
    }
    const { matchingScores = [] } = matchDetails;
    if (offset === -1) {
      const { inDisplay } = options;
      if (!inDisplay) {
        return matchDetails;
      }
      for (let i = 0; i < matchDetails.matchingScores.length; i++) {
        if (inDisplay.indexOf(matchDetails.matchingScores[i].displaySetInstanceUID) === -1) {
          const match = matchDetails.matchingScores[i];
          return match.matchingScore > 0
            ? {
                matchingScores,
                ...matchDetails.matchingScores[i],
              }
            : null;
        }
      }
      return;
    }
    const matchFound = matchingScores[offset];
    return matchFound ? { ...matchFound, matchingScores } : undefined;
  }

  protected validateDisplaySetSelectMatch(
    match: HangingProtocol.DisplaySetMatchDetails,
    id: string,
    displaySetUID: string
  ): void {
    if (match.displaySetInstanceUID === displaySetUID) {
      return;
    }
    if (!match.matchingScores) {
      throw new Error('No matchingScores found in ' + match);
    }
    for (const subMatch of match.matchingScores) {
      if (subMatch.displaySetInstanceUID === displaySetUID) {
        return;
      }
    }
    throw new Error(`Reused viewport details ${id} with ds ${displaySetUID} not valid`);
  }

  protected _matchViewport(
    viewport: HangingProtocol.Viewport,
    options: HangingProtocol.SetProtocolOptions,
    viewportMatchDetails = this.viewportMatchDetails,
    displaySetMatchDetails = this.displaySetMatchDetails
  ): HangingProtocol.ViewportMatchDetails {
    const displaySetSelectorMap = options?.displaySetSelectorMap || {};
    const { displaySetSelectors = {} } = this.protocol;

    // Matching the displaySets
    for (const displaySet of viewport.displaySets) {
      const { id: displaySetId } = displaySet;

      const displaySetSelector = displaySetSelectors[displaySetId];

      if (!displaySetSelector) {
        console.warn('No display set selector for', displaySetId);
        continue;
      }
<<<<<<< HEAD
      const { bestMatch, matchingScores } =
        this._matchImages(displaySetSelector);
=======
      const { bestMatch, matchingScores } = this._matchImages(displaySetSelector);
>>>>>>> 6d47dce4
      displaySetMatchDetails.set(displaySetId, bestMatch);

      if (bestMatch) {
        bestMatch.matchingScores = matchingScores;
      }
    }

    // Loop through each viewport
    const { viewportOptions = DEFAULT_VIEWPORT_OPTIONS } = viewport;
    // DisplaySets for the viewport, Note: this is not the actual displaySet,
    // but it is a info to locate the displaySet from the displaySetService
    const displaySetsInfo = [];
    const { StudyInstanceUID: activeStudyUID } = this.activeStudy;
    viewport.displaySets.forEach(displaySetOptions => {
      const { id, matchedDisplaySetsIndex = 0 } = displaySetOptions;
      const reuseDisplaySetUID =
        id && displaySetSelectorMap[`${activeStudyUID}:${id}:${matchedDisplaySetsIndex || 0}`];
      const viewportDisplaySetMain = this.displaySetMatchDetails.get(id);

      const viewportDisplaySet = this.findDeduplicatedMatchDetails(
        viewportDisplaySetMain,
        matchedDisplaySetsIndex,
        options
      );

      // Use the display set provided instead
      if (reuseDisplaySetUID) {
        if (viewportOptions.allowUnmatchedView !== true) {
          this.validateDisplaySetSelectMatch(viewportDisplaySet, id, reuseDisplaySetUID);
        }
        const displaySetInfo: HangingProtocol.DisplaySetInfo = {
          displaySetInstanceUID: reuseDisplaySetUID,
          displaySetOptions,
        };

        displaySetsInfo.push(displaySetInfo);
        return;
      }

      // Use the display set index to allow getting the "next" match, eg
      // matching all display sets, and get the matchedDisplaySetsIndex'th item
      if (viewportDisplaySet) {
        const { displaySetInstanceUID } = viewportDisplaySet;

        const displaySetInfo: HangingProtocol.DisplaySetInfo = {
          displaySetInstanceUID,
          displaySetOptions,
        };

        displaySetsInfo.push(displaySetInfo);
      } else {
        console.warn(
          `
             The hanging protocol viewport is requesting to display ${id} displaySet that is not
             matched based on the provided criteria (e.g. matching rules).
            `
        );
      }
    });
    return {
      viewportOptions,
      displaySetsInfo,
    };
  }

  private _validateViewportSpecificMatch(
    displaySetAndViewportOptions: HangingProtocol.DisplaySetAndViewportOptions,
    protocolViewport: HangingProtocol.Viewport,
    displaySetSelectors: Record<string, HangingProtocol.DisplaySetSelector>
  ): void {
    const { displaySetService } = this._servicesManager.services;
    const protocolViewportDisplaySets = protocolViewport.displaySets;
    const numDisplaySetsToSet = displaySetAndViewportOptions.displaySetInstanceUIDs.length;

    if (
      protocolViewportDisplaySets.length > 0 &&
      numDisplaySetsToSet !== protocolViewportDisplaySets.length
    ) {
      throw new Error(
        `The number of displaySets to set ${numDisplaySetsToSet} does not match the number of displaySets in the protocol ${protocolViewportDisplaySets} - not currently implemented`
      );
    }

    displaySetAndViewportOptions.displaySetInstanceUIDs.forEach(displaySetInstanceUID => {
      const displaySet = displaySetService.getDisplaySetByUID(displaySetInstanceUID);

      const { displaySets: displaySetsInfo } = protocolViewport;

      for (const displaySetInfo of displaySetsInfo) {
        const displaySetSelector = displaySetSelectors[displaySetInfo.id];

        if (!displaySetSelector) {
          continue;
        }
        this._validateRequiredSelectors(displaySetSelector, displaySet);
      }
    });
  }

  private _validateRequiredSelectors(
    displaySetSelector: HangingProtocol.DisplaySetSelector,
    displaySet: any
  ) {
    const { seriesMatchingRules } = displaySetSelector;

    // only match the required rules
    const requiredRules = seriesMatchingRules.filter(rule => rule.required);
    if (requiredRules.length) {
      const matched = this.protocolEngine.findMatch(displaySet, requiredRules);

      if (!matched || matched.score === 0) {
        throw new Error(
          `The displaySetInstanceUID ${displaySet.displaySetInstanceUID} does not satisfy the required seriesMatching criteria for the protocol`
        );
      }
    }
  }

  _validateOptions(options: HangingProtocol.SetProtocolOptions): void {
    const { displaySetService } = this._servicesManager.services;
    const { displaySetSelectorMap } = options;
    if (displaySetSelectorMap) {
      Object.entries(displaySetSelectorMap).forEach(([key, displaySetInstanceUID]) => {
        const displaySet = displaySetService.getDisplaySetByUID(displaySetInstanceUID);

        if (!displaySet) {
          throw new Error(
            `The displaySetInstanceUID ${displaySetInstanceUID} is not found in the displaySetService`
          );
        }
      });
    }
  }

  // Match images given a list of Studies and a Viewport's image matching reqs
  protected _matchImages(displaySetRules) {
    // TODO: matching is applied on study and series level, instance
    // level matching needs to be added in future

    // Todo: handle fusion viewports by not taking the first displaySet rule for the viewport
    const { id, studyMatchingRules = [], seriesMatchingRules } = displaySetRules;

    const matchingScores = [];
    let highestSeriesMatchingScore = 0;

    console.log('ProtocolEngine::matchImages', studyMatchingRules, seriesMatchingRules);
    const matchActiveOnly = this.protocol.numberOfPriorsReferenced === -1;
    this.studies.forEach((study, studyInstanceUIDsIndex) => {
      // Skip non-active if active only
      if (matchActiveOnly && this.activeStudy !== study) {
        return;
      }

      const studyDisplaySets = this.displaySets.filter(
        it => it.StudyInstanceUID === study.StudyInstanceUID && !it?.unsupported
      );

      const studyMatchDetails = this.protocolEngine.findMatch(study, studyMatchingRules, {
        studies: this.studies,
        displaySets: studyDisplaySets,
        allDisplaySets: this.displaySets,
        displaySetMatchDetails: this.displaySetMatchDetails,
        studyInstanceUIDsIndex,
      });

      // Prevent bestMatch from being updated if the matchDetails' required attribute check has failed
      if (studyMatchDetails.requiredFailed === true) {
        return;
      }

      this.debug('study', study.StudyInstanceUID, 'display sets #', studyDisplaySets.length);
      studyDisplaySets.forEach(displaySet => {
<<<<<<< HEAD
        const { StudyInstanceUID, SeriesInstanceUID, displaySetInstanceUID } =
          displaySet;
=======
        const { StudyInstanceUID, SeriesInstanceUID, displaySetInstanceUID } = displaySet;
>>>>>>> 6d47dce4
        const seriesMatchDetails = this.protocolEngine.findMatch(
          displaySet,
          seriesMatchingRules,
          // Todo: why we have images here since the matching type does not have it
          {
            studies: this.studies,
            instance: displaySet.images?.[0],
            displaySetMatchDetails: this.displaySetMatchDetails,
            displaySets: studyDisplaySets,
          }
        );

        // Prevent bestMatch from being updated if the matchDetails' required attribute check has failed
        if (seriesMatchDetails.requiredFailed === true) {
          this.debug('Display set required failed', displaySet, seriesMatchingRules);
          return;
        }

        this.debug('Found displaySet for rules', displaySet);
        highestSeriesMatchingScore = Math.max(seriesMatchDetails.score, highestSeriesMatchingScore);

        const matchDetails = {
          passed: [],
          failed: [],
        };

        matchDetails.passed = matchDetails.passed.concat(seriesMatchDetails.details.passed);
        matchDetails.passed = matchDetails.passed.concat(studyMatchDetails.details.passed);

        matchDetails.failed = matchDetails.failed.concat(seriesMatchDetails.details.failed);
        matchDetails.failed = matchDetails.failed.concat(studyMatchDetails.details.failed);

        const totalMatchScore = seriesMatchDetails.score + studyMatchDetails.score;

        const imageDetails = {
          StudyInstanceUID,
          SeriesInstanceUID,
          displaySetInstanceUID,
          matchingScore: totalMatchScore,
          matchDetails: matchDetails,
          sortingInfo: {
            score: totalMatchScore,
            study: study.StudyInstanceUID,
            ...this._getSeriesSortInfoForDisplaySetSort(displaySet),
          },
        };

        this.debug('Adding display set', displaySet, imageDetails);
        matchingScores.push(imageDetails);
      });
    });

    if (matchingScores.length === 0) {
      console.log('No match found', id);
    }

    // Sort the matchingScores
    const sortingFunction = sortBy(
      {
        name: 'score',
        reverse: true,
      },
      {
        name: 'study',
        reverse: true,
      },
      this._getSeriesFieldForDisplaySetSort()
    );
    matchingScores.sort((a, b) => sortingFunction(a.sortingInfo, b.sortingInfo));

    const bestMatch = matchingScores[0];

    console.log('ProtocolEngine::matchImages bestMatch', bestMatch, matchingScores);

    return {
      bestMatch,
      matchingScores,
    };
  }

  private _getSeriesSortInfoForDisplaySetSort(displaySet) {
    return {
      [this._getSeriesFieldForDisplaySetSort().name]:
        displaySet.SeriesNumber != null
          ? parseInt(displaySet.SeriesNumber)
          : parseInt(displaySet.seriesNumber),
    };
  }

  private _getSeriesFieldForDisplaySetSort() {
    return { name: 'series' };
  }

  /**
   * Check if the next stage is available
   * @return {Boolean} True if next stage is available or false otherwise
   */
  _isNextStageAvailable() {
    const numberOfStages = this._getNumProtocolStages();

    return this.stageIndex + 1 < numberOfStages;
  }

  /**
   * Check if the previous stage is available
   * @return {Boolean} True if previous stage is available or false otherwise
   */
  _isPreviousStageAvailable(): boolean {
    return this.stageIndex - 1 >= 0;
  }

  /**
   * Changes the current stage to a new stage index in the display set sequence.
   * It checks if the next stage exists.
   *
   * @param {Integer} stageAction An integer value specifying whether next (1) or previous (-1) stage
   * @return {Boolean} True if new stage has set or false, otherwise
   */
  _setCurrentProtocolStage(
    stageAction: number,
    options: HangingProtocol.SetProtocolOptions
  ): boolean {
    // Check if previous or next stage is available
    let i;
    for (
      i = this.stageIndex + stageAction;
      i >= 0 && i < this.protocol.stages.length;
      i += stageAction
    ) {
      if (this.protocol.stages[i].status !== 'disabled') {
        break;
      }
    }
    if (i < 0 || i >= this.protocol.stages.length) {
      return false;
    }

    // Sets the new stage
    this.stageIndex = i;

    // Log the new stage
    this.debug(`ProtocolEngine::setCurrentProtocolStage stage = ${this.stageIndex}`);

    // Since stage has changed, we need to update the viewports
    // and redo matchings
    this._updateViewports(options);

    // Everything went well, broadcast the update, exactly identical to
    // HP applied
    this._broadcastEvent(this.EVENTS.PROTOCOL_CHANGED, {
      viewportMatchDetails: this.viewportMatchDetails,
      displaySetMatchDetails: this.displaySetMatchDetails,
      protocol: this.protocol,
      stageIdx: this.stageIndex,
      stage: this.protocol.stages[this.stageIndex],
    });
    return true;
  }

  /** Set this.debugLogging to true to show debug level logging - needed
   * to be able to figure out why hanging protocols are or are not applying.
   */
  debug(...args): void {
    if (this.debugLogging) {
      console.log(...args);
    }
  }

  _copyProtocol(protocol: Protocol) {
    return cloneDeep(protocol);
  }
}<|MERGE_RESOLUTION|>--- conflicted
+++ resolved
@@ -285,12 +285,7 @@
 
     if (protocol instanceof Function) {
       try {
-<<<<<<< HEAD
-        const { protocol: generatedProtocol } =
-          this._getProtocolFromGenerator(protocol);
-=======
         const { protocol: generatedProtocol } = this._getProtocolFromGenerator(protocol);
->>>>>>> 6d47dce4
 
         return generatedProtocol;
       } catch (error) {
@@ -482,12 +477,7 @@
    * if no strategy is set, the default strategy is used
    */
   runImageLoadStrategy(data): boolean {
-<<<<<<< HEAD
-    const loader =
-      this.registeredImageLoadStrategies[this.activeImageLoadStrategyName];
-=======
     const loader = this.registeredImageLoadStrategies[this.activeImageLoadStrategyName];
->>>>>>> 6d47dce4
     const loadedData = loader({
       data,
       displaySetsMatchDetails: this.displaySetMatchDetails,
@@ -641,12 +631,7 @@
     // follow the same rules as the current displaySets
     const { id: displaySetSelectorId, matchedDisplaySetsIndex = 0 } =
       protocolViewport.displaySets[0];
-<<<<<<< HEAD
-    const displaySetSelector =
-      protocol.displaySetSelectors[displaySetSelectorId];
-=======
     const displaySetSelector = protocol.displaySetSelectors[displaySetSelectorId];
->>>>>>> 6d47dce4
 
     if (!displaySetSelector) {
       return defaultReturn;
@@ -747,12 +732,7 @@
       const { id } = displaySet;
       const displaySetMatchDetail = displaySetMatchDetails.get(id);
 
-<<<<<<< HEAD
-      const { displaySetInstanceUID: oldDisplaySetInstanceUID } =
-        displaySetMatchDetail;
-=======
       const { displaySetInstanceUID: oldDisplaySetInstanceUID } = displaySetMatchDetail;
->>>>>>> 6d47dce4
 
       const displaySetInstanceUID =
         displaySet.id === displaySetSelectorId
@@ -803,12 +783,7 @@
         );
       }
 
-<<<<<<< HEAD
-      const callback =
-        this.customAttributeRetrievalCallbacks[customKey].callback;
-=======
       const callback = this.customAttributeRetrievalCallbacks[customKey].callback;
->>>>>>> 6d47dce4
       let newOptions = callback.call(options, displaySets);
 
       if (newOptions === undefined) {
@@ -1272,12 +1247,7 @@
         console.warn('No display set selector for', displaySetId);
         continue;
       }
-<<<<<<< HEAD
-      const { bestMatch, matchingScores } =
-        this._matchImages(displaySetSelector);
-=======
       const { bestMatch, matchingScores } = this._matchImages(displaySetSelector);
->>>>>>> 6d47dce4
       displaySetMatchDetails.set(displaySetId, bestMatch);
 
       if (bestMatch) {
@@ -1450,12 +1420,7 @@
 
       this.debug('study', study.StudyInstanceUID, 'display sets #', studyDisplaySets.length);
       studyDisplaySets.forEach(displaySet => {
-<<<<<<< HEAD
-        const { StudyInstanceUID, SeriesInstanceUID, displaySetInstanceUID } =
-          displaySet;
-=======
         const { StudyInstanceUID, SeriesInstanceUID, displaySetInstanceUID } = displaySet;
->>>>>>> 6d47dce4
         const seriesMatchDetails = this.protocolEngine.findMatch(
           displaySet,
           seriesMatchingRules,
