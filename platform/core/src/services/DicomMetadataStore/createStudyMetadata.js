--- conflicted
+++ resolved
@@ -26,11 +26,7 @@
       let series = this.series.find(s => s.SeriesInstanceUID === SeriesInstanceUID);
 
       if (!series) {
-<<<<<<< HEAD
-        const series = createSeriesMetadata(SeriesInstanceUID);
-=======
         series = createSeriesMetadata(SeriesInstanceUID);
->>>>>>> 33f12594
         this.series.push(series);
       }
 
