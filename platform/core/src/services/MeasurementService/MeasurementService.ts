import { SeriesMetadata } from '../../Types';
import log from '../../log';
import guid from '../../utils/guid';
import { PubSubService } from '../_shared/pubSubServiceInterface';

/**
 * Measurement source schema
 *
 * @typedef {Object} MeasurementSource
 * @property {number} id -
 * @property {string} name -
 * @property {string} version -
 */

/**
 * Measurement schema
 *
 * @typedef {Object} Measurement
 * @property {number} uid -
 * @property {string} SOPInstanceUID -
 * @property {string} FrameOfReferenceUID -
 * @property {string} referenceSeriesUID -
 * @property {string} label -
 * @property {string} description -
 * @property {string} type -
 * @property {string} unit -
 * @property {number} area -
 * @property {Array} points -
 * @property {MeasurementSource} source -
 * @property {boolean} selected -
 */

/* Measurement schema keys for object validation. */
const MEASUREMENT_SCHEMA_KEYS = [
  'uid',
  'data',
  'getReport',
  'displayText',
  'SOPInstanceUID',
  'FrameOfReferenceUID',
  'referenceStudyUID',
  'referenceSeriesUID',
  'frameNumber',
  'displaySetInstanceUID',
  'label',
  'description',
  'type',
  'unit',
  'points',
  'source',
  'toolName',
  'metadata',
  // Todo: we shouldn't need to have all these here.
  'area', // TODO: Add concept names instead (descriptor)
  'mean',
  'stdDev',
  'perimeter',
  'length',
  'shortestDiameter',
  'longestDiameter',
  'cachedStats',
  'selected',
<<<<<<< HEAD
  'site',
  'findingSites',
  'finding',
=======
  'textBox',
  'referencedImageId',
>>>>>>> c7a20008
];

const EVENTS = {
  MEASUREMENT_UPDATED: 'event::measurement_updated',
  INTERNAL_MEASUREMENT_UPDATED: 'event:internal_measurement_updated',
  MEASUREMENT_ADDED: 'event::measurement_added',
  RAW_MEASUREMENT_ADDED: 'event::raw_measurement_added',
  MEASUREMENT_REMOVED: 'event::measurement_removed',
  MEASUREMENTS_CLEARED: 'event::measurements_cleared',
  // Give the viewport a chance to jump to the measurement
  JUMP_TO_MEASUREMENT_VIEWPORT: 'event:jump_to_measurement_viewport',
  // Give the layout a chance to jump to the measurement
  JUMP_TO_MEASUREMENT_LAYOUT: 'event:jump_to_measurement_layout',
  MEASUREMENTS_SAVED: 'event::measurements_saved',
};

const VALUE_TYPES = {
  ANGLE: 'value_type::polyline',
  POLYLINE: 'value_type::polyline',
  POINT: 'value_type::point',
  BIDIRECTIONAL: 'value_type::shortAxisLongAxis', // TODO -> Discuss with Danny. => just using SCOORD values isn't enough here.
  ELLIPSE: 'value_type::ellipse',
  RECTANGLE: 'value_type::rectangle',
  MULTIPOINT: 'value_type::multipoint',
  CIRCLE: 'value_type::circle',
  ROI_THRESHOLD: 'value_type::roiThreshold',
  ROI_THRESHOLD_MANUAL: 'value_type::roiThresholdManual',
};

export type SeriesInformation = {
  StudyInstanceUID: string;
  SeriesInstanceUID?: string;
  SeriesDescription?: string;
  modified: boolean;
  [key: string]: unknown;
};

/**
 * MeasurementService class that supports source management and measurement management.
 * Sources can be any library that can provide "annotations" (e.g. cornerstone-tools, cornerstone, etc.)
 * The flow, is that by creating a source and mappings (annotation <-> measurement), we
 * can convert back and forth between the two. MeasurementPanel in OHIF uses the measurement service
 * to manage the measurements, and any edit to the measurements will be reflected back at the
 * library level state (e.g. cornerstone-tools, cornerstone, etc.) by converting the
 * edited measurements back to the original annotations and then updating the annotations.
 *
 * Note and Todo: We should be able to support measurements that are composed of multiple
 * annotations, but that is not the case at the moment.
 */
class MeasurementService extends PubSubService {
  public static REGISTRATION = {
    name: 'measurementService',
    altName: 'MeasurementService',
    create: ({ configuration = {} }) => {
      return new MeasurementService();
    },
  };

  public static readonly EVENTS = EVENTS;
  public static VALUE_TYPES = VALUE_TYPES;
  public readonly VALUE_TYPES = VALUE_TYPES;

  private measurements = new Map();
  private unmappedMeasurements = new Map();

  constructor() {
    super(EVENTS);
    this.sources = {};
    this.mappings = {};
  }

  public setDefaultSeriesDescription(seriesDescription: string) {
    this.defaultSeriesDescription = seriesDescription;
  }

  /**
   * The series description is remembered here from the last load so that
   * it can be re-used for saving to the same series if desired.
   * Calling this should be done after loading measurements, and will cause
   * the measurements data to be considered up to date.
   */
  public setSeriesInformation(
    StudyInstanceUID: string,
    seriesInformation: SeriesMetadata
  ): void {
    this.seriesInformation[StudyInstanceUID] = {
      ...seriesInformation,
      modified: false,
    };
    this._broadcastEvent(EVENTS.MEASUREMENTS_SAVED, {
      StudyInstanceUID,
      SeriesInstanceUID: seriesInformation.SeriesInstanceUID,
      SeriesDescription: seriesInformation.SeriesDescription,
    });
  }

  public getDefaultSeriesDescription(): string {
    return this.defaultSeriesDescription;
  }

  public getSeriesInformation(studyUID: string): SeriesInformation {
    if (!this.seriesInformation[studyUID]) {
      this.seriesInformation[studyUID] = {
        StudyInstanceUID: studyUID,
        modified: false,
      };
  }
    return this.seriesInformation[studyUID];
  }

  /** Indicate if the measurement are stored/up to date with the source data */
  public isMeasurementsStored(studyUID: string): boolean {
    return !this.seriesInformation[studyUID]?.modified;
  }

  public setMeasurementsModified(studyUID: string): void {
    this.getSeriesInformation(studyUID).modified = true;
  }

  /**
   * Adds the given schema to the measurement service schema list.
   * This method should be used to add custom tool schema to the measurement service.
   * @param {Array} schema schema for validation
   */
  public addMeasurementSchemaKeys(schema): void {
    if (!Array.isArray(schema)) {
      schema = [schema];
    }

    MEASUREMENT_SCHEMA_KEYS.push(...schema);
  }

  /**
   * Adds the given valueType to the measurement service valueType object.
   * This method should be used to add custom valueType to the measurement service.
   * @param {*} valueType
   * @returns
   */
  addValueType(valueType) {
    if (VALUE_TYPES[valueType]) {
      return;
    }

    // check if valuetype is valid , and if values are strings
    if (!valueType || typeof valueType !== 'object') {
      console.warn(`MeasurementService: addValueType: invalid valueType: ${valueType}`);
      return;
    }

    Object.keys(valueType).forEach(key => {
      if (!VALUE_TYPES[key]) {
        VALUE_TYPES[key] = valueType[key];
      }
    });
  }

  /**
   * Get all measurements.
   *
   * @return {Measurement[]} Array of measurements
   */
  getMeasurements() {
    return [...this.measurements.values()];
  }

  /**
   * Get specific measurement by its uid.
   *
   * @param {string} uid measurement uid
   * @return {Measurement} Measurement instance
   */
  public getMeasurement(measurementUID: string) {
    return this.measurements.get(measurementUID);
  }

  public setMeasurementSelected(measurementUID: string, selected: boolean): void {
    const measurement = this.getMeasurement(measurementUID);
    if (!measurement) {
      return;
    }

    measurement.selected = selected;

    this._broadcastEvent(this.EVENTS.MEASUREMENT_UPDATED, {
      source: measurement.source,
      measurement,
      notYetUpdatedAtSource: false,
    });
  }

  /**
   * Create a new source.
   *
   * @param {string} name Name of the source
   * @param {string} version Source name
   * @return {MeasurementSource} Measurement source instance
   */
  createSource(name, version) {
    if (!name) {
      throw new Error('Source name not provided.');
    }

    if (!version) {
      throw new Error('Source version not provided.');
    }

    // Go over all the keys inside the sources and check if the source
    // name and version matches with the existing sources.
    const sourceKeys = Object.keys(this.sources);

    for (let i = 0; i < sourceKeys.length; i++) {
      const source = this.sources[sourceKeys[i]];
      if (source.name === name && source.version === version) {
        return source;
      }
    }

    const uid = guid();
    const source = {
      uid,
      name,
      version,
    };

    source.annotationToMeasurement = (annotationType, annotation, isUpdate = false) => {
      return this.annotationToMeasurement(source, annotationType, annotation, isUpdate);
    };

    source.remove = (measurementUID, eventDetails) => {
      return this.remove(measurementUID, source, eventDetails);
    };

    source.getAnnotation = (annotationType, measurementId) => {
      return this.getAnnotation(source, annotationType, measurementId);
    };

    log.info(`New '${name}@${version}' source added.`);
    this.sources[uid] = source;

    return source;
  }

  getSource(name, version) {
    const { sources } = this;
    const uid = this._getSourceUID(name, version);

    return sources[uid];
  }

  getSourceMappings(name, version) {
    const { mappings } = this;
    const uid = this._getSourceUID(name, version);

    return mappings[uid];
  }

  /**
   * Add a new measurement matching criteria along with mapping functions.
   *
   * @param {MeasurementSource} source Measurement source instance
   * @param {string} annotationType annotation type to match which can be e.g., Length, Bidirectional, etc.
   * @param {MatchingCriteria} matchingCriteria The matching criteria
   * @param {Function} toAnnotationSchema Mapping function to annotation schema
   * @param {Function} toMeasurementSchema Mapping function to measurement schema
   * @return void
   */
  addMapping(source, annotationType, matchingCriteria, toAnnotationSchema, toMeasurementSchema) {
    if (!this._isValidSource(source)) {
      throw new Error('Invalid source.');
    }

    if (!matchingCriteria) {
      throw new Error('Matching criteria not provided.');
    }

    if (!annotationType) {
      throw new Error('annotationType not provided.');
    }

    if (!toAnnotationSchema) {
      throw new Error('Mapping function to source schema not provided.');
    }

    if (!toMeasurementSchema) {
      throw new Error('Measurement mapping function not provided.');
    }

    const mapping = {
      matchingCriteria,
      annotationType,
      toAnnotationSchema,
      toMeasurementSchema,
    };

    if (Array.isArray(this.mappings[source.uid])) {
      this.mappings[source.uid].push(mapping);
    } else {
      this.mappings[source.uid] = [mapping];
    }

    log.info(`New measurement mapping added to source '${this._getSourceToString(source)}'.`);
  }

  /**
   * Get annotation for specific source.
   *
   * @param {MeasurementSource} source Measurement source instance
   * @param {string} annotationType The source annotationType
   * @param {string} measurementUID The measurement service measurement uid
   * @return {Object} Source measurement schema
   */
  getAnnotation(source, annotationType, measurementUID) {
    if (!this._isValidSource(source)) {
      log.warn('Invalid source. Exiting early.');
      return;
    }

    if (!annotationType) {
      log.warn('No source annotationType provided. Exiting early.');
      return;
    }

    const measurement = this.getMeasurement(measurementUID);
    const mapping = this._getMappingByMeasurementSource(measurement, annotationType);

    if (mapping) {
      return mapping.toAnnotationSchema(measurement, annotationType);
    }

    const matchingMapping = this._getMatchingMapping(source, annotationType, measurement);

    if (matchingMapping) {
      log.info('Matching mapping found:', matchingMapping);
      const { toAnnotationSchema, annotationType } = matchingMapping;
      return toAnnotationSchema(measurement, annotationType);
    }
  }

  update(measurementUID: string, measurement, notYetUpdatedAtSource = false) {
    if (!this.measurements.has(measurementUID)) {
      return;
    }

    const updatedMeasurement = {
      ...measurement,
      modifiedTimestamp: Math.floor(Date.now() / 1000),
    };

    log.info(`Updating internal measurement representation...`, updatedMeasurement);

    this.measurements.set(measurementUID, updatedMeasurement);
    this.setMeasurementsModified(measurement.referenceStudyUID);

    this._broadcastEvent(this.EVENTS.MEASUREMENT_UPDATED, {
      source: measurement.source,
      measurement: updatedMeasurement,
      notYetUpdatedAtSource,
    });

    return updatedMeasurement.uid;
  }

  /**
   * Add a raw measurement into a source so that it may be
   * Converted to/from annotation in the same way. E.g. import serialized data
   * of the same form as the measurement source.
   * @param {MeasurementSource} source The measurement source instance.
   * @param {string} annotationType The source annotationType you want to add the measurement to.
   * @param {object} data The data you wish to add to the source.
   * @param {function} toMeasurementSchema A function to get the `data` into the same shape as the source annotationType.
   */
  addRawMeasurement(source, annotationType, data, toMeasurementSchema, dataSource = {}) {
    if (!this._isValidSource(source)) {
      log.warn('Invalid source. Exiting early.');
      return;
    }

    const sourceInfo = this._getSourceToString(source);

    if (!annotationType) {
      log.warn('No source annotationType provided. Exiting early.');
      return;
    }

    if (!this._sourceHasMappings(source)) {
      log.warn(`No measurement mappings found for '${sourceInfo}' source. Exiting early.`);
      return;
    }

    let measurement = {};
    try {
      measurement = toMeasurementSchema(data);
      measurement.source = source;
    } catch (error) {
      console.log(error);
      log.warn(
        `Failed to map '${sourceInfo}' measurement for annotationType ${annotationType}:`,
        error.message
      );
      return;
    }

    if (!this._isValidMeasurement(measurement)) {
      log.warn(
        `Attempting to add or update a invalid measurement provided by '${sourceInfo}'. Exiting early.`
      );
      return;
    }

    let internalUID = data.id;
    if (!internalUID) {
      internalUID = guid();
      log.warn(`Measurement ID not found. Generating UID: ${internalUID}`);
    }

    const annotationData = data.annotation.data;

    const newMeasurement = {
      finding: annotationData.finding,
      findingSites: annotationData.findingSites,
      site: annotationData.findingSites?.[0],
      ...measurement,
      modifiedTimestamp: Math.floor(Date.now() / 1000),
      uid: internalUID,
    };

    if (this.measurements.get(internalUID)) {
      this.measurements.set(internalUID, newMeasurement);
      this._broadcastEvent(this.EVENTS.MEASUREMENT_UPDATED, {
        source,
        measurement: newMeasurement,
      });
    } else {
      log.info('Measurement added', newMeasurement);
      this.measurements.set(internalUID, newMeasurement);
      this._broadcastEvent(this.EVENTS.RAW_MEASUREMENT_ADDED, {
        source,
        measurement: newMeasurement,
        data,
        dataSource,
      });
    }

    return newMeasurement.uid;
  }

  /**
   * Adds or update persisted measurements.
   *
   * @param {MeasurementSource} source The measurement source instance
   * @param {string} annotationType The source annotationType
   * @param {EventDetail} sourceAnnotationDetail for the annotation event
   * @param {boolean} isUpdate is this an update or an add/completed instead?
   * @return {string} A measurement uid
   */
  annotationToMeasurement(source, annotationType, sourceAnnotationDetail, isUpdate = false) {
    if (!this._isValidSource(source)) {
      throw new Error('Invalid source.');
    }
    if (!annotationType) {
      throw new Error('No source annotationType provided.');
    }

    const sourceInfo = this._getSourceToString(source);

    if (!this._sourceHasMappings(source)) {
      throw new Error(`No measurement mappings found for '${sourceInfo}' source. Exiting early.`);
    }

    let measurement = {};
    try {
      const sourceMappings = this.mappings[source.uid];
      const sourceMapping = sourceMappings.find(
        mapping => mapping.annotationType === annotationType
      );
      if (!sourceMapping) {
        console.log('No source mapping', source);
        return;
      }
      const { toMeasurementSchema } = sourceMapping;

      /* Convert measurement */
      measurement = toMeasurementSchema(sourceAnnotationDetail);
      measurement.source = source;
    } catch (error) {
      // Todo: handle other
      this.unmappedMeasurements.set(sourceAnnotationDetail.uid, {
        ...sourceAnnotationDetail,
        source: {
          name: source.name,
          version: source.version,
          uid: source.uid,
        },
      });

      console.log('Failed to map', error);
      throw new Error(
        `Failed to map '${sourceInfo}' measurement for annotationType ${annotationType}: ${error.message}`
      );
    }

    if (!this._isValidMeasurement(measurement)) {
      throw new Error(
        `Attempting to add or update a invalid measurement provided by '${sourceInfo}'. Exiting early.`
      );
    }

    // Todo: we are using uid on the eventDetail, it should be uid of annotation
    let internalUID = sourceAnnotationDetail.uid;
    if (!internalUID) {
      internalUID = guid();
      log.info(
        `Annotation does not have UID, Generating UID for the created Measurement: ${internalUID}`
      );
    }

    const oldMeasurement = this.measurements.get(internalUID);

    const newMeasurement = {
      ...oldMeasurement,
      ...measurement,
      modifiedTimestamp: Math.floor(Date.now() / 1000),
      uid: internalUID,
    };

    if (oldMeasurement) {
      // TODO: Ultimately, each annotation should have a selected flag right from the source.
      // For now, it is just added in OHIF here and in setMeasurementSelected.
      this.measurements.set(internalUID, newMeasurement);
      if (isUpdate) {
       this._broadcastEvent(this.EVENTS.MEASUREMENT_UPDATED, {
          source,
          measurement: newMeasurement,
          notYetUpdatedAtSource: false,
        });
      } else {
        log.info('Measurement added.', newMeasurement);
        this.setMeasurementsModified(newMeasurement.referenceStudyUID);

        this._broadcastEvent(this.EVENTS.MEASUREMENT_ADDED, {
          source,
          measurement: newMeasurement,
        });
      }
    } else {
      log.info('Measurement started.', newMeasurement);
      this.measurements.set(internalUID, newMeasurement);
    }

    return newMeasurement.uid;
  }

  /**
   * Removes a measurement and broadcasts the removed event.
   *
   * @param {string} measurementUID The measurement uid
   * @param {MeasurementSource} source The measurement source instance
   */
  remove(measurementUID, source, eventDetails) {
    if (
      !measurementUID ||
      (!this.measurements.has(measurementUID) && !this.unmappedMeasurements.has(measurementUID))
    ) {
      log.warn(`No uid provided, or unable to find measurement by uid.`);
      return;
    }

    this.unmappedMeasurements.delete(measurementUID);
    this.measurements.delete(measurementUID);
    this._broadcastEvent(this.EVENTS.MEASUREMENT_REMOVED, {
      source,
      measurement: measurementUID,
      ...eventDetails,
    });
  }

<<<<<<< HEAD
  public clearMeasurements(): void {
    this.unmappedMeasurements.clear();

=======
  clearMeasurements() {
>>>>>>> c7a20008
    // Make a copy of the measurements
    const measurements = [...this.measurements.values(), ...this.unmappedMeasurements.values()];
    this.unmappedMeasurements.clear();
    this.measurements.clear();
    this.seriesInformation = {};
  }

  /** Clear the measurements for a specific study */
  public clearStudyMeasurements(studyUID: string): void {
    // Make a copy of the measurements
    const allMeasurements = { ...this.measurements };
    const clearedMeasurements = {};
    this.measurements = {};
    this._jumpToMeasurementCache = {};

    Object.entries(allMeasurements).forEach(([key, value]) => {
      console.log('measurement', value);
      const { referenceStudyUID } = value;
      if (!referenceStudyUID) {
        throw new Error(`No referenceStudyUID ${value}`);
      }
      if (referenceStudyUID === studyUID) {
        clearedMeasurements[key] = value;
      } else {
        this.measurements[key] = value;
      }
    });
    delete this.seriesInformation[studyUID];
    this._broadcastEvent(this.EVENTS.MEASUREMENTS_CLEARED, {
      measurements: clearedMeasurements,
    });
  }

  /**
   * Called after the mode.onModeExit is called to reset the state.
   * To store measurements for later use, store them in the mode.onModeExit
   * and restore them in the mode onModeEnter.
   */
  onModeExit() {
    this.clearMeasurements();
  }

  /**
   * This method calls the subscriptions for JUMP_TO_MEASUREMENT_VIEWPORT
   * and JUMP_TO_MEASUREMENT_LAYOUT.  There are two events which are
   * fired because there are two different items which might want to handle
   * the event.  First, there might already be a viewport which can handle
   * the event.  If so, then the layout doesn't need to necessarily change.
   * This is communicated by the isConsumed value on the event itself.
   * Otherwise, the layout itself may need to be navigated to in order
   * to provide a viewport which can show the given measurement.
   *
   * When a viewport decides to apply the event, it should call the consume()
   * method on the event, so that other listeners know they do not need to
   * navigate.  This does NOT affect whether the layout event is fired, and
   * merely causes it to fire the event with the isConsumed set to true.
   */

  public jumpToMeasurement(viewportId: string, measurementUID: string): void {
    const measurement = this.measurements.get(measurementUID);

    if (!measurement) {
      log.warn(`No measurement uid, or unable to find by uid.`);
      return;
    }
    const consumableEvent = this.createConsumableEvent({
      viewportId,
      measurement,
    });

    this._broadcastEvent(EVENTS.JUMP_TO_MEASUREMENT_VIEWPORT, consumableEvent);
    this._broadcastEvent(EVENTS.JUMP_TO_MEASUREMENT_LAYOUT, consumableEvent);
  }

  _getSourceUID(name, version) {
    const { sources } = this;

    const sourceUID = Object.keys(sources).find(sourceUID => {
      const source = sources[sourceUID];

      return source.name === name && source.version === version;
    });

    return sourceUID;
  }

  _getMappingByMeasurementSource(measurement, annotationType) {
    if (this._isValidSource(measurement.source)) {
      return this.mappings[measurement.source.uid].find(m => m.annotationType === annotationType);
    }
  }

  /**
   * Get measurement mapping function if matching criteria.
   *
   * @param {MeasurementSource} source Measurement source instance
   * @param {string} annotationType The source annotationType
   * @param {Measurement} measurement The measurement service measurement
   * @return {Object} The mapping based on matched criteria
   */
  _getMatchingMapping(source, annotationType, measurement) {
    const sourceMappings = this.mappings[source.uid];

    const sourceMappingsByDefinition = sourceMappings.filter(
      mapping => mapping.annotationType === annotationType
    );

    /* Criteria Matching */
    return sourceMappingsByDefinition.find(({ matchingCriteria }) => {
      return measurement.points && measurement.points.length === matchingCriteria.points;
    });
  }

  /**
   * Returns formatted string with source info.
   *
   * @param {MeasurementSource} source Measurement source
   * @return {string} Source information
   */
  _getSourceToString(source) {
    return `${source.name}@${source.version}`;
  }

  /**
   * Checks if given source is valid.
   *
   * @param {MeasurementSource} source Measurement source
   * @return {boolean} Measurement source validation
   */
  _isValidSource(source) {
    return source && this.sources[source.uid];
  }

  /**
   * Checks if a given source has mappings.
   *
   * @param {MeasurementSource} source The measurement source
   * @return {boolean} Validation if source has mappings
   */
  _sourceHasMappings(source) {
    return Array.isArray(this.mappings[source.uid]) && this.mappings[source.uid].length;
  }

  /**
   * Check if a given measurement data is valid.
   *
   * @param {Measurement} measurementData Measurement data
   * @return {boolean} Measurement validation
   */
  _isValidMeasurement(measurementData) {
    return Object.keys(measurementData).every(key => {
      if (!MEASUREMENT_SCHEMA_KEYS.includes(key)) {
        log.warn(`Invalid measurement key: ${key}`);
        return false;
      }

      return true;
    });
  }

  /**
   * Check if a given measurement service event is valid.
   *
   * @param {string} eventName The name of the event
   * @return {boolean} Event name validation
  //  */
  // _isValidEvent(eventName) {
  //   return Object.values(this.EVENTS).includes(eventName);
  // }

  /**
   * Converts object of objects to array.
   *
   * @return {Array} Array of objects
   */
  _arrayOfObjects = obj => {
    return Object.entries(obj).map(e => ({ [e[0]]: e[1] }));
  };
}

export default MeasurementService;
export { EVENTS, VALUE_TYPES };<|MERGE_RESOLUTION|>--- conflicted
+++ resolved
@@ -60,14 +60,12 @@
   'longestDiameter',
   'cachedStats',
   'selected',
-<<<<<<< HEAD
   'site',
   'findingSites',
   'finding',
-=======
-  'textBox',
+'textBox',
   'referencedImageId',
->>>>>>> c7a20008
+
 ];
 
 const EVENTS = {
@@ -644,13 +642,7 @@
     });
   }
 
-<<<<<<< HEAD
   public clearMeasurements(): void {
-    this.unmappedMeasurements.clear();
-
-=======
-  clearMeasurements() {
->>>>>>> c7a20008
     // Make a copy of the measurements
     const measurements = [...this.measurements.values(), ...this.unmappedMeasurements.values()];
     this.unmappedMeasurements.clear();
@@ -807,7 +799,7 @@
         return false;
       }
 
-      return true;
+    return true;
     });
   }
 
