import queryString from 'query-string';
import dicomParser from 'dicom-parser';
import { imageIdToURI } from '../utils';
import getPixelSpacingInformation from '../utils/metadataProvider/getPixelSpacingInformation';
import DicomMetadataStore from '../services/DicomMetadataStore';
import fetchPaletteColorLookupTableData from '../utils/metadataProvider/fetchPaletteColorLookupTableData';
import toNumber from '../utils/toNumber';
import combineFrameInstance from '../utils/combineFrameInstance';

class MetadataProvider {
  constructor() {
    // Define the main "metadataLookup" private property as an immutable property.
    Object.defineProperty(this, 'studies', {
      configurable: false,
      enumerable: false,
      writable: false,
      value: new Map(),
    });
    Object.defineProperty(this, 'imageURIToUIDs', {
      configurable: false,
      enumerable: false,
      writable: false,
      value: new Map(),
    });
    // Can be used to store custom metadata for a specific type.
    // For instance, the scaling metadata for PET can be stored here
    // as type "scalingModule"
    //
    Object.defineProperty(this, 'customMetadata', {
      configurable: false,
      enumerable: false,
      writable: false,
      value: new Map(),
    });
  }

  addImageIdToUIDs(imageId, uids) {
    // This method is a fallback for when you don't have WADO-URI or WADO-RS.
    // You can add instances fetched by any method by calling addInstance, and hook an imageId to point at it here.
    // An example would be dicom hosted at some random site.
    const imageURI = imageIdToURI(imageId);
    this.imageURIToUIDs.set(imageURI, uids);
  }

  addCustomMetadata(imageId, type, metadata) {
    const imageURI = imageIdToURI(imageId);
    if (!this.customMetadata.has(type)) {
      this.customMetadata.set(type, {});
    }

    this.customMetadata.get(type)[imageURI] = metadata;
  }

  _getInstance(imageId) {
    const uids = this.getUIDsFromImageID(imageId);

    if (!uids) {
      return;
    }

    const {
      StudyInstanceUID,
      SeriesInstanceUID,
      SOPInstanceUID,
      frameNumber,
    } = uids;

    const instance = DicomMetadataStore.getInstance(
      StudyInstanceUID,
      SeriesInstanceUID,
      SOPInstanceUID
    );
    return (
      (frameNumber && combineFrameInstance(frameNumber, instance)) || instance
    );
  }

  get(query, imageId, options = { fallback: false }) {
    const instance = this._getInstance(imageId);

    if (query === INSTANCE) {
      return instance;
    }

    // check inside custom metadata
    if (this.customMetadata.has(query)) {
      const customMetadata = this.customMetadata.get(query);
      const imageURI = imageIdToURI(imageId);
      if (customMetadata[imageURI]) {
        return customMetadata[imageURI];
      }
    }

    return this.getTagFromInstance(query, instance, options);
  }

  getTag(query, imageId, options) {
    return this.get(query, imageId, options);
  }

  getInstance(imageId) {
    return this.get(INSTANCE, imageId);
  }

  getTagFromInstance(
    naturalizedTagOrWADOImageLoaderTag,
    instance,
    options = { fallback: false }
  ) {
    if (!instance) {
      return;
    }

    // If its a naturalized dcmjs tag present on the instance, return.
    if (instance[naturalizedTagOrWADOImageLoaderTag]) {
      return instance[naturalizedTagOrWADOImageLoaderTag];
    }

    // Maybe its a legacy dicomImageLoader tag then:
    return this._getCornerstoneDICOMImageLoaderTag(
      naturalizedTagOrWADOImageLoaderTag,
      instance
    );
  }

  _getCornerstoneDICOMImageLoaderTag(wadoImageLoaderTag, instance) {
    let metadata;

    switch (wadoImageLoaderTag) {
      case WADO_IMAGE_LOADER_TAGS.GENERAL_SERIES_MODULE:
        const { SeriesDate, SeriesTime } = instance;

        let seriesDate;
        let seriesTime;

        if (SeriesDate) {
          seriesDate = dicomParser.parseDA(SeriesDate);
        }

        if (SeriesTime) {
          seriesTime = dicomParser.parseTM(SeriesTime);
        }

        metadata = {
          modality: instance.Modality,
          seriesInstanceUID: instance.SeriesInstanceUID,
          seriesNumber: toNumber(instance.SeriesNumber),
          studyInstanceUID: instance.StudyInstanceUID,
          seriesDate,
          seriesTime,
        };
        break;
      case WADO_IMAGE_LOADER_TAGS.PATIENT_STUDY_MODULE:
        metadata = {
          patientAge: toNumber(instance.PatientAge),
          patientSize: toNumber(instance.PatientSize),
          patientWeight: toNumber(instance.PatientWeight),
        };
        break;
      case WADO_IMAGE_LOADER_TAGS.PATIENT_DEMOGRAPHIC_MODULE:
        metadata = {
          patientSex: instance.PatientSex,
        };
        break;
      case WADO_IMAGE_LOADER_TAGS.IMAGE_PLANE_MODULE:
        const { ImageOrientationPatient } = instance;

        // Fallback for DX images.
        // TODO: We should use the rest of the results of this function
        // to update the UI somehow
        const { PixelSpacing } = getPixelSpacingInformation(instance);

        let rowPixelSpacing;
        let columnPixelSpacing;

        let rowCosines;
        let columnCosines;

        if (PixelSpacing) {
          rowPixelSpacing = PixelSpacing[0];
          columnPixelSpacing = PixelSpacing[1];
        }

        if (ImageOrientationPatient) {
          rowCosines = ImageOrientationPatient.slice(0, 3);
          columnCosines = ImageOrientationPatient.slice(3, 6);
        }

        metadata = {
          frameOfReferenceUID: instance.FrameOfReferenceUID,
          rows: toNumber(instance.Rows),
          columns: toNumber(instance.Columns),
          imageOrientationPatient: toNumber(ImageOrientationPatient),
          rowCosines: toNumber(rowCosines || [0, 1, 0]),
          columnCosines: toNumber(columnCosines || [0, 0, -1]),
          imagePositionPatient: toNumber(
            instance.ImagePositionPatient || [0, 0, 0]
          ),
          sliceThickness: toNumber(instance.SliceThickness),
          sliceLocation: toNumber(instance.SliceLocation),
          pixelSpacing: toNumber(PixelSpacing || 1),
          rowPixelSpacing: toNumber(rowPixelSpacing || 1),
          columnPixelSpacing: toNumber(columnPixelSpacing || 1),
        };
        break;
      case WADO_IMAGE_LOADER_TAGS.IMAGE_PIXEL_MODULE:
        metadata = {
          samplesPerPixel: toNumber(instance.SamplesPerPixel),
          photometricInterpretation: instance.PhotometricInterpretation,
          rows: toNumber(instance.Rows),
          columns: toNumber(instance.Columns),
          bitsAllocated: toNumber(instance.BitsAllocated),
          bitsStored: toNumber(instance.BitsStored),
          highBit: toNumber(instance.HighBit),
          pixelRepresentation: toNumber(instance.PixelRepresentation),
          planarConfiguration: toNumber(instance.PlanarConfiguration),
          pixelAspectRatio: toNumber(instance.PixelAspectRatio),
          smallestPixelValue: toNumber(instance.SmallestPixelValue),
          largestPixelValue: toNumber(instance.LargestPixelValue),
          redPaletteColorLookupTableDescriptor: toNumber(
            instance.RedPaletteColorLookupTableDescriptor
          ),
          greenPaletteColorLookupTableDescriptor: toNumber(
            instance.GreenPaletteColorLookupTableDescriptor
          ),
          bluePaletteColorLookupTableDescriptor: toNumber(
            instance.BluePaletteColorLookupTableDescriptor
          ),
          redPaletteColorLookupTableData: fetchPaletteColorLookupTableData(
            instance,
            'RedPaletteColorLookupTableData',
            'RedPaletteColorLookupTableDescriptor'
          ),
          greenPaletteColorLookupTableData: fetchPaletteColorLookupTableData(
            instance,
            'GreenPaletteColorLookupTableData',
            'GreenPaletteColorLookupTableDescriptor'
          ),
          bluePaletteColorLookupTableData: fetchPaletteColorLookupTableData(
            instance,
            'BluePaletteColorLookupTableData',
            'BluePaletteColorLookupTableDescriptor'
          ),
        };

        break;
      case WADO_IMAGE_LOADER_TAGS.VOI_LUT_MODULE:
        const { WindowCenter, WindowWidth, VOILUTFunction } = instance;
        if (WindowCenter === undefined || WindowWidth === undefined) {
          return;
        }
        const windowCenter = Array.isArray(WindowCenter)
          ? WindowCenter
          : [WindowCenter];
        const windowWidth = Array.isArray(WindowWidth)
          ? WindowWidth
          : [WindowWidth];

        metadata = {
          windowCenter: toNumber(windowCenter),
          windowWidth: toNumber(windowWidth),
          voiLUTFunction: VOILUTFunction,
        };

        break;
      case WADO_IMAGE_LOADER_TAGS.MODALITY_LUT_MODULE:
        const { RescaleIntercept, RescaleSlope } = instance;
        if (RescaleIntercept === undefined || RescaleSlope === undefined) {
          return;
        }

        metadata = {
          rescaleIntercept: toNumber(instance.RescaleIntercept),
          rescaleSlope: toNumber(instance.RescaleSlope),
          rescaleType: instance.RescaleType,
        };
        break;
      case WADO_IMAGE_LOADER_TAGS.SOP_COMMON_MODULE:
        metadata = {
          sopClassUID: instance.SOPClassUID,
          sopInstanceUID: instance.SOPInstanceUID,
        };
        break;
      case WADO_IMAGE_LOADER_TAGS.PET_ISOTOPE_MODULE:
        const { RadiopharmaceuticalInformationSequence } = instance;

        if (RadiopharmaceuticalInformationSequence) {
          const RadiopharmaceuticalInformation = Array.isArray(
            RadiopharmaceuticalInformationSequence
          )
            ? RadiopharmaceuticalInformationSequence[0]
            : RadiopharmaceuticalInformationSequence;

          const {
            RadiopharmaceuticalStartTime,
            RadionuclideTotalDose,
            RadionuclideHalfLife,
          } = RadiopharmaceuticalInformation;

          const radiopharmaceuticalInfo = {
            radiopharmaceuticalStartTime: dicomParser.parseTM(
              RadiopharmaceuticalStartTime
            ),
            radionuclideTotalDose: RadionuclideTotalDose,
            radionuclideHalfLife: RadionuclideHalfLife,
          };
          metadata = {
            radiopharmaceuticalInfo,
          };
        }

        break;
      case WADO_IMAGE_LOADER_TAGS.OVERLAY_PLANE_MODULE:
        const overlays = [];

        for (
          let overlayGroup = 0x00;
          overlayGroup <= 0x1e;
          overlayGroup += 0x02
        ) {
          let groupStr = `60${overlayGroup.toString(16)}`;

          if (groupStr.length === 3) {
            groupStr = `600${overlayGroup.toString(16)}`;
          }

          const OverlayDataTag = `${groupStr}3000`;
          const OverlayData = instance[OverlayDataTag];

          if (!OverlayData) {
            continue;
          }

          const OverlayRowsTag = `${groupStr}0010`;
          const OverlayColumnsTag = `${groupStr}0011`;
          const OverlayType = `${groupStr}0040`;
          const OverlayOriginTag = `${groupStr}0050`;
          const OverlayDescriptionTag = `${groupStr}0022`;
          const OverlayLabelTag = `${groupStr}1500`;
          const ROIAreaTag = `${groupStr}1301`;
          const ROIMeanTag = `${groupStr}1302`;
          const ROIStandardDeviationTag = `${groupStr}1303`;
          const OverlayOrigin = instance[OverlayOriginTag];

          const overlay = {
            rows: instance[OverlayRowsTag],
            columns: instance[OverlayColumnsTag],
            type: instance[OverlayType],
            x: OverlayOrigin[0],
            y: OverlayOrigin[1],
            pixelData: OverlayData,
            description: instance[OverlayDescriptionTag],
            label: instance[OverlayLabelTag],
            roiArea: instance[ROIAreaTag],
            roiMean: instance[ROIMeanTag],
            roiStandardDeviation: instance[ROIStandardDeviationTag],
          };

          overlays.push(overlay);
        }

        metadata = {
          overlays,
        };

        break;

      case WADO_IMAGE_LOADER_TAGS.PATIENT_MODULE:
        const { PatientName } = instance;

        let patientName;
        if (PatientName) {
          patientName = PatientName.Alphabetic;
        }

        metadata = {
          patientName,
          patientId: instance.PatientID,
        };

        break;

      case WADO_IMAGE_LOADER_TAGS.GENERAL_IMAGE_MODULE:
        metadata = {
          sopInstanceUid: instance.SOPInstanceUID,
          instanceNumber: toNumber(instance.InstanceNumber),
          lossyImageCompression: instance.LossyImageCompression,
          lossyImageCompressionRatio: instance.LossyImageCompressionRatio,
          lossyImageCompressionMethod: instance.LossyImageCompressionMethod,
        };

        break;
      case WADO_IMAGE_LOADER_TAGS.GENERAL_STUDY_MODULE:
        metadata = {
          studyDescription: instance.StudyDescription,
          studyDate: instance.StudyDate,
          studyTime: instance.StudyTime,
          accessionNumber: instance.AccessionNumber,
        };

        break;
      case WADO_IMAGE_LOADER_TAGS.CINE_MODULE:
        metadata = {
          frameTime: instance.FrameTime,
        };

        break;
      default:
        return;
    }

    return metadata;
  }

  /**
   * Retrieves the frameNumber information, depending on the url style
   * wadors /frames/1
   * wadouri &frame=1
   * @param {*} imageId
   * @returns
   */
  getFrameInformationFromURL(imageId) {
    function getInformationFromURL(informationString, separator) {
      let result = '';
      const splittedStr = imageId.split(informationString)[1];
      if (splittedStr.includes(separator)) {
        result = splittedStr.split(separator)[0];
      } else {
        result = splittedStr;
      }
      return result;
    }

    if (imageId.includes('/frames')) {
      return getInformationFromURL('/frames', '/');
    }
    if (imageId.includes('&frame=')) {
      return getInformationFromURL('&frame=', '&');
    }
    return;
  }

  getUIDsFromImageID(imageId) {
<<<<<<< HEAD
    if (!imageId) throw new Error('Empty imageId');
=======
    if (!imageId) throw new Error('MetadataProvider::Empty imageId');
>>>>>>> 0e521696
    // TODO: adding csiv here is not really correct. Probably need to use
    // metadataProvider.addImageIdToUIDs(imageId, {
    //   StudyInstanceUID,
    //   SeriesInstanceUID,
    //   SOPInstanceUID,
    // })
    // somewhere else
    if (imageId.startsWith('wadors:')) {
      const strippedImageId = imageId.split('/studies/')[1];
      const splitImageId = strippedImageId.split('/');

      return {
        StudyInstanceUID: splitImageId[0], // Note: splitImageId[1] === 'series'
        SeriesInstanceUID: splitImageId[2], // Note: splitImageId[3] === 'instances'
        SOPInstanceUID: splitImageId[4],
        frameNumber: splitImageId[6],
      };
    } else if (imageId.includes('?requestType=WADO')) {
      const qs = queryString.parse(imageId);

      return {
        StudyInstanceUID: qs.studyUID,
        SeriesInstanceUID: qs.seriesUID,
        SOPInstanceUID: qs.objectUID,
        frameNumber: qs.frameNumber,
      };
    }

    // Maybe its a non-standard imageId
    // check if the imageId starts with http:// or https:// using regex
    // Todo: handle non http imageIds
    let imageURI;
    const urlRegex = /^(http|https|dicomfile):\/\//;
    if (urlRegex.test(imageId)) {
      imageURI = imageId;
    } else {
      imageURI = imageIdToURI(imageId);
    }

    // remove &frame=number from imageId
    imageURI = imageURI.split('&frame=')[0];

    const uids = this.imageURIToUIDs.get(imageURI);
    let frameNumber = this.getFrameInformationFromURL(imageId) || '1';

    if (uids && frameNumber !== undefined) {
      return { ...uids, frameNumber };
    }
    return uids;
  }
}

const metadataProvider = new MetadataProvider();

export default metadataProvider;

const WADO_IMAGE_LOADER_TAGS = {
  // dicomImageLoader specific
  GENERAL_SERIES_MODULE: 'generalSeriesModule',
  PATIENT_STUDY_MODULE: 'patientStudyModule',
  IMAGE_PLANE_MODULE: 'imagePlaneModule',
  IMAGE_PIXEL_MODULE: 'imagePixelModule',
  VOI_LUT_MODULE: 'voiLutModule',
  MODALITY_LUT_MODULE: 'modalityLutModule',
  SOP_COMMON_MODULE: 'sopCommonModule',
  PET_ISOTOPE_MODULE: 'petIsotopeModule',
  OVERLAY_PLANE_MODULE: 'overlayPlaneModule',
  PATIENT_DEMOGRAPHIC_MODULE: 'patientDemographicModule',

  // react-cornerstone-viewport specifc
  PATIENT_MODULE: 'patientModule',
  GENERAL_IMAGE_MODULE: 'generalImageModule',
  GENERAL_STUDY_MODULE: 'generalStudyModule',
  CINE_MODULE: 'cineModule',
};

const INSTANCE = 'instance';<|MERGE_RESOLUTION|>--- conflicted
+++ resolved
@@ -441,11 +441,7 @@
   }
 
   getUIDsFromImageID(imageId) {
-<<<<<<< HEAD
-    if (!imageId) throw new Error('Empty imageId');
-=======
     if (!imageId) throw new Error('MetadataProvider::Empty imageId');
->>>>>>> 0e521696
     // TODO: adding csiv here is not really correct. Probably need to use
     // metadataProvider.addImageIdToUIDs(imageId, {
     //   StudyInstanceUID,
