--- conflicted
+++ resolved
@@ -122,23 +122,20 @@
       onConfiguration?: (dicomWebConfig: any, options: any) => any;
       dataSources?: any;
       oidc?: any;
-<<<<<<< HEAD
       peerImport?: (moduleId: string) => Promise<any>;
-=======
       studyPrefetcher: {
         enabled: boolean;
         displaySetsCount: number;
         maxNumPrefetchRequests: number;
         order: 'closest' | 'downward' | 'upward';
       }
-    }
+  }
 
     export interface Test {
       services?: Services;
       commandsManager?: CommandsManager;
       extensionManager?: ExtensionManager;
       config?: Config;
->>>>>>> 2845f078
     }
   }
 
