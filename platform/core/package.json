{
  "name": "@ohif/core",
  "version": "3.8.0-beta.86",
  "description": "Generic business logic for web-based medical imaging applications",
  "author": "OHIF Core Team",
  "license": "MIT",
  "repository": "OHIF/Viewers",
  "main": "dist/ohif-core.umd.js",
  "module": "src/index.ts",
  "types": "src/types/index.ts",
  "sideEffects": "false",
  "publishConfig": {
    "access": "public"
  },
  "files": [
    "dist",
    "README.md"
  ],
  "engines": {
    "node": ">=14",
    "npm": ">=6",
    "yarn": ">=1.16.0"
  },
  "scripts": {
    "clean": "shx rm -rf dist",
    "clean:deep": "yarn run clean && shx rm -rf node_modules",
    "dev": "jest --watchAll",
    "dev:core": "yarn run dev",
    "build": "cross-env NODE_ENV=production webpack --config .webpack/webpack.prod.js",
    "build:package": "yarn run build",
    "start": "yarn run dev",
    "test:unit": "jest --watchAll",
    "test:unit:ci": "jest --ci --runInBand --collectCoverage"
  },
  "peerDependencies": {
    "@cornerstonejs/codec-charls": "^1.2.3",
    "@cornerstonejs/codec-libjpeg-turbo-8bit": "^1.2.2",
    "@cornerstonejs/codec-openjpeg": "^1.2.2",
    "@cornerstonejs/codec-openjph": "^2.4.2",
    "@cornerstonejs/dicom-image-loader": "^1.70.9",
<<<<<<< HEAD
    "@ohif/ui": "3.8.0-beta.85",
=======
    "@ohif/ui": "3.8.0-beta.86",
>>>>>>> 8c5ab942
    "cornerstone-math": "0.1.9",
    "dicom-parser": "^1.8.21"
  },
  "dependencies": {
    "@babel/runtime": "^7.20.13",
    "dcmjs": "^0.29.12",
    "dicomweb-client": "^0.10.4",
    "gl-matrix": "^3.4.3",
    "isomorphic-base64": "^1.0.2",
    "lodash.clonedeep": "^4.5.0",
    "lodash.merge": "^4.6.1",
    "moment": "^2.24.0",
    "object-hash": "2.1.1",
    "query-string": "^6.14.0",
    "validate.js": "^0.12.0"
  },
  "devDependencies": {
    "webpack-merge": "5.7.3"
  }
}<|MERGE_RESOLUTION|>--- conflicted
+++ resolved
@@ -38,11 +38,7 @@
     "@cornerstonejs/codec-openjpeg": "^1.2.2",
     "@cornerstonejs/codec-openjph": "^2.4.2",
     "@cornerstonejs/dicom-image-loader": "^1.70.9",
-<<<<<<< HEAD
-    "@ohif/ui": "3.8.0-beta.85",
-=======
     "@ohif/ui": "3.8.0-beta.86",
->>>>>>> 8c5ab942
     "cornerstone-math": "0.1.9",
     "dicom-parser": "^1.8.21"
   },
