--- conflicted
+++ resolved
@@ -37,13 +37,8 @@
     "@cornerstonejs/codec-libjpeg-turbo-8bit": "^1.2.2",
     "@cornerstonejs/codec-openjpeg": "^1.2.2",
     "@cornerstonejs/codec-openjph": "^2.4.2",
-<<<<<<< HEAD
-    "@cornerstonejs/dicom-image-loader": "^1.73.0",
-    "@ohif/ui": "3.9.0-beta.7",
-=======
     "@cornerstonejs/dicom-image-loader": "^1.74.4",
     "@ohif/ui": "3.9.0-beta.11",
->>>>>>> 29944c85
     "cornerstone-math": "0.1.9",
     "dicom-parser": "^1.8.21"
   },
