--- conflicted
+++ resolved
@@ -38,11 +38,7 @@
     "@cornerstonejs/codec-openjpeg": "^1.2.2",
     "@cornerstonejs/codec-openjph": "^2.4.2",
     "@cornerstonejs/dicom-image-loader": "^1.77.6",
-<<<<<<< HEAD
-    "@ohif/ui": "3.9.0-beta.34",
-=======
     "@ohif/ui": "3.9.0-beta.36",
->>>>>>> f93cdf32
     "cornerstone-math": "0.1.9",
     "dicom-parser": "^1.8.21"
   },
