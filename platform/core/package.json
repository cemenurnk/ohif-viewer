--- conflicted
+++ resolved
@@ -37,13 +37,8 @@
     "@cornerstonejs/codec-libjpeg-turbo-8bit": "^1.2.2",
     "@cornerstonejs/codec-openjpeg": "^1.2.2",
     "@cornerstonejs/codec-openjph": "^2.4.2",
-<<<<<<< HEAD
-    "@cornerstonejs/dicom-image-loader": "^1.66.5",
-    "@ohif/ui": "3.8.0-beta.55",
-=======
     "@cornerstonejs/dicom-image-loader": "^1.66.7",
     "@ohif/ui": "3.8.0-beta.63",
->>>>>>> 79d5c36b
     "cornerstone-math": "0.1.9",
     "dicom-parser": "^1.8.21"
   },
