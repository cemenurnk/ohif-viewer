--- conflicted
+++ resolved
@@ -38,11 +38,7 @@
     "@cornerstonejs/codec-openjpeg": "^1.2.2",
     "@cornerstonejs/codec-openjph": "^2.4.2",
     "@cornerstonejs/dicom-image-loader": "^1.70.10",
-<<<<<<< HEAD
-    "@ohif/ui": "3.8.0-beta.86",
-=======
     "@ohif/ui": "3.8.0-beta.88",
->>>>>>> 1b366c92
     "cornerstone-math": "0.1.9",
     "dicom-parser": "^1.8.21"
   },
