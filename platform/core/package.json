{
  "name": "@ohif/core",
  "version": "3.8.0-beta.27",
  "description": "Generic business logic for web-based medical imaging applications",
  "author": "OHIF Core Team",
  "license": "MIT",
  "repository": "OHIF/Viewers",
  "main": "dist/ohif-core.umd.js",
  "module": "src/index.ts",
  "types": "src/types/index.ts",
  "sideEffects": "false",
  "publishConfig": {
    "access": "public"
  },
  "files": [
    "dist",
    "README.md"
  ],
  "engines": {
    "node": ">=14",
    "npm": ">=6",
    "yarn": ">=1.16.0"
  },
  "scripts": {
    "dev": "jest --watchAll",
    "dev:core": "yarn run dev",
    "build": "cross-env NODE_ENV=production webpack --config .webpack/webpack.prod.js",
    "build:package": "yarn run build",
    "start": "yarn run dev",
    "test:unit": "jest --watchAll",
    "test:unit:ci": "jest --ci --runInBand --collectCoverage"
  },
  "peerDependencies": {
    "@cornerstonejs/codec-charls": "^1.2.3",
    "@cornerstonejs/codec-libjpeg-turbo-8bit": "^1.2.2",
    "@cornerstonejs/codec-openjpeg": "^1.2.2",
    "@cornerstonejs/codec-openjph": "^2.4.2",
<<<<<<< HEAD
    "@cornerstonejs/dicom-image-loader": "^1.32.1",
    "@ohif/ui": "3.8.0-beta.23",
=======
    "@cornerstonejs/dicom-image-loader": "^1.36.1",
    "@ohif/ui": "3.8.0-beta.27",
>>>>>>> 78d4bea0
    "cornerstone-math": "0.1.9",
    "dicom-parser": "^1.8.21"
  },
  "dependencies": {
    "@babel/runtime": "^7.20.13",
    "dcmjs": "^0.29.12",
    "dicomweb-client": "^0.10.2",
    "gl-matrix": "^3.4.3",
    "isomorphic-base64": "^1.0.2",
    "lodash.clonedeep": "^4.5.0",
    "lodash.merge": "^4.6.1",
    "moment": "^2.24.0",
    "object-hash": "2.1.1",
    "query-string": "^6.14.0",
    "validate.js": "^0.12.0"
  },
  "devDependencies": {
    "webpack-merge": "5.7.3"
  }
}<|MERGE_RESOLUTION|>--- conflicted
+++ resolved
@@ -35,13 +35,8 @@
     "@cornerstonejs/codec-libjpeg-turbo-8bit": "^1.2.2",
     "@cornerstonejs/codec-openjpeg": "^1.2.2",
     "@cornerstonejs/codec-openjph": "^2.4.2",
-<<<<<<< HEAD
-    "@cornerstonejs/dicom-image-loader": "^1.32.1",
-    "@ohif/ui": "3.8.0-beta.23",
-=======
     "@cornerstonejs/dicom-image-loader": "^1.36.1",
     "@ohif/ui": "3.8.0-beta.27",
->>>>>>> 78d4bea0
     "cornerstone-math": "0.1.9",
     "dicom-parser": "^1.8.21"
   },
