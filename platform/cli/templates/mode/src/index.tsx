import { hotkeys } from '@ohif/core';
import { initToolGroups, moreTools, toolbarButtons } from '@ohif/mode-longitudinal';
import { id } from './id';

const ohif = {
  layout: '@ohif/extension-default.layoutTemplateModule.viewerLayout',
  sopClassHandler: '@ohif/extension-default.sopClassHandlerModule.stack',
  hangingProtocol: '@ohif/extension-default.hangingProtocolModule.default',
  leftPanel: '@ohif/extension-default.panelModule.seriesList',
  rightPanel: '@ohif/extension-default.panelModule.measure',
};

const cornerstone = {
  viewport: '@ohif/extension-cornerstone.viewportModule.cornerstone',
};

/**
 * Just two dependencies to be able to render a viewport with panels in order
 * to make sure that the mode is working.
 */
const extensionDependencies = {
  '@ohif/extension-default': '^3.0.0',
  '@ohif/extension-cornerstone': '^3.0.0',
};

function modeFactory({ modeConfiguration }) {
  return {
    /**
     * Mode ID, which should be unique among modes used by the viewer. This ID
     * is used to identify the mode in the viewer's state.
     */
    id,
    routeName: 'template',
    /**
     * Mode name, which is displayed in the viewer's UI in the workList, for the
     * user to select the mode.
     */
    displayName: 'Template Mode',
    /**
     * Runs when the Mode Route is mounted to the DOM. Usually used to initialize
     * Services and other resources.
     */
    onModeEnter: ({ servicesManager, extensionManager, commandsManager }) => {
      const { measurementService, toolbarService, toolGroupService } = servicesManager.services;

      measurementService.clearMeasurements();

      // Init Default and SR ToolGroups
      initToolGroups(extensionManager, toolGroupService, commandsManager);

<<<<<<< HEAD
      toolbarService.addButtons(toolbarButtons);
=======
      let unsubscribe;

      const activateTool = () => {
        toolbarService.recordInteraction({
          groupId: 'WindowLevel',
          interactionType: 'tool',
          commands: [
            {
              commandName: 'setToolActive',
              commandOptions: {
                toolName: 'WindowLevel',
              },
              context: 'CORNERSTONE',
            },
          ],
        });

        // We don't need to reset the active tool whenever a viewport is getting
        // added to the toolGroup.
        unsubscribe();
      };

      // Since we only have one viewport for the basic cs3d mode and it has
      // only one hanging protocol, we can just use the first viewport
      ({ unsubscribe } = toolGroupService.subscribe(
        toolGroupService.EVENTS.VIEWPORT_ADDED,
        activateTool
      ));

      toolbarService.init(extensionManager);
      toolbarService.addButtons([...toolbarButtons, ...moreTools]);
>>>>>>> 79d5c36b
      toolbarService.createButtonSection('primary', [
        'MeasurementTools',
        'Zoom',
        'WindowLevel',
        'Pan',
        'Capture',
        'Layout',
        'MPR',
        'Crosshairs',
        'MoreTools',
      ]);
    },
    onModeExit: ({ servicesManager }) => {
      const {
        toolGroupService,
        syncGroupService,
        toolbarService,
        segmentationService,
        cornerstoneViewportService,
        uiDialogService,
        uiModalService,
      } = servicesManager.services;

      uiDialogService.dismissAll();
      uiModalService.hide();
      toolGroupService.destroy();
      syncGroupService.destroy();
      segmentationService.destroy();
      cornerstoneViewportService.destroy();
    },
    /** */
    validationTags: {
      study: [],
      series: [],
    },
    /**
     * A boolean return value that indicates whether the mode is valid for the
     * modalities of the selected studies. For instance a PET/CT mode should be
     */
    isValidMode: ({ modalities }) => true,
    /**
     * Mode Routes are used to define the mode's behavior. A list of Mode Route
     * that includes the mode's path and the layout to be used. The layout will
     * include the components that are used in the layout. For instance, if the
     * default layoutTemplate is used (id: '@ohif/extension-default.layoutTemplateModule.viewerLayout')
     * it will include the leftPanels, rightPanels, and viewports. However, if
     * you define another layoutTemplate that includes a Footer for instance,
     * you should provide the Footer component here too. Note: We use Strings
     * to reference the component's ID as they are registered in the internal
     * ExtensionManager. The template for the string is:
     * `${extensionId}.{moduleType}.${componentId}`.
     */
    routes: [
      {
        path: 'template',
        layoutTemplate: ({ location, servicesManager }) => {
          return {
            id: ohif.layout,
            props: {
              leftPanels: [ohif.leftPanel],
              rightPanels: [ohif.rightPanel],
              viewports: [
                {
                  namespace: cornerstone.viewport,
                  displaySetsToDisplay: [ohif.sopClassHandler],
                },
              ],
            },
          };
        },
      },
    ],
    /** List of extensions that are used by the mode */
    extensions: extensionDependencies,
    /** HangingProtocol used by the mode */
    // hangingProtocol: [''],
    /** SopClassHandlers used by the mode */
    sopClassHandlers: [ohif.sopClassHandler],
    /** hotkeys for mode */
    hotkeys: [...hotkeys.defaults.hotkeyBindings],
  };
}

const mode = {
  id,
  modeFactory,
  extensionDependencies,
};

export default mode;<|MERGE_RESOLUTION|>--- conflicted
+++ resolved
@@ -48,41 +48,7 @@
       // Init Default and SR ToolGroups
       initToolGroups(extensionManager, toolGroupService, commandsManager);
 
-<<<<<<< HEAD
       toolbarService.addButtons(toolbarButtons);
-=======
-      let unsubscribe;
-
-      const activateTool = () => {
-        toolbarService.recordInteraction({
-          groupId: 'WindowLevel',
-          interactionType: 'tool',
-          commands: [
-            {
-              commandName: 'setToolActive',
-              commandOptions: {
-                toolName: 'WindowLevel',
-              },
-              context: 'CORNERSTONE',
-            },
-          ],
-        });
-
-        // We don't need to reset the active tool whenever a viewport is getting
-        // added to the toolGroup.
-        unsubscribe();
-      };
-
-      // Since we only have one viewport for the basic cs3d mode and it has
-      // only one hanging protocol, we can just use the first viewport
-      ({ unsubscribe } = toolGroupService.subscribe(
-        toolGroupService.EVENTS.VIEWPORT_ADDED,
-        activateTool
-      ));
-
-      toolbarService.init(extensionManager);
-      toolbarService.addButtons([...toolbarButtons, ...moreTools]);
->>>>>>> 79d5c36b
       toolbarService.createButtonSection('primary', [
         'MeasurementTools',
         'Zoom',
