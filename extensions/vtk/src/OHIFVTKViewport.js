--- conflicted
+++ resolved
@@ -1,18 +1,18 @@
-import React, { Component } from 'react';
-import { getImageData, loadImageData } from 'react-vtkjs-viewport';
-
-import ConnectedVTKViewport from './ConnectedVTKViewport';
-import LoadingIndicator from './LoadingIndicator.js';
-import OHIF from '@ohif/core';
-import PropTypes from 'prop-types';
-import cornerstone from 'cornerstone-core';
-import cornerstoneTools from 'cornerstone-tools';
-import vtkDataArray from 'vtk.js/Sources/Common/Core/DataArray';
-import vtkImageData from 'vtk.js/Sources/Common/DataModel/ImageData';
-import vtkVolume from 'vtk.js/Sources/Rendering/Core/Volume';
-import vtkVolumeMapper from 'vtk.js/Sources/Rendering/Core/VolumeMapper';
-
-const segmentationModule = cornerstoneTools.getModule('segmentation');
+import React, { Component } from "react";
+import { getImageData, loadImageData } from "react-vtkjs-viewport";
+
+import ConnectedVTKViewport from "./ConnectedVTKViewport";
+import LoadingIndicator from "./LoadingIndicator.js";
+import OHIF from "@ohif/core";
+import PropTypes from "prop-types";
+import cornerstone from "cornerstone-core";
+import cornerstoneTools from "cornerstone-tools";
+import vtkDataArray from "vtk.js/Sources/Common/Core/DataArray";
+import vtkImageData from "vtk.js/Sources/Common/DataModel/ImageData";
+import vtkVolume from "vtk.js/Sources/Rendering/Core/Volume";
+import vtkVolumeMapper from "vtk.js/Sources/Rendering/Core/VolumeMapper";
+
+const segmentationModule = cornerstoneTools.getModule("segmentation");
 
 const { StackManager } = OHIF.utils;
 
@@ -20,7 +20,7 @@
 const metadataProvider = new OHIF.cornerstone.MetadataProvider();
 
 cornerstone.metaData.addProvider(
-  metadataProvider.provider.bind(metadataProvider)
+    metadataProvider.provider.bind(metadataProvider)
 );
 
 StackManager.setMetadataProvider(metadataProvider);
@@ -35,424 +35,415 @@
  * @param backgroundImageData vtkImageData
  */
 function createLabelMapImageData(backgroundImageData) {
-  // TODO => Need to do something like this if we start drawing a new segmentation
-  // On a vtkjs viewport.
-
-  const labelMapData = vtkImageData.newInstance(
-    backgroundImageData.get('spacing', 'origin', 'direction')
-  );
-  labelMapData.setDimensions(backgroundImageData.getDimensions());
-  labelMapData.computeTransforms();
-
-  const values = new Uint8Array(backgroundImageData.getNumberOfPoints());
-  const dataArray = vtkDataArray.newInstance({
-    numberOfComponents: 1, // labelmap with single component
-    values,
-  });
-  labelMapData.getPointData().setScalars(dataArray);
-
-  return labelMapData;
+    // TODO => Need to do something like this if we start drawing a new segmentation
+    // On a vtkjs viewport.
+
+    const labelMapData = vtkImageData.newInstance(
+        backgroundImageData.get("spacing", "origin", "direction")
+    );
+    labelMapData.setDimensions(backgroundImageData.getDimensions());
+    labelMapData.computeTransforms();
+
+    const values = new Uint8Array(backgroundImageData.getNumberOfPoints());
+    const dataArray = vtkDataArray.newInstance({
+        numberOfComponents: 1, // labelmap with single component
+        values
+    });
+    labelMapData.getPointData().setScalars(dataArray);
+
+    return labelMapData;
 }
 
 class OHIFVTKViewport extends Component {
-  state = {
-    volumes: null,
-    paintFilterLabelMapImageData: null,
-    paintFilterBackgroundImageData: null,
-  };
-
-  static propTypes = {
-    viewportData: PropTypes.shape({
-      studies: PropTypes.array,
-      displaySet: PropTypes.shape({
-        studyInstanceUid: PropTypes.string,
-        displaySetInstanceUid: PropTypes.string,
-        sopClassUids: PropTypes.arrayOf(PropTypes.string),
-        sopInstanceUid: PropTypes.string,
-        frameIndex: PropTypes.number,
-      }),
-    }),
-    viewportIndex: PropTypes.number,
-    children: PropTypes.node,
-  };
-
-  static id = 'OHIFVTKViewport';
-
-  static init() {
-    console.log('OHIFVTKViewport init()');
-  }
-
-  static destroy() {
-    console.log('OHIFVTKViewport destroy()');
-    StackManager.clearStacks();
-  }
-
-  static getCornerstoneStack(
-    studies,
-    studyInstanceUid,
-    displaySetInstanceUid,
-    sopInstanceUid,
-    frameIndex
-  ) {
-    // Create shortcut to displaySet
-    const study = studies.find(
-      study => study.studyInstanceUid === studyInstanceUid
-    );
-
-    const displaySet = study.displaySets.find(set => {
-      return set.displaySetInstanceUid === displaySetInstanceUid;
-    });
-
-    // Get stack from Stack Manager
-    const storedStack = StackManager.findOrCreateStack(study, displaySet);
-
-    // Clone the stack here so we don't mutate it
-    const stack = Object.assign({}, storedStack);
-
-    if (frameIndex !== undefined) {
-      stack.currentImageIdIndex = frameIndex;
-    } else if (sopInstanceUid) {
-      const index = stack.imageIds.findIndex(imageId => {
-        const sopCommonModule = cornerstone.metaData.get(
-          'sopCommonModule',
-          imageId
-        );
-        if (!sopCommonModule) {
-          return;
-        }
-
-        return sopCommonModule.sopInstanceUID === sopInstanceUid;
-      });
-
-      if (index > -1) {
-        stack.currentImageIdIndex = index;
-      }
-    } else {
-      stack.currentImageIdIndex = 0;
-    }
-
-    return stack;
-  }
-
-  getViewportData = (
-    studies,
-    studyInstanceUid,
-    displaySetInstanceUid,
-    sopInstanceUid,
-    frameIndex
-  ) => {
-    const stack = OHIFVTKViewport.getCornerstoneStack(
-      studies,
-      studyInstanceUid,
-      displaySetInstanceUid,
-      sopInstanceUid,
-      frameIndex
-    );
-
-    const imageDataObject = getImageData(stack.imageIds, displaySetInstanceUid);
-    let labelmapDataObject;
-    let labelmapColorLUT;
-
-    const firstImageId = stack.imageIds[0];
-    const { state } = segmentationModule;
-    const brushStackState = state.series[firstImageId];
-
-    if (brushStackState) {
-      const { activeLabelmapIndex } = brushStackState;
-      const labelmap3D = brushStackState.labelmaps3D[activeLabelmapIndex];
-<<<<<<< HEAD
-
-      const vtkLabelmapID = `firstImageId_activeLabelmapIndex`;
-
-      if (labelmapCache[vtkLabelmapID]) {
-        labelmapDataObject = labelmapCache[vtkLabelmapID];
-      } else {
-        // TODO -> We need an imageId based getter in cornerstoneTools
-        const labelmapBuffer = labelmap3D.buffer;
-
-        // Create VTK Image Data with buffer as input
-        labelmapDataObject = vtkImageData.newInstance();
-
-=======
-
-      const vtkLabelmapID = `firstImageId_activeLabelmapIndex`;
-
-      if (labelmapCache[vtkLabelmapID]) {
-        labelmapDataObject = labelmapCache[vtkLabelmapID];
-      } else {
-        // TODO -> We need an imageId based getter in cornerstoneTools
-        const labelmapBuffer = labelmap3D.buffer;
-
-        // Create VTK Image Data with buffer as input
-        labelmapDataObject = vtkImageData.newInstance();
-
->>>>>>> 66567ca3
-        const dataArray = vtkDataArray.newInstance({
-          numberOfComponents: 1, // labelmap with single component
-          values: new Uint16Array(labelmapBuffer),
+    state = {
+        volumes: null,
+        paintFilterLabelMapImageData: null,
+        paintFilterBackgroundImageData: null
+    };
+
+    static propTypes = {
+        viewportData: PropTypes.shape({
+            studies: PropTypes.array,
+            displaySet: PropTypes.shape({
+                studyInstanceUid: PropTypes.string,
+                displaySetInstanceUid: PropTypes.string,
+                sopClassUids: PropTypes.arrayOf(PropTypes.string),
+                sopInstanceUid: PropTypes.string,
+                frameIndex: PropTypes.number
+            })
+        }),
+        viewportIndex: PropTypes.number,
+        children: PropTypes.node
+    };
+
+    static id = "OHIFVTKViewport";
+
+    static init() {
+        console.log("OHIFVTKViewport init()");
+    }
+
+    static destroy() {
+        console.log("OHIFVTKViewport destroy()");
+        StackManager.clearStacks();
+    }
+
+    static getCornerstoneStack(
+        studies,
+        studyInstanceUid,
+        displaySetInstanceUid,
+        sopInstanceUid,
+        frameIndex
+    ) {
+        // Create shortcut to displaySet
+        const study = studies.find(
+            study => study.studyInstanceUid === studyInstanceUid
+        );
+
+        const displaySet = study.displaySets.find(set => {
+            return set.displaySetInstanceUid === displaySetInstanceUid;
         });
 
-        labelmapDataObject.getPointData().setScalars(dataArray);
-        labelmapDataObject.setDimensions(...imageDataObject.dimensions);
-        labelmapDataObject.setSpacing(
-          ...imageDataObject.vtkImageData.getSpacing()
-        );
-        labelmapDataObject.setOrigin(
-          ...imageDataObject.vtkImageData.getOrigin()
-        );
-        labelmapDataObject.setDirection(
-          ...imageDataObject.vtkImageData.getDirection()
-        );
-
-        // Cache the labelmap volume.
-        labelmapCache[vtkLabelmapID] = labelmapDataObject;
-      }
-
-      labelmapColorLUT = state.colorLutTables[labelmap3D.colorLUTIndex];
-    }
-
-    return {
-      imageDataObject,
-      labelmapDataObject,
-      labelmapColorLUT,
+        // Get stack from Stack Manager
+        const storedStack = StackManager.findOrCreateStack(study, displaySet);
+
+        // Clone the stack here so we don't mutate it
+        const stack = Object.assign({}, storedStack);
+
+        if (frameIndex !== undefined) {
+            stack.currentImageIdIndex = frameIndex;
+        } else if (sopInstanceUid) {
+            const index = stack.imageIds.findIndex(imageId => {
+                const sopCommonModule = cornerstone.metaData.get(
+                    "sopCommonModule",
+                    imageId
+                );
+                if (!sopCommonModule) {
+                    return;
+                }
+
+                return sopCommonModule.sopInstanceUID === sopInstanceUid;
+            });
+
+            if (index > -1) {
+                stack.currentImageIdIndex = index;
+            }
+        } else {
+            stack.currentImageIdIndex = 0;
+        }
+
+        return stack;
+    }
+
+    getViewportData = (
+        studies,
+        studyInstanceUid,
+        displaySetInstanceUid,
+        sopInstanceUid,
+        frameIndex
+    ) => {
+        const stack = OHIFVTKViewport.getCornerstoneStack(
+            studies,
+            studyInstanceUid,
+            displaySetInstanceUid,
+            sopInstanceUid,
+            frameIndex
+        );
+
+        const imageDataObject = getImageData(
+            stack.imageIds,
+            displaySetInstanceUid
+        );
+        let labelmapDataObject;
+        let labelmapColorLUT;
+
+        const firstImageId = stack.imageIds[0];
+        const { state } = segmentationModule;
+        const brushStackState = state.series[firstImageId];
+
+        if (brushStackState) {
+            const { activeLabelmapIndex } = brushStackState;
+            const labelmap3D = brushStackState.labelmaps3D[activeLabelmapIndex];
+
+            const vtkLabelmapID = `firstImageId_activeLabelmapIndex`;
+
+            if (labelmapCache[vtkLabelmapID]) {
+                labelmapDataObject = labelmapCache[vtkLabelmapID];
+            } else {
+                // TODO -> We need an imageId based getter in cornerstoneTools
+                const labelmapBuffer = labelmap3D.buffer;
+
+                // Create VTK Image Data with buffer as input
+                labelmapDataObject = vtkImageData.newInstance();
+
+                const dataArray = vtkDataArray.newInstance({
+                    numberOfComponents: 1, // labelmap with single component
+                    values: new Uint16Array(labelmapBuffer)
+                });
+
+                labelmapDataObject.getPointData().setScalars(dataArray);
+                labelmapDataObject.setDimensions(...imageDataObject.dimensions);
+                labelmapDataObject.setSpacing(
+                    ...imageDataObject.vtkImageData.getSpacing()
+                );
+                labelmapDataObject.setOrigin(
+                    ...imageDataObject.vtkImageData.getOrigin()
+                );
+                labelmapDataObject.setDirection(
+                    ...imageDataObject.vtkImageData.getDirection()
+                );
+
+                // Cache the labelmap volume.
+                labelmapCache[vtkLabelmapID] = labelmapDataObject;
+            }
+
+            labelmapColorLUT = state.colorLutTables[labelmap3D.colorLUTIndex];
+        }
+
+        return {
+            imageDataObject,
+            labelmapDataObject,
+            labelmapColorLUT
+        };
     };
-  };
-
-  /**
-   *
-   *
-   * @param {object} imageDataObject
-   * @param {object} imageDataObject.vtkImageData
-   * @param {object} imageDataObject.imageMetaData0
-   * @param {number} [imageDataObject.imageMetaData0.windowWidth] - The volume's initial windowWidth
-   * @param {number} [imageDataObject.imageMetaData0.windowCenter] - The volume's initial windowCenter
-   * @param {string} imageDataObject.imageMetaData0.modality - CT, MR, PT, etc
-   * @param {string} displaySetInstanceUid
-   * @returns vtkVolumeActor
-   * @memberof OHIFVTKViewport
-   */
-  getOrCreateVolume(imageDataObject, displaySetInstanceUid) {
-    if (volumeCache[displaySetInstanceUid]) {
-      return volumeCache[displaySetInstanceUid];
-    }
-
-    const { vtkImageData, imageMetaData0 } = imageDataObject;
-    const { windowWidth, windowCenter, modality } = imageMetaData0;
-
-    const { lower, upper } = _getRangeFromWindowLevels(
-      windowWidth,
-      windowCenter,
-      modality
-    );
-    const volumeActor = vtkVolume.newInstance();
-    const volumeMapper = vtkVolumeMapper.newInstance();
-
-    volumeActor.setMapper(volumeMapper);
-    volumeMapper.setInputData(vtkImageData);
-
-    volumeActor
-      .getProperty()
-      .getRGBTransferFunction(0)
-      .setRange(lower, upper);
-
-    const spacing = vtkImageData.getSpacing();
-    // Set the sample distance to half the mean length of one side. This is where the divide by 6 comes from.
-    // https://github.com/Kitware/VTK/blob/6b559c65bb90614fb02eb6d1b9e3f0fca3fe4b0b/Rendering/VolumeOpenGL2/vtkSmartVolumeMapper.cxx#L344
-    const sampleDistance = (spacing[0] + spacing[1] + spacing[2]) / 6;
-
-    volumeMapper.setSampleDistance(sampleDistance);
-
-    // Be generous to surpress warnings, as the logging really hurts performance.
-    // TODO: maybe we should auto adjust samples to 1000.
-    volumeMapper.setMaximumSamplesPerRay(4000);
-
-    volumeCache[displaySetInstanceUid] = volumeActor;
-
-    return volumeActor;
-  }
-
-  setStateFromProps() {
-    const { studies, displaySet } = this.props.viewportData;
-    const {
-      studyInstanceUid,
-      displaySetInstanceUid,
-      sopClassUids,
-      sopInstanceUid,
-      frameIndex,
-    } = displaySet;
-
-    if (sopClassUids.length > 1) {
-      console.warn(
-        'More than one SOPClassUid in the same series is not yet supported.'
-      );
-    }
-
-    const study = studies.find(
-      study => study.studyInstanceUid === studyInstanceUid
-    );
-
-    const dataDetails = {
-      studyDate: study.studyDate,
-      studyTime: study.studyTime,
-      studyDescription: study.studyDescription,
-      patientName: study.patientName,
-      patientId: study.patientId,
-      seriesNumber: String(displaySet.seriesNumber),
-      seriesDescription: displaySet.seriesDescription,
-    };
-
-    const {
-      imageDataObject,
-      labelmapDataObject,
-      labelmapColorLUT,
-    } = this.getViewportData(
-      studies,
-      studyInstanceUid,
-      displaySetInstanceUid,
-      sopInstanceUid,
-      frameIndex
-    );
-
-    this.imageDataObject = imageDataObject;
-
-    // TODO: Not currently used until we have drawing tools in vtkjs.
-    /*if (!labelmap) {
+
+    /**
+     *
+     *
+     * @param {object} imageDataObject
+     * @param {object} imageDataObject.vtkImageData
+     * @param {object} imageDataObject.imageMetaData0
+     * @param {number} [imageDataObject.imageMetaData0.windowWidth] - The volume's initial windowWidth
+     * @param {number} [imageDataObject.imageMetaData0.windowCenter] - The volume's initial windowCenter
+     * @param {string} imageDataObject.imageMetaData0.modality - CT, MR, PT, etc
+     * @param {string} displaySetInstanceUid
+     * @returns vtkVolumeActor
+     * @memberof OHIFVTKViewport
+     */
+    getOrCreateVolume(imageDataObject, displaySetInstanceUid) {
+        if (volumeCache[displaySetInstanceUid]) {
+            return volumeCache[displaySetInstanceUid];
+        }
+
+        const { vtkImageData, imageMetaData0 } = imageDataObject;
+        const { windowWidth, windowCenter, modality } = imageMetaData0;
+
+        const { lower, upper } = _getRangeFromWindowLevels(
+            windowWidth,
+            windowCenter,
+            modality
+        );
+        const volumeActor = vtkVolume.newInstance();
+        const volumeMapper = vtkVolumeMapper.newInstance();
+
+        volumeActor.setMapper(volumeMapper);
+        volumeMapper.setInputData(vtkImageData);
+
+        volumeActor
+            .getProperty()
+            .getRGBTransferFunction(0)
+            .setRange(lower, upper);
+
+        const spacing = vtkImageData.getSpacing();
+        // Set the sample distance to half the mean length of one side. This is where the divide by 6 comes from.
+        // https://github.com/Kitware/VTK/blob/6b559c65bb90614fb02eb6d1b9e3f0fca3fe4b0b/Rendering/VolumeOpenGL2/vtkSmartVolumeMapper.cxx#L344
+        const sampleDistance = (spacing[0] + spacing[1] + spacing[2]) / 6;
+
+        volumeMapper.setSampleDistance(sampleDistance);
+
+        // Be generous to surpress warnings, as the logging really hurts performance.
+        // TODO: maybe we should auto adjust samples to 1000.
+        volumeMapper.setMaximumSamplesPerRay(4000);
+
+        volumeCache[displaySetInstanceUid] = volumeActor;
+
+        return volumeActor;
+    }
+
+    setStateFromProps() {
+        const { studies, displaySet } = this.props.viewportData;
+        const {
+            studyInstanceUid,
+            displaySetInstanceUid,
+            sopClassUids,
+            sopInstanceUid,
+            frameIndex
+        } = displaySet;
+
+        if (sopClassUids.length > 1) {
+            console.warn(
+                "More than one SOPClassUid in the same series is not yet supported."
+            );
+        }
+
+        const study = studies.find(
+            study => study.studyInstanceUid === studyInstanceUid
+        );
+
+        const dataDetails = {
+            studyDate: study.studyDate,
+            studyTime: study.studyTime,
+            studyDescription: study.studyDescription,
+            patientName: study.patientName,
+            patientId: study.patientId,
+            seriesNumber: String(displaySet.seriesNumber),
+            seriesDescription: displaySet.seriesDescription
+        };
+
+        const {
+            imageDataObject,
+            labelmapDataObject,
+            labelmapColorLUT
+        } = this.getViewportData(
+            studies,
+            studyInstanceUid,
+            displaySetInstanceUid,
+            sopInstanceUid,
+            frameIndex
+        );
+
+        this.imageDataObject = imageDataObject;
+
+        // TODO: Not currently used until we have drawing tools in vtkjs.
+        /*if (!labelmap) {
       labelmap = createLabelMapImageData(data);
     }*/
 
-    const volumeActor = this.getOrCreateVolume(
-      imageDataObject,
-      displaySetInstanceUid
-    );
-
-    this.setState(
-      {
-        percentComplete: 0,
-        dataDetails,
-      },
-      () => {
-        this.loadProgressively(imageDataObject);
-
-        // TODO: There must be a better way to do this.
-        // We do this so that if all the data is available the react-vtkjs-viewport
-        // Will render _something_ before the volumes are set and the volume
-        // Construction that happens in react-vtkjs-viewport locks up the CPU.
-        setTimeout(() => {
-          this.setState({
-            volumes: [volumeActor],
-            paintFilterLabelMapImageData: labelmapDataObject,
-            paintFilterBackgroundImageData: imageDataObject.vtkImageData,
-            labelmapColorLUT,
-          });
-        }, 200);
-      }
-    );
-  }
-
-  componentDidMount() {
-    this.setStateFromProps();
-  }
-
-  componentDidUpdate(prevProps) {
-    const { displaySet } = this.props.viewportData;
-    const prevDisplaySet = prevProps.viewportData.displaySet;
-
-    if (
-      displaySet.displaySetInstanceUid !==
-        prevDisplaySet.displaySetInstanceUid ||
-      displaySet.sopInstanceUid !== prevDisplaySet.sopInstanceUid ||
-      displaySet.frameIndex !== prevDisplaySet.frameIndex
-    ) {
-      this.setStateFromProps();
-    }
-  }
-
-  loadProgressively(imageDataObject) {
-    loadImageData(imageDataObject);
-
-    const { isLoading, insertPixelDataPromises } = imageDataObject;
-
-    const numberOfFrames = insertPixelDataPromises.length;
-
-    if (!isLoading) {
-      this.setState({ isLoaded: true });
-      return;
-    }
-
-    insertPixelDataPromises.forEach(promise => {
-      promise.then(numberProcessed => {
-        const percentComplete = Math.floor(
-          (numberProcessed * 100) / numberOfFrames
-        );
-
-        if (percentComplete !== this.state.percentComplete) {
-          this.setState({
-            percentComplete,
-          });
-        }
-      });
-    });
-
-    Promise.all(insertPixelDataPromises).then(() => {
-      this.setState({
-        isLoaded: true,
-      });
-    });
-  }
-
-  render() {
-    let childrenWithProps = null;
-    const { configuration } = segmentationModule;
-
-    // TODO: Does it make more sense to use Context?
-    if (this.props.children && this.props.children.length) {
-      childrenWithProps = this.props.children.map((child, index) => {
-        return React.cloneElement(child, {
-          viewportIndex: this.props.viewportIndex,
-          key: index,
+        const volumeActor = this.getOrCreateVolume(
+            imageDataObject,
+            displaySetInstanceUid
+        );
+
+        this.setState(
+            {
+                percentComplete: 0,
+                dataDetails
+            },
+            () => {
+                this.loadProgressively(imageDataObject);
+
+                // TODO: There must be a better way to do this.
+                // We do this so that if all the data is available the react-vtkjs-viewport
+                // Will render _something_ before the volumes are set and the volume
+                // Construction that happens in react-vtkjs-viewport locks up the CPU.
+                setTimeout(() => {
+                    this.setState({
+                        volumes: [volumeActor],
+                        paintFilterLabelMapImageData: labelmapDataObject,
+                        paintFilterBackgroundImageData:
+                            imageDataObject.vtkImageData,
+                        labelmapColorLUT
+                    });
+                }, 200);
+            }
+        );
+    }
+
+    componentDidMount() {
+        this.setStateFromProps();
+    }
+
+    componentDidUpdate(prevProps) {
+        const { displaySet } = this.props.viewportData;
+        const prevDisplaySet = prevProps.viewportData.displaySet;
+
+        if (
+            displaySet.displaySetInstanceUid !==
+                prevDisplaySet.displaySetInstanceUid ||
+            displaySet.sopInstanceUid !== prevDisplaySet.sopInstanceUid ||
+            displaySet.frameIndex !== prevDisplaySet.frameIndex
+        ) {
+            this.setStateFromProps();
+        }
+    }
+
+    loadProgressively(imageDataObject) {
+        loadImageData(imageDataObject);
+
+        const { isLoading, insertPixelDataPromises } = imageDataObject;
+
+        const numberOfFrames = insertPixelDataPromises.length;
+
+        if (!isLoading) {
+            this.setState({ isLoaded: true });
+            return;
+        }
+
+        insertPixelDataPromises.forEach(promise => {
+            promise.then(numberProcessed => {
+                const percentComplete = Math.floor(
+                    (numberProcessed * 100) / numberOfFrames
+                );
+
+                if (percentComplete !== this.state.percentComplete) {
+                    this.setState({
+                        percentComplete
+                    });
+                }
+            });
         });
-      });
-    }
-
-    const style = { width: '100%', height: '100%', position: 'relative' };
-
-    // TODO -> We don't have outline rendering in vtkjs yet, but we should
-    // render _something_ in vtkjs if cornerstoneTools is just rendering the outline.
-    // TODO: -> Make this reactive on cornerstoneTools segmentation module configuration.
-    const visible = configuration.renderFill || configuration.renderOutline;
-    // Use outline alphas as fill alpha whilst we don't have outline rendering.
-    const opacity = configuration.outlineAlpha;
-
-    return (
-      <>
-        <div style={style}>
-          {!this.state.isLoaded && (
-            <LoadingIndicator percentComplete={this.state.percentComplete} />
-          )}
-          {this.state.volumes && (
-            <ConnectedVTKViewport
-              volumes={this.state.volumes}
-              paintFilterLabelMapImageData={
-                this.state.paintFilterLabelMapImageData
-              }
-              paintFilterBackgroundImageData={
-                this.state.paintFilterBackgroundImageData
-              }
-              viewportIndex={this.props.viewportIndex}
-              dataDetails={this.state.dataDetails}
-              labelmapRenderingOptions={{
-                colorLUT: this.state.labelmapColorLUT,
-                globalOpacity: opacity, // TODO -> Anything not close to 1 is super dim. It might be because the labelmap voxels and the image are directly on top of each other?
-                visible,
-              }}
-            />
-          )}
-        </div>
-        )}
-        {childrenWithProps}
-      </>
-    );
-  }
+
+        Promise.all(insertPixelDataPromises).then(() => {
+            this.setState({
+                isLoaded: true
+            });
+        });
+    }
+
+    render() {
+        let childrenWithProps = null;
+        const { configuration } = segmentationModule;
+
+        // TODO: Does it make more sense to use Context?
+        if (this.props.children && this.props.children.length) {
+            childrenWithProps = this.props.children.map((child, index) => {
+                return React.cloneElement(child, {
+                    viewportIndex: this.props.viewportIndex,
+                    key: index
+                });
+            });
+        }
+
+        const style = { width: "100%", height: "100%", position: "relative" };
+
+        // TODO -> We don't have outline rendering in vtkjs yet, but we should
+        // render _something_ in vtkjs if cornerstoneTools is just rendering the outline.
+        // TODO: -> Make this reactive on cornerstoneTools segmentation module configuration.
+        const visible = configuration.renderFill || configuration.renderOutline;
+        // Use outline alphas as fill alpha whilst we don't have outline rendering.
+        const opacity = configuration.outlineAlpha;
+
+        return (
+            <>
+                <div style={style}>
+                    {!this.state.isLoaded && (
+                        <LoadingIndicator
+                            percentComplete={this.state.percentComplete}
+                        />
+                    )}
+                    {this.state.volumes && (
+                        <ConnectedVTKViewport
+                            volumes={this.state.volumes}
+                            paintFilterLabelMapImageData={
+                                this.state.paintFilterLabelMapImageData
+                            }
+                            paintFilterBackgroundImageData={
+                                this.state.paintFilterBackgroundImageData
+                            }
+                            viewportIndex={this.props.viewportIndex}
+                            dataDetails={this.state.dataDetails}
+                            labelmapRenderingOptions={{
+                                colorLUT: this.state.labelmapColorLUT,
+                                globalOpacity: opacity, // TODO -> Anything not close to 1 is super dim. It might be because the labelmap voxels and the image are directly on top of each other?
+                                visible
+                            }}
+                        />
+                    )}
+                </div>
+                )}
+                {childrenWithProps}
+            </>
+        );
+    }
 }
 
 /**
@@ -466,21 +457,21 @@
  * @returns { lower, upper } - range
  */
 function _getRangeFromWindowLevels(width, center, modality = undefined) {
-  const levelsAreNotNumbers = isNaN(center) || isNaN(width);
-
-  if (levelsAreNotNumbers) {
-    return { lower: 0, upper: 512 };
-  }
-
-  // For PET just set the range to 0-5 SUV
-  if (modality === 'PT') {
-    return { lower: 0, upper: 5 };
-  }
-
-  return {
-    lower: center - width / 2.0,
-    upper: center + width / 2.0,
-  };
+    const levelsAreNotNumbers = isNaN(center) || isNaN(width);
+
+    if (levelsAreNotNumbers) {
+        return { lower: 0, upper: 512 };
+    }
+
+    // For PET just set the range to 0-5 SUV
+    if (modality === "PT") {
+        return { lower: 0, upper: 5 };
+    }
+
+    return {
+        lower: center - width / 2.0,
+        upper: center + width / 2.0
+    };
 }
 
 export default OHIFVTKViewport;