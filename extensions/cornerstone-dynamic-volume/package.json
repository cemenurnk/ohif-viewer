{
  "name": "@ohif/extension-cornerstone-dynamic-volume",
  "version": "3.9.0-beta.21",
  "description": "OHIF extension for 4D volumes data",
  "author": "OHIF",
  "license": "MIT",
  "repository": "OHIF/Viewers",
  "main": "dist/ohif-extension-cornerstone-dynamic-volume.umd.js",
  "module": "src/index.ts",
  "exports": {
    ".": "./src/index.ts",
    "./types": "./src/types/index.ts"
  },
  "files": [
    "dist",
    "README.md"
  ],
  "publishConfig": {
    "access": "public"
  },
  "scripts": {
    "dev": "cross-env NODE_ENV=development webpack --config .webpack/webpack.dev.js --watch --output-pathinfo",
    "build": "cross-env NODE_ENV=production webpack --config .webpack/webpack.prod.js",
    "build:package": "yarn run build",
    "clean": "shx rm -rf dist",
    "clean:deep": "yarn run clean && shx rm -rf node_modules",
    "start": "yarn run dev",
    "test:unit": "jest --watchAll",
    "test:unit:ci": "jest --ci --runInBand --collectCoverage --passWithNoTests"
  },
  "peerDependencies": {
    "@ohif/core": "3.9.0-beta.21",
    "@ohif/extension-cornerstone": "3.9.0-beta.21",
    "@ohif/extension-default": "3.9.0-beta.21",
    "@ohif/i18n": "3.9.0-beta.21",
    "@ohif/ui": "3.9.0-beta.21",
    "dcmjs": "^0.29.5",
    "dicom-parser": "^1.8.21",
    "hammerjs": "^2.0.8",
    "prop-types": "^15.6.2",
    "react": "^17.0.2"
  },
  "dependencies": {
    "@babel/runtime": "^7.20.13",
<<<<<<< HEAD
    "@cornerstonejs/core": "^1.74.8",
    "@cornerstonejs/streaming-image-volume-loader": "^1.74.8",
    "@cornerstonejs/tools": "^1.74.8",
=======
    "@cornerstonejs/core": "^1.74.7",
    "@cornerstonejs/streaming-image-volume-loader": "^1.74.7",
    "@cornerstonejs/tools": "^1.74.7",
>>>>>>> 72b63dcd
    "classnames": "^2.3.2"
  }
}<|MERGE_RESOLUTION|>--- conflicted
+++ resolved
@@ -42,15 +42,9 @@
   },
   "dependencies": {
     "@babel/runtime": "^7.20.13",
-<<<<<<< HEAD
     "@cornerstonejs/core": "^1.74.8",
     "@cornerstonejs/streaming-image-volume-loader": "^1.74.8",
     "@cornerstonejs/tools": "^1.74.8",
-=======
-    "@cornerstonejs/core": "^1.74.7",
-    "@cornerstonejs/streaming-image-volume-loader": "^1.74.7",
-    "@cornerstonejs/tools": "^1.74.7",
->>>>>>> 72b63dcd
     "classnames": "^2.3.2"
   }
 }