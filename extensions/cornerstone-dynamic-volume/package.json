--- conflicted
+++ resolved
@@ -42,15 +42,9 @@
   },
   "dependencies": {
     "@babel/runtime": "^7.20.13",
-<<<<<<< HEAD
-    "@cornerstonejs/core": "^1.74.6",
-    "@cornerstonejs/streaming-image-volume-loader": "^1.74.6",
-    "@cornerstonejs/tools": "^1.74.6",
-=======
     "@cornerstonejs/core": "^1.74.7",
     "@cornerstonejs/streaming-image-volume-loader": "^1.74.7",
     "@cornerstonejs/tools": "^1.74.7",
->>>>>>> 8960b899
     "classnames": "^2.3.2"
   }
 }