--- conflicted
+++ resolved
@@ -441,14 +441,7 @@
           },
         }}
       />
-<<<<<<< HEAD
       <div className="relative flex flex-row w-full h-full overflow-hidden">
-=======
-      <div
-        className="relative flex flex-row w-full h-full"
-        onDoubleClick={_onDoubleClick}
-      >
->>>>>>> 2054d20b
         <CornerstoneViewport
           onElementEnabled={onElementEnabled}
           viewportIndex={viewportIndex}
@@ -461,13 +454,8 @@
           frameRate={24}
           isOverlayVisible={false}
         />
-<<<<<<< HEAD
         {childrenWithProps}
       </div>
-=======
-      </div>
-      {childrenWithProps}
->>>>>>> 2054d20b
     </>
   );
 }
