{
  "name": "@ohif/extension-default",
  "version": "3.8.0-beta.9",
  "description": "Common/default features and functionality for basic image viewing",
  "author": "OHIF Core Team",
  "license": "MIT",
  "repository": "OHIF/Viewers",
  "main": "dist/ohif-extension-default.umd.js",
  "module": "src/index.ts",
  "publishConfig": {
    "access": "public"
  },
  "engines": {
    "node": ">=14",
    "npm": ">=6",
    "yarn": ">=1.18.0"
  },
  "files": [
    "dist",
    "README.md"
  ],
  "keywords": [
    "ohif-extension"
  ],
  "scripts": {
    "dev": "cross-env NODE_ENV=development webpack --config .webpack/webpack.dev.js --watch --output-pathinfo",
    "dev:dicom-pdf": "yarn run dev",
    "build": "cross-env NODE_ENV=production webpack --config .webpack/webpack.prod.js",
    "build:package-1": "yarn run build",
    "start": "yarn run dev"
  },
  "peerDependencies": {
<<<<<<< HEAD
    "@ohif/core": "3.8.0-beta.6",
    "@ohif/i18n": "3.8.0-beta.6",
    "dcmjs": "^0.29.12",
=======
    "@ohif/core": "3.8.0-beta.9",
    "@ohif/i18n": "3.8.0-beta.9",
    "dcmjs": "^0.29.11",
>>>>>>> f9f16bc6
    "dicomweb-client": "^0.10.2",
    "prop-types": "^15.6.2",
    "react": "^17.0.2",
    "react-dom": "^17.0.2",
    "react-i18next": "^12.2.2",
    "react-window": "^1.8.9",
    "webpack": "^5.50.0",
    "webpack-merge": "^5.7.3"
  },
  "dependencies": {
    "@babel/runtime": "^7.20.13",
    "@cornerstonejs/calculate-suv": "^1.1.0"
  }
}<|MERGE_RESOLUTION|>--- conflicted
+++ resolved
@@ -30,15 +30,9 @@
     "start": "yarn run dev"
   },
   "peerDependencies": {
-<<<<<<< HEAD
-    "@ohif/core": "3.8.0-beta.6",
-    "@ohif/i18n": "3.8.0-beta.6",
-    "dcmjs": "^0.29.12",
-=======
     "@ohif/core": "3.8.0-beta.9",
     "@ohif/i18n": "3.8.0-beta.9",
-    "dcmjs": "^0.29.11",
->>>>>>> f9f16bc6
+    "dcmjs": "^0.29.12",
     "dicomweb-client": "^0.10.2",
     "prop-types": "^15.6.2",
     "react": "^17.0.2",
