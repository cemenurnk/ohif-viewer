import { ServicesManager, utils, Types } from '@ohif/core';

import { ContextMenuController, defaultContextMenu } from './CustomizableContextMenu';
import DicomTagBrowser from './DicomTagBrowser/DicomTagBrowser';
import reuseCachedLayouts from './utils/reuseCachedLayouts';
import findViewportsByPosition, {
  findOrCreateViewport as layoutFindOrCreate,
} from './findViewportsByPosition';

import { ContextMenuProps } from './CustomizableContextMenu/types';
import { NavigateHistory } from './types/commandModuleTypes';
import { history } from '@ohif/app';

const { subscribeToNextViewportGridChange } = utils;

export type HangingProtocolParams = {
  protocolId?: string;
  stageIndex?: number;
  activeStudyUID?: string;
  stageId?: string;
};

export type UpdateViewportDisplaySetParams = {
  direction: number;
  excludeNonImageModalities?: boolean;
};

/**
 * Determine if a command is a hanging protocol one.
 * For now, just use the two hanging protocol commands that are in this
 * commands module, but if others get added elsewhere this may need enhancing.
 */
const isHangingProtocolCommand = command =>
  command &&
  (command.commandName === 'setHangingProtocol' || command.commandName === 'toggleHangingProtocol');

const commandsModule = ({
  servicesManager,
  commandsManager,
}: Types.Extensions.ExtensionParams): Types.Extensions.CommandsModule => {
  const {
    customizationService,
    measurementService,
    hangingProtocolService,
    uiNotificationService,
    viewportGridService,
    displaySetService,
    stateSyncService,
    toolbarService,
  } = (servicesManager as ServicesManager).services;

  // Define a context menu controller for use with any context menus
  const contextMenuController = new ContextMenuController(servicesManager, commandsManager);

  const actions = {
    /**
     * Show the context menu.
     * @param options.menuId defines the menu name to lookup, from customizationService
     * @param options.defaultMenu contains the default menu set to use
     * @param options.element is the element to show the menu within
     * @param options.event is the event that caused the context menu
     * @param options.selectorProps is the set of selection properties to use
     */
    showContextMenu: (options: ContextMenuProps) => {
      const {
        menuCustomizationId,
        element,
        event,
        selectorProps,
        defaultPointsPosition = [],
      } = options;

      const optionsToUse = { ...options };

      if (menuCustomizationId) {
        Object.assign(
          optionsToUse,
          customizationService.get(menuCustomizationId, defaultContextMenu)
        );
      }

      // TODO - make the selectorProps richer by including the study metadata and display set.
      const { protocol, stage } = hangingProtocolService.getActiveProtocol();
      optionsToUse.selectorProps = {
        event,
        protocol,
        stage,
        ...selectorProps,
      };

      contextMenuController.showContextMenu(optionsToUse, element, defaultPointsPosition);
    },

    /** Close a context menu currently displayed */
    closeContextMenu: () => {
      contextMenuController.closeContextMenu();
    },

    displayNotification: ({ text, title, type }) => {
      uiNotificationService.show({
        title: title,
        message: text,
        type: type,
      });
    },
    clearMeasurements: () => {
      measurementService.clear();
    },

    /**
     * Toggles off all tools which contain a commandName of setHangingProtocol
     * or toggleHangingProtocol, and which match/don't match the protocol id/stage
     */
    toggleHpTools: () => {
      const {
        protocol,
        stageIndex: toggleStageIndex,
        stage,
      } = hangingProtocolService.getActiveProtocol();
      const enableListener = button => {
        if (!button.id) {
          return;
        }
        const { commands, items, primary } = button.props || button;
        if (primary) {
          enableListener(primary);
        }
        if (items) {
          items.forEach(enableListener);
        }
        const hpCommand = commands?.find?.(isHangingProtocolCommand);
        if (!hpCommand) {
          return;
        }
        const { protocolId, stageIndex, stageId } = hpCommand.commandOptions;
        const isActive =
          (!protocolId || protocolId === protocol.id) &&
          (stageIndex === undefined || stageIndex === toggleStageIndex) &&
          (!stageId || stageId === stage.id);
        toolbarService.setToggled(button.id, isActive);
      };
      Object.values(toolbarService.getButtons()).forEach(enableListener);
    },

    /**
     *  Sets the specified protocol
     *    1. Records any existing state using the viewport grid service
     *    2. Finds the destination state - this can be one of:
     *       a. The specified protocol stage
     *       b. An alternate (toggled or restored) protocol stage
     *       c. A restored custom layout
     *    3. Finds the parameters for the specified state
     *       a. Gets the displaySetSelectorMap
     *       b. Gets the map by position
     *       c. Gets any toggle mapping to map position to/from current view
     *    4. If restore, then sets layout
     *       a. Maps viewport position by currently displayed viewport map id
     *       b. Uses toggle information to map display set id
     *    5. Else applies the hanging protocol
     *       a. HP Service is provided displaySetSelectorMap
     *       b. HP Service will throw an exception if it isn't applicable
     * @param options - contains information on the HP to apply
     * @param options.activeStudyUID - the updated study to apply the HP to
     * @param options.protocolId - the protocol ID to change to
     * @param options.stageId - the stageId to apply
     * @param options.stageIndex - the index of the stage to go to.
     * @param options.reset - flag to indicate if the HP should be reset to its original and not restored to a previous state
     */
    setHangingProtocol: ({
      activeStudyUID = '',
      protocolId,
      stageId,
      stageIndex,
      reset = false,
    }: HangingProtocolParams): boolean => {
      const primaryToolBeforeHPChange = toolbarService.getActivePrimaryTool();
      try {
        // Stores in the state the display set selector id to displaySetUID mapping
        // Pass in viewportId for the active viewport.  This item will get set as
        // the activeViewportId
        const state = viewportGridService.getState();
        const hpInfo = hangingProtocolService.getState();
        const { protocol: oldProtocol } = hangingProtocolService.getActiveProtocol();

        if (!oldProtocol) {
          return;
        }
        const stateSyncReduce = reuseCachedLayouts(state, hangingProtocolService, stateSyncService);
        const { hangingProtocolStageIndexMap, viewportGridStore, displaySetSelectorMap } =
          stateSyncReduce;

        if (!protocolId) {
          // Reuse the previous protocol id, and optionally stage
          protocolId = hpInfo.protocolId;
          if (stageId === undefined && stageIndex === undefined) {
            stageIndex = hpInfo.stageIndex;
          }
        } else if (stageIndex === undefined && stageId === undefined) {
          // Re-set the same stage as was previously used
          const hangingId = `${activeStudyUID || hpInfo.activeStudyUID}:${protocolId}`;
          stageIndex = hangingProtocolStageIndexMap[hangingId]?.stageIndex;
        }

        const useStageIdx =
          stageIndex ??
          hangingProtocolService.getStageIndex(protocolId, {
            stageId,
            stageIndex,
          });

        if (activeStudyUID) {
          hangingProtocolService.setActiveStudyUID(activeStudyUID);
        }

        const storedHanging = `${hangingProtocolService.getState().activeStudyUID}:${protocolId}:${
          useStageIdx || 0
        }`;

        const restoreProtocol = !reset && viewportGridStore[storedHanging];

        if (
          protocolId === hpInfo.protocolId &&
          useStageIdx === hpInfo.stageIndex &&
          !activeStudyUID
        ) {
          // Clear the HP setting to reset them
          hangingProtocolService.setProtocol(protocolId, {
            stageId,
            stageIndex: useStageIdx,
          });
        } else {
          hangingProtocolService.setProtocol(protocolId, {
            displaySetSelectorMap,
            stageId,
            stageIndex: useStageIdx,
            restoreProtocol,
          });
          if (restoreProtocol) {
            viewportGridService.set(viewportGridStore[storedHanging]);
          }
        }
        // Do this after successfully applying the update
        // Note, don't store the active display set - it is only needed while
        // changing display sets.  This causes jump to measurement to fail on
        // multi-study display.
        delete displaySetSelectorMap[
          `${activeStudyUID || hpInfo.activeStudyUID}:activeDisplaySet:0`
        ];
        stateSyncService.store(stateSyncReduce);
        // This is a default action applied
        actions.toggleHpTools();

        // try to use the same tool in the new hanging protocol stage
        const primaryButton = toolbarService.getButton(primaryToolBeforeHPChange);
        if (primaryButton) {
          // is there any type of interaction on this button, if not it might be in the
          // items. This is a bit of a hack, but it works for now.

          let interactionType = primaryButton.props?.interactionType;

          if (!interactionType && primaryButton.props?.items) {
            const firstItem = primaryButton.props.items[0];
            interactionType = firstItem.props?.interactionType || firstItem.props?.type;
          }

          if (interactionType) {
            toolbarService.recordInteraction({
              interactionType,
              ...primaryButton.props,
            });
          }
        }
<<<<<<< HEAD

        // Send the notification about updating the state
        if (protocolId !== hpInfo.protocolId) {
          // The old protocol callbacks are used for turning off things
          // like crosshairs when moving to the new HP
          commandsManager.run(oldProtocol?.callbacks?.onProtocolExit);
          // The new protocol callback is used for things like
          // activating modes etc.
        }
        commandsManager.run(protocol.callbacks?.onProtocolEnter);
=======
>>>>>>> 16785936
        return true;
      } catch (e) {
        console.error(e);
        actions.toggleHpTools();
        uiNotificationService.show({
          title: 'Apply Hanging Protocol',
          message: 'The hanging protocol could not be applied.',
          type: 'error',
          duration: 3000,
        });
        return false;
      }
    },

    toggleHangingProtocol: ({ protocolId, stageIndex }: HangingProtocolParams): boolean => {
      const {
        protocol,
        stageIndex: desiredStageIndex,
        activeStudy,
      } = hangingProtocolService.getActiveProtocol();
      const { toggleHangingProtocol } = stateSyncService.getState();
      const storedHanging = `${activeStudy.StudyInstanceUID}:${protocolId}:${stageIndex | 0}`;
      if (
        protocol.id === protocolId &&
        (stageIndex === undefined || stageIndex === desiredStageIndex)
      ) {
        // Toggling off - restore to previous state
        const previousState = toggleHangingProtocol[storedHanging] || {
          protocolId: 'default',
        };
        return actions.setHangingProtocol(previousState);
      } else {
        stateSyncService.store({
          toggleHangingProtocol: {
            ...toggleHangingProtocol,
            [storedHanging]: {
              protocolId: protocol.id,
              stageIndex: desiredStageIndex,
            },
          },
        });
        return actions.setHangingProtocol({
          protocolId,
          stageIndex,
          reset: true,
        });
      }
    },

    deltaStage: ({ direction }) => {
      const { protocolId, stageIndex: oldStageIndex } = hangingProtocolService.getState();
      const { protocol } = hangingProtocolService.getActiveProtocol();
      for (
        let stageIndex = oldStageIndex + direction;
        stageIndex >= 0 && stageIndex < protocol.stages.length;
        stageIndex += direction
      ) {
        if (protocol.stages[stageIndex].status !== 'disabled') {
          return actions.setHangingProtocol({
            protocolId,
            stageIndex,
          });
        }
      }
      uiNotificationService.show({
        title: 'Change Stage',
        message: 'The hanging protocol has no more applicable stages',
        type: 'info',
        duration: 3000,
      });
    },

    /**
     * Changes the viewport grid layout in terms of the MxN layout.
     */
    setViewportGridLayout: ({ numRows, numCols }) => {
      const { protocol } = hangingProtocolService.getActiveProtocol();
      const onLayoutChange = protocol.callbacks?.onLayoutChange;
      if (commandsManager.run(onLayoutChange, { numRows, numCols }) === false) {
        console.log('setViewportGridLayout running', onLayoutChange, numRows, numCols);
        // Don't apply the layout if the run command returns false
        return;
      }

      const completeLayout = () => {
        const state = viewportGridService.getState();
        const stateReduce = findViewportsByPosition(state, { numRows, numCols }, stateSyncService);
        const findOrCreateViewport = layoutFindOrCreate.bind(
          null,
          hangingProtocolService,
          stateReduce.viewportsByPosition
        );

        viewportGridService.setLayout({
          numRows,
          numCols,
          findOrCreateViewport,
        });
        stateSyncService.store(stateReduce);
      };
      // Need to finish any work in the callback
      window.setTimeout(completeLayout, 0);
    },

    toggleOneUp() {
      const viewportGridState = viewportGridService.getState();
      const { activeViewportId, viewports, layout } = viewportGridState;
      const { displaySetInstanceUIDs, displaySetOptions, viewportOptions } =
        viewports.get(activeViewportId);

      if (layout.numCols === 1 && layout.numRows === 1) {
        // The viewer is in one-up. Check if there is a state to restore/toggle back to.
        const { toggleOneUpViewportGridStore } = stateSyncService.getState();

        if (!toggleOneUpViewportGridStore.layout) {
          return;
        }
        // There is a state to toggle back to. The viewport that was
        // originally toggled to one up was the former active viewport.
        const viewportIdToUpdate = toggleOneUpViewportGridStore.activeViewportId;

        // We are restoring the previous layout but taking into the account that
        // the current one up viewport might have a new displaySet dragged and dropped on it.
        // updatedViewportsViaHP below contains the viewports applicable to the HP that existed
        // prior to the toggle to one-up - including the updated viewports if a display
        // set swap were to have occurred.
        const updatedViewportsViaHP =
          displaySetInstanceUIDs.length > 1
            ? []
            : displaySetInstanceUIDs
                .map(displaySetInstanceUID =>
                  hangingProtocolService.getViewportsRequireUpdate(
                    viewportIdToUpdate,
                    displaySetInstanceUID
                  )
                )
                .flat();

        // findOrCreateViewport returns either one of the updatedViewportsViaHP
        // returned from the HP service OR if there is not one from the HP service then
        // simply returns what was in the previous state for a given position in the layout.
        const findOrCreateViewport = (position: number, positionId: string) => {
          // Find the viewport for the given position prior to the toggle to one-up.
          const preOneUpViewport = Array.from(toggleOneUpViewportGridStore.viewports.values()).find(
            viewport => viewport.positionId === positionId
          );

          // Use the viewport id from before the toggle to one-up to find any updates to the viewport.
          const viewport = updatedViewportsViaHP.find(
            viewport => viewport.viewportId === preOneUpViewport.viewportId
          );

          return viewport
            ? // Use the applicable viewport from the HP updated viewports
              { viewportOptions, displaySetOptions, ...viewport }
            : // Use the previous viewport for the given position
              preOneUpViewport;
        };

        const layoutOptions = viewportGridService.getLayoutOptionsFromState(
          toggleOneUpViewportGridStore
        );

        // Restore the previous layout including the active viewport.
        viewportGridService.setLayout({
          numRows: toggleOneUpViewportGridStore.layout.numRows,
          numCols: toggleOneUpViewportGridStore.layout.numCols,
          activeViewportId: viewportIdToUpdate,
          layoutOptions,
          findOrCreateViewport,
        });
      } else {
        // We are not in one-up, so toggle to one up.

        // Store the current viewport grid state so we can toggle it back later.
        stateSyncService.store({
          toggleOneUpViewportGridStore: viewportGridState,
        });

        // This findOrCreateViewport only return one viewport - the active
        // one being toggled to one up.
        const findOrCreateViewport = () => {
          return {
            displaySetInstanceUIDs,
            displaySetOptions,
            viewportOptions,
          };
        };

        // Set the layout to be 1x1/one-up.
        viewportGridService.setLayout({
          numRows: 1,
          numCols: 1,
          findOrCreateViewport,
        });

        // Subscribe to ANY (i.e. manual and hanging protocol) layout changes so that
        // any grid layout state to toggle to from one up is cleared. This is performed on
        // a timeout to avoid clearing the state for the actual to one up change.
        // Whenever the next layout change event is fired, the subscriptions are unsubscribed.
        const clearToggleOneUpViewportGridStore = () => {
          const toggleOneUpViewportGridStore = {};
          stateSyncService.store({
            toggleOneUpViewportGridStore,
          });
        };

        subscribeToNextViewportGridChange(viewportGridService, clearToggleOneUpViewportGridStore);
      }
    },

    /**
     * Exposes the browser history navigation used by OHIF. This command can be used to either replace or
     * push a new entry into the browser history. For example, the following will replace the current
     * browser history entry with the specified relative URL which changes the study displayed to the
     * study with study instance UID 1.2.3. Note that as a result of using `options.replace = true`, the
     * page prior to invoking this command cannot be returned to via the browser back button.
     *
     * navigateHistory({
     *   to: 'viewer?StudyInstanceUIDs=1.2.3',
     *   options: { replace: true },
     * });
     *
     * @param historyArgs - arguments for the history function;
     *                      the `to` property is the URL;
     *                      the `options.replace` is a boolean indicating if the current browser history entry
     *                      should be replaced or a new entry pushed onto the history (stack); the default value
     *                      for `replace` is false
     */
    navigateHistory(historyArgs: NavigateHistory) {
      history.navigate(historyArgs.to, historyArgs.options);
    },

    openDICOMTagViewer() {
      const { activeViewportId, viewports } = viewportGridService.getState();
      const activeViewportSpecificData = viewports.get(activeViewportId);
      const { displaySetInstanceUIDs } = activeViewportSpecificData;

      const displaySets = displaySetService.activeDisplaySets;
      const { UIModalService } = servicesManager.services;

      const displaySetInstanceUID = displaySetInstanceUIDs[0];
      UIModalService.show({
        content: DicomTagBrowser,
        contentProps: {
          displaySets,
          displaySetInstanceUID,
          onClose: UIModalService.hide,
        },
        title: 'DICOM Tag Browser',
      });
    },

    /**
     * Toggle viewport overlay (the information panel shown on the four corners
     * of the viewport)
     * @see ViewportOverlay and CustomizableViewportOverlay components
     */
    toggleOverlays: () => {
      const overlays = document.getElementsByClassName('viewport-overlay');
      for (let i = 0; i < overlays.length; i++) {
        overlays.item(i).classList.toggle('hidden');
      }
    },

    scrollActiveThumbnailIntoView: () => {
      const { activeViewportId, viewports } = viewportGridService.getState();

      const activeViewport = viewports.get(activeViewportId);
      const activeDisplaySetInstanceUID = activeViewport.displaySetInstanceUIDs[0];

      const thumbnailList = document.querySelector('#ohif-thumbnail-list');

      if (!thumbnailList) {
        return;
      }

      const thumbnailListBounds = thumbnailList.getBoundingClientRect();

      const thumbnail = document.querySelector(`#thumbnail-${activeDisplaySetInstanceUID}`);

      if (!thumbnail) {
        return;
      }

      const thumbnailBounds = thumbnail.getBoundingClientRect();

      // This only handles a vertical thumbnail list.
      if (
        thumbnailBounds.top >= thumbnailListBounds.top &&
        thumbnailBounds.top <= thumbnailListBounds.bottom
      ) {
        return;
      }

      thumbnail.scrollIntoView({ behavior: 'smooth' });
    },

    updateViewportDisplaySet: ({
      direction,
      excludeNonImageModalities,
    }: UpdateViewportDisplaySetParams) => {
      const nonImageModalities = ['SR', 'SEG', 'SM', 'RTSTRUCT', 'RTPLAN', 'RTDOSE'];

      // Sort the display sets as per the hanging protocol service viewport/display set scoring system.
      // The thumbnail list uses the same sorting.
      const dsSortFn = hangingProtocolService.getDisplaySetSortFunction();
      const currentDisplaySets = [...displaySetService.activeDisplaySets];

      currentDisplaySets.sort(dsSortFn);

      const { activeViewportId, viewports } = viewportGridService.getState();

      const { displaySetInstanceUIDs } = viewports.get(activeViewportId);

      const activeDisplaySetIndex = currentDisplaySets.findIndex(displaySet =>
        displaySetInstanceUIDs.includes(displaySet.displaySetInstanceUID)
      );

      let displaySetIndexToShow: number;

      for (
        displaySetIndexToShow = activeDisplaySetIndex + direction;
        displaySetIndexToShow > -1 && displaySetIndexToShow < currentDisplaySets.length;
        displaySetIndexToShow += direction
      ) {
        if (
          !excludeNonImageModalities ||
          !nonImageModalities.includes(currentDisplaySets[displaySetIndexToShow].Modality)
        ) {
          break;
        }
      }

      if (displaySetIndexToShow < 0 || displaySetIndexToShow >= currentDisplaySets.length) {
        return;
      }

      const { displaySetInstanceUID } = currentDisplaySets[displaySetIndexToShow];

      let updatedViewports = [];

      try {
        updatedViewports = hangingProtocolService.getViewportsRequireUpdate(
          activeViewportId,
          displaySetInstanceUID
        );
      } catch (error) {
        console.warn(error);
        uiNotificationService.show({
          title: 'Navigate Viewport Display Set',
          message:
            'The requested display sets could not be added to the viewport due to a mismatch in the Hanging Protocol rules.',
          type: 'info',
          duration: 3000,
        });
      }

      viewportGridService.setDisplaySetsForViewports(updatedViewports);

      setTimeout(() => actions.scrollActiveThumbnailIntoView(), 0);
    },
  };

  const definitions = {
    showContextMenu: {
      commandFn: actions.showContextMenu,
    },
    closeContextMenu: {
      commandFn: actions.closeContextMenu,
    },
    clearMeasurements: {
      commandFn: actions.clearMeasurements,
      storeContexts: [],
      options: {},
    },
    displayNotification: {
      commandFn: actions.displayNotification,
      storeContexts: [],
      options: {},
    },
    setHangingProtocol: {
      commandFn: actions.setHangingProtocol,
      storeContexts: [],
      options: {},
    },
    toggleHangingProtocol: {
      commandFn: actions.toggleHangingProtocol,
      storeContexts: [],
      options: {},
    },
    navigateHistory: {
      commandFn: actions.navigateHistory,
      storeContexts: [],
      options: {},
    },
    nextStage: {
      commandFn: actions.deltaStage,
      storeContexts: [],
      options: { direction: 1 },
    },
    previousStage: {
      commandFn: actions.deltaStage,
      storeContexts: [],
      options: { direction: -1 },
    },
    setViewportGridLayout: {
      commandFn: actions.setViewportGridLayout,
      storeContexts: [],
      options: {},
    },
    toggleOneUp: {
      commandFn: actions.toggleOneUp,
      storeContexts: [],
      options: {},
    },
    openDICOMTagViewer: {
      commandFn: actions.openDICOMTagViewer,
    },
    updateViewportDisplaySet: {
      commandFn: actions.updateViewportDisplaySet,
      storeContexts: [],
      options: {},
    },
  };

  return {
    actions,
    definitions,
    defaultContext: 'DEFAULT',
  };
};

export default commandsModule;<|MERGE_RESOLUTION|>--- conflicted
+++ resolved
@@ -270,7 +270,6 @@
             });
           }
         }
-<<<<<<< HEAD
 
         // Send the notification about updating the state
         if (protocolId !== hpInfo.protocolId) {
@@ -281,8 +280,6 @@
           // activating modes etc.
         }
         commandsManager.run(protocol.callbacks?.onProtocolEnter);
-=======
->>>>>>> 16785936
         return true;
       } catch (e) {
         console.error(e);
