--- conflicted
+++ resolved
@@ -15,15 +15,10 @@
   servicesManager,
   side,
   activeTabIndex: activeTabIndexProp,
-<<<<<<< HEAD
   tabs: tabsProp,
   ...props
-}) => {
-=======
-  tabs,
   expandedWidth,
 }: SidePanelWithServicesProps) => {
->>>>>>> 16785936
   const panelService: PanelService = servicesManager?.services?.panelService;
 
   // Tracks whether this SidePanel has been opened at least once since this SidePanel was inserted into the DOM.
@@ -80,16 +75,10 @@
       {...props}
       side={side}
       tabs={tabs}
-<<<<<<< HEAD
       activeTabIndex={activeTabIndex}
       onOpen={handleSidePanelOpen}
       onActiveTabIndexChange={handleActiveTabIndexChange}
-=======
-      onOpen={() => {
-        setHasBeenOpened(true);
-      }}
       expandedWidth={expandedWidth}
->>>>>>> 16785936
     ></SidePanel>
   );
 };
