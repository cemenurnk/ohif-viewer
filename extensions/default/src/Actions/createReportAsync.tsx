import React from 'react';
import { DicomMetadataStore } from '@ohif/core';

/**
 *
 * @param {*} servicesManager
 */
async function createReportAsync({
  servicesManager,
  getReport,
  reportType = 'measurement',
}: withAppTypes) {
  const { displaySetService, uiNotificationService, uiDialogService } = servicesManager.services;
  const loadingDialogId = uiDialogService.create({
    showOverlay: true,
    isDraggable: false,
    centralize: true,
    content: Loading,
  });

  try {
    const naturalizedReport = await getReport();

    const { SeriesDescription, StudyInstanceUID } = naturalizedReport;
    measurementService.setSeriesInformation(
      StudyInstanceUID,
      naturalizedReport
    );

    const displaySet = displaySetService.getMostRecentDisplaySet();

    const displaySetInstanceUID = displaySet.displaySetInstanceUID;

    uiNotificationService.show({
      title: 'Create Report',
<<<<<<< HEAD
      message: `Measurements saved to ${SeriesDescription}`,
=======
      message: `${reportType} saved successfully`,
>>>>>>> c7a20008
      type: 'success',
    });

    return [displaySetInstanceUID];
  } catch (error) {
    uiNotificationService.show({
      title: 'Create Report',
      message: error.message || `Failed to store ${reportType}`,
      type: 'error',
    });
    throw new Error(`Failed to store ${reportType}. Error: ${error.message || 'Unknown error'}`);
  } finally {
    uiDialogService.dismiss({ id: loadingDialogId });
  }
}

function Loading() {
  return <div className="text-primary-active">Loading...</div>;
}

export default createReportAsync;<|MERGE_RESOLUTION|>--- conflicted
+++ resolved
@@ -21,11 +21,10 @@
   try {
     const naturalizedReport = await getReport();
 
-    const { SeriesDescription, StudyInstanceUID } = naturalizedReport;
-    measurementService.setSeriesInformation(
-      StudyInstanceUID,
-      naturalizedReport
-    );
+    // The "Mode" route listens for DicomMetadataStore changes
+    // When a new instance is added, it listens and
+    // automatically calls makeDisplaySets
+    DicomMetadataStore.addInstances([naturalizedReport], true);
 
     const displaySet = displaySetService.getMostRecentDisplaySet();
 
@@ -33,11 +32,7 @@
 
     uiNotificationService.show({
       title: 'Create Report',
-<<<<<<< HEAD
-      message: `Measurements saved to ${SeriesDescription}`,
-=======
-      message: `${reportType} saved successfully`,
->>>>>>> c7a20008
+      message: `${reportType} saved successfully to ${SeriesDescription}`,
       type: 'success',
     });
 
