--- conflicted
+++ resolved
@@ -340,12 +340,8 @@
           enableStudyLazyLoad,
           filters,
           sortCriteria,
-<<<<<<< HEAD
           sortFunction,
           wadoConfig
-=======
-          sortFunction
->>>>>>> 6d47dce4
         );
 
       /**
