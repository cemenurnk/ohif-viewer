--- conflicted
+++ resolved
@@ -24,10 +24,7 @@
 } from './retrieveStudyMetadata.js';
 import StaticWadoClient from './utils/StaticWadoClient';
 import getDirectURL from '../utils/getDirectURL';
-<<<<<<< HEAD
-=======
 import { fixBulkDataURI } from './utils/fixBulkDataURI';
->>>>>>> 652e61a4
 
 const { DicomMetaDictionary, DicomDict } = dcmjs.data;
 
@@ -277,21 +274,12 @@
           dicomDict.dict = denaturalizeDataset(dataset);
 
           const part10Buffer = dicomDict.write();
-<<<<<<< HEAD
 
           const options = {
             datasets: [part10Buffer],
             request,
           };
 
-=======
-
-          const options = {
-            datasets: [part10Buffer],
-            request,
-          };
-
->>>>>>> 652e61a4
           await wadoDicomWebClient.storeInstances(options);
         }
       },
