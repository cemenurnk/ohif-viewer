import { api } from 'dicomweb-client';
import {
  DicomMetadataStore,
  IWebApiDataSource,
  utils,
  errorHandler,
  classes,
} from '@ohif/core';

import {
  mapParams,
  search as qidoSearch,
  seriesInStudy,
  processResults,
  processSeriesResults,
} from './qido.js';
import dcm4cheeReject from './dcm4cheeReject';

import getImageId from './utils/getImageId';
import dcmjs from 'dcmjs';
import {
  retrieveStudyMetadata,
  deleteStudyMetadataPromise,
} from './retrieveStudyMetadata.js';
import StaticWadoClient from './utils/StaticWadoClient';
import getDirectURL from '../utils/getDirectURL';
import { fixBulkDataURI } from './utils/fixBulkDataURI';

const { DicomMetaDictionary, DicomDict } = dcmjs.data;

const { naturalizeDataset, denaturalizeDataset } = DicomMetaDictionary;

const ImplementationClassUID =
  '2.25.270695996825855179949881587723571202391.2.0.0';
const ImplementationVersionName = 'OHIF-VIEWER-2.0.0';
const EXPLICIT_VR_LITTLE_ENDIAN = '1.2.840.10008.1.2.1';

const metadataProvider = classes.MetadataProvider;

/**
 *
 * @param {string} name - Data source name
 * @param {string} wadoUriRoot - Legacy? (potentially unused/replaced)
 * @param {string} qidoRoot - Base URL to use for QIDO requests
 * @param {string} wadoRoot - Base URL to use for WADO requests
 * @param {boolean} qidoSupportsIncludeField - Whether QIDO supports the "Include" option to request additional fields in response
 * @param {string} imageRengering - wadors | ? (unsure of where/how this is used)
 * @param {string} thumbnailRendering - wadors | ? (unsure of where/how this is used)
 * @param {bool} supportsReject - Whether the server supports reject calls (i.e. DCM4CHEE)
 * @param {bool} lazyLoadStudy - "enableStudyLazyLoad"; Request series meta async instead of blocking
 * @param {string|bool} singlepart - indicates of the retrieves can fetch singlepart.  Options are bulkdata, video, image or boolean true
 */
function createDicomWebApi(dicomWebConfig, userAuthenticationService) {
<<<<<<< HEAD
  let dicomWebConfigCopy,
    qidoConfig,
    wadoConfig,
    qidoDicomWebClient,
    wadoDicomWebClient,
    isInitialized = false;

  const implementation = {
    initialize: ({ params, query }) => {
      if (isInitialized === true) {
        return;
      }
      isInitialized = true;

      if (
        dicomWebConfig.onConfiguration &&
        typeof dicomWebConfig.onConfiguration === 'function'
      ) {
        dicomWebConfig = dicomWebConfig.onConfiguration(dicomWebConfig, {
          params,
          query,
        });
      }
=======
  const {
    qidoRoot,
    wadoRoot,
    enableStudyLazyLoad,
    supportsFuzzyMatching,
    supportsWildcard,
    supportsReject,
    staticWado,
    singlepart,
    omitQuotationForMultipartRequest,
    acceptHeader,
    requestTransferSyntaxUID,
  } = dicomWebConfig;

  const dicomWebConfigCopy = JSON.parse(JSON.stringify(dicomWebConfig));

  const getAuthrorizationHeader = () => {
    const xhrRequestHeaders = {};
    const authHeaders = userAuthenticationService.getAuthorizationHeader();
    if (authHeaders && authHeaders.Authorization) {
      xhrRequestHeaders.Authorization = authHeaders.Authorization;
    }
    return xhrRequestHeaders;
  };

  const generateWadoHeader = () => {
    let authorizationHeader = getAuthrorizationHeader();
    //Generate accept header depending on config params
    let formattedAcceptHeader = utils.generateAcceptHeader(
      acceptHeader,
      requestTransferSyntaxUID,
      omitQuotationForMultipartRequest
    );

    return {
      ...authorizationHeader,
      Accept: formattedAcceptHeader,
    };
  };

  const qidoConfig = {
    url: qidoRoot,
    staticWado,
    singlepart,
    headers: getAuthrorizationHeader(),
    errorInterceptor: errorHandler.getHTTPErrorHandler(),
  };

  const wadoConfig = {
    url: wadoRoot,
    staticWado,
    singlepart,
    headers: generateWadoHeader(),
    errorInterceptor: errorHandler.getHTTPErrorHandler(),
  };
>>>>>>> c98211cc

      dicomWebConfigCopy = JSON.parse(JSON.stringify(dicomWebConfig));

      qidoConfig = {
        url: dicomWebConfig.qidoRoot,
        staticWado: dicomWebConfig.staticWado,
        singlepart: dicomWebConfig.singlepart,
        headers: userAuthenticationService.getAuthorizationHeader(),
        errorInterceptor: errorHandler.getHTTPErrorHandler(),
      };

      wadoConfig = {
        url: dicomWebConfig.wadoRoot,
        staticWado: dicomWebConfig.staticWado,
        singlepart: dicomWebConfig.singlepart,
        headers: userAuthenticationService.getAuthorizationHeader(),
        errorInterceptor: errorHandler.getHTTPErrorHandler(),
      };

      // TODO -> Two clients sucks, but its better than 1000.
      // TODO -> We'll need to merge auth later.
      qidoDicomWebClient = dicomWebConfig.staticWado
        ? new StaticWadoClient(qidoConfig)
        : new api.DICOMwebClient(qidoConfig);

      wadoDicomWebClient = dicomWebConfig.staticWado
        ? new StaticWadoClient(wadoConfig)
        : new api.DICOMwebClient(wadoConfig);

      const { StudyInstanceUIDs: paramsStudyInstanceUIDs } = params;
      const queryStudyInstanceUIDs = utils.splitComma(
        query.getAll('StudyInstanceUIDs')
      );

      const StudyInstanceUIDs =
        (queryStudyInstanceUIDs.length && queryStudyInstanceUIDs) ||
        paramsStudyInstanceUIDs;
      const StudyInstanceUIDsAsArray =
        StudyInstanceUIDs && Array.isArray(StudyInstanceUIDs)
          ? StudyInstanceUIDs
          : [StudyInstanceUIDs];
      return StudyInstanceUIDsAsArray;
    },
    query: {
      studies: {
        mapParams: mapParams.bind(),
<<<<<<< HEAD
        search: async function (origParams) {
          const headers = userAuthenticationService.getAuthorizationHeader();
          if (headers) {
            qidoDicomWebClient.headers = headers;
          }

=======
        search: async function(origParams) {
          qidoDicomWebClient.headers = getAuthrorizationHeader();
>>>>>>> c98211cc
          const { studyInstanceUid, seriesInstanceUid, ...mappedParams } =
            mapParams(origParams, {
              supportsFuzzyMatching: dicomWebConfig.supportsFuzzyMatching,
              supportsWildcard: dicomWebConfig.supportsWildcard,
            }) || {};

          const results = await qidoSearch(
            qidoDicomWebClient,
            undefined,
            undefined,
            mappedParams
          );

          return processResults(results);
        },
        processResults: processResults.bind(),
      },
      series: {
        // mapParams: mapParams.bind(),
<<<<<<< HEAD
        search: async function (studyInstanceUid) {
          const headers = userAuthenticationService.getAuthorizationHeader();
          if (headers) {
            qidoDicomWebClient.headers = headers;
          }

=======
        search: async function(studyInstanceUid) {
          qidoDicomWebClient.headers = getAuthrorizationHeader();
>>>>>>> c98211cc
          const results = await seriesInStudy(
            qidoDicomWebClient,
            studyInstanceUid
          );

          return processSeriesResults(results);
        },
        // processResults: processResults.bind(),
      },
      instances: {
        search: (studyInstanceUid, queryParameters) => {
          qidoDicomWebClient.headers = getAuthrorizationHeader();
          qidoSearch.call(
            undefined,
            qidoDicomWebClient,
            studyInstanceUid,
            null,
            queryParameters
          );
        },
      },
    },
    retrieve: {
      /**
       * Generates a URL that can be used for direct retrieve of the bulkdata
       *
       * @param {object} params
       * @param {string} params.tag is the tag name of the URL to retrieve
       * @param {object} params.instance is the instance object that the tag is in
       * @param {string} params.defaultType is the mime type of the response
       * @param {string} params.singlepart is the type of the part to retrieve
       * @returns an absolute URL to the resource, if the absolute URL can be retrieved as singlepart,
       *    or is already retrieved, or a promise to a URL for such use if a BulkDataURI
       */
      directURL: params => {
        return getDirectURL(
          {
            wadoRoot: dicomWebConfig.wadoRoot,
            singlepart: dicomWebConfig.singlepart,
          },
          params
        );
      },
      bulkDataURI: async ({ StudyInstanceUID, BulkDataURI }) => {
        qidoDicomWebClient.headers = getAuthrorizationHeader();
        const options = {
          multipart: false,
          BulkDataURI,
          StudyInstanceUID,
        };
        return qidoDicomWebClient.retrieveBulkData(options).then(val => {
          const ret = (val && val[0]) || undefined;
          return ret;
        });
      },
      series: {
        metadata: async ({
          StudyInstanceUID,
          filters,
          sortCriteria,
          sortFunction,
          madeInClient = false,
        } = {}) => {
          if (!StudyInstanceUID) {
            throw new Error(
              'Unable to query for SeriesMetadata without StudyInstanceUID'
            );
          }

          if (dicomWebConfig.enableStudyLazyLoad) {
            return implementation._retrieveSeriesMetadataAsync(
              StudyInstanceUID,
              filters,
              sortCriteria,
              sortFunction,
              madeInClient
            );
          }

          return implementation._retrieveSeriesMetadataSync(
            StudyInstanceUID,
            filters,
            sortCriteria,
            sortFunction,
            madeInClient
          );
        },
      },
    },

    store: {
      dicom: async (dataset, request) => {
        wadoDicomWebClient.headers = generateWadoHeader();
        if (dataset instanceof ArrayBuffer) {
          const options = {
            datasets: [dataset],
            request,
          };
          await wadoDicomWebClient.storeInstances(options);
        } else {
          const meta = {
            FileMetaInformationVersion:
              dataset._meta.FileMetaInformationVersion.Value,
            MediaStorageSOPClassUID: dataset.SOPClassUID,
            MediaStorageSOPInstanceUID: dataset.SOPInstanceUID,
            TransferSyntaxUID: EXPLICIT_VR_LITTLE_ENDIAN,
            ImplementationClassUID,
            ImplementationVersionName,
          };

          const denaturalized = denaturalizeDataset(meta);
          const dicomDict = new DicomDict(denaturalized);

          dicomDict.dict = denaturalizeDataset(dataset);

          const part10Buffer = dicomDict.write();

          const options = {
            datasets: [part10Buffer],
            request,
          };

          await wadoDicomWebClient.storeInstances(options);
        }
      },
    },

    _retrieveSeriesMetadataSync: async (
      StudyInstanceUID,
      filters,
      sortCriteria,
      sortFunction,
      madeInClient
    ) => {
      const enableStudyLazyLoad = false;
      wadoDicomWebClient.headers = generateWadoHeader();
      // data is all SOPInstanceUIDs
      const data = await retrieveStudyMetadata(
        wadoDicomWebClient,
        StudyInstanceUID,
        enableStudyLazyLoad,
        filters,
        sortCriteria,
        sortFunction
      );

      // first naturalize the data
      const naturalizedInstancesMetadata = data.map(naturalizeDataset);

      const seriesSummaryMetadata = {};
      const instancesPerSeries = {};

      naturalizedInstancesMetadata.forEach(instance => {
        if (!seriesSummaryMetadata[instance.SeriesInstanceUID]) {
          seriesSummaryMetadata[instance.SeriesInstanceUID] = {
            StudyInstanceUID: instance.StudyInstanceUID,
            StudyDescription: instance.StudyDescription,
            SeriesInstanceUID: instance.SeriesInstanceUID,
            SeriesDescription: instance.SeriesDescription,
            SeriesNumber: instance.SeriesNumber,
            SeriesTime: instance.SeriesTime,
            SOPClassUID: instance.SOPClassUID,
            ProtocolName: instance.ProtocolName,
            Modality: instance.Modality,
          };
        }

        if (!instancesPerSeries[instance.SeriesInstanceUID]) {
          instancesPerSeries[instance.SeriesInstanceUID] = [];
        }

        const imageId = implementation.getImageIdsForInstance({
          instance,
        });

        instance.imageId = imageId;

        metadataProvider.addImageIdToUIDs(imageId, {
          StudyInstanceUID,
          SeriesInstanceUID: instance.SeriesInstanceUID,
          SOPInstanceUID: instance.SOPInstanceUID,
        });

        instancesPerSeries[instance.SeriesInstanceUID].push(instance);
      });

      // grab all the series metadata
      const seriesMetadata = Object.values(seriesSummaryMetadata);
      DicomMetadataStore.addSeriesMetadata(seriesMetadata, madeInClient);

      Object.keys(instancesPerSeries).forEach(seriesInstanceUID =>
        DicomMetadataStore.addInstances(
          instancesPerSeries[seriesInstanceUID],
          madeInClient
        )
      );
    },

    _retrieveSeriesMetadataAsync: async (
      StudyInstanceUID,
      filters,
      sortCriteria,
      sortFunction,
      madeInClient = false
    ) => {
      const enableStudyLazyLoad = true;
      wadoDicomWebClient.headers = generateWadoHeader();
      // Get Series
      const { preLoadData: seriesSummaryMetadata, promises: seriesPromises } =
        await retrieveStudyMetadata(
          wadoDicomWebClient,
          StudyInstanceUID,
          enableStudyLazyLoad,
          filters,
          sortCriteria,
          sortFunction
        );

      /**
       * naturalizes the dataset, and adds a retrieve bulkdata method
       * to any values containing BulkDataURI.
       * @param {*} instance
       * @returns naturalized dataset, with retrieveBulkData methods
       */
      const addRetrieveBulkData = instance => {
        const naturalized = naturalizeDataset(instance);

        // if we konw the server doesn't use bulkDataURI, then don't
        if (!dicomWebConfig.bulkDataURI?.enabled) {
          return naturalized;
        }

        Object.keys(naturalized).forEach(key => {
          const value = naturalized[key];

          // The value.Value will be set with the bulkdata read value
          // in which case it isn't necessary to re-read this.
          if (value && value.BulkDataURI && !value.Value) {
            // Provide a method to fetch bulkdata
            value.retrieveBulkData = () => {
              // handle the scenarios where bulkDataURI is relative path
              fixBulkDataURI(value, naturalized, dicomWebConfig);

              const options = {
                // The bulkdata fetches work with either multipart or
                // singlepart, so set multipart to false to let the server
                // decide which type to respond with.
                multipart: false,
                BulkDataURI: value.BulkDataURI,
                // The study instance UID is required if the bulkdata uri
                // is relative - that isn't disallowed by DICOMweb, but
                // isn't well specified in the standard, but is needed in
                // any implementation that stores static copies of the metadata
                StudyInstanceUID: naturalized.StudyInstanceUID,
              };
              // Todo: this needs to be from wado dicom web client
              return qidoDicomWebClient.retrieveBulkData(options).then(val => {
                // There are DICOM PDF cases where the first ArrayBuffer in the array is
                // the bulk data and DICOM video cases where the second ArrayBuffer is
                // the bulk data. Here we play it safe and do a find.
                const ret =
                  (val instanceof Array &&
                    val.find(arrayBuffer => arrayBuffer?.byteLength)) ||
                  undefined;
                value.Value = ret;
                return ret;
              });
            };
          }
        });
        return naturalized;
      };

      // Async load series, store as retrieved
      function storeInstances(instances) {
        const naturalizedInstances = instances.map(addRetrieveBulkData);

        // Adding instanceMetadata to OHIF MetadataProvider
        naturalizedInstances.forEach((instance, index) => {
          instance.wadoRoot = dicomWebConfig.wadoRoot;
          instance.wadoUri = dicomWebConfig.wadoUri;

          const imageId = implementation.getImageIdsForInstance({
            instance,
          });

          // Adding imageId to each instance
          // Todo: This is not the best way I can think of to let external
          // metadata handlers know about the imageId that is stored in the store
          instance.imageId = imageId;

          // Adding UIDs to metadataProvider
          // Note: storing imageURI in metadataProvider since stack viewports
          // will use the same imageURI
          metadataProvider.addImageIdToUIDs(imageId, {
            StudyInstanceUID,
            SeriesInstanceUID: instance.SeriesInstanceUID,
            SOPInstanceUID: instance.SOPInstanceUID,
          });
        });

        DicomMetadataStore.addInstances(naturalizedInstances, madeInClient);
      }

      function setSuccessFlag() {
        const study = DicomMetadataStore.getStudy(
          StudyInstanceUID,
          madeInClient
        );
        study.isLoaded = true;
      }

      // Google Cloud Healthcare doesn't return StudyInstanceUID, so we need to add
      // it manually here
      seriesSummaryMetadata.forEach(aSeries => {
        aSeries.StudyInstanceUID = StudyInstanceUID;
      });

      DicomMetadataStore.addSeriesMetadata(seriesSummaryMetadata, madeInClient);

      const seriesDeliveredPromises = seriesPromises.map(promise =>
        promise.then(instances => {
          storeInstances(instances);
        })
      );
      await Promise.all(seriesDeliveredPromises);
      setSuccessFlag();
    },
    deleteStudyMetadataPromise,
    getImageIdsForDisplaySet(displaySet) {
      const images = displaySet.images;
      const imageIds = [];

      if (!images) {
        return imageIds;
      }

      displaySet.images.forEach(instance => {
        const NumberOfFrames = instance.NumberOfFrames;

        if (NumberOfFrames > 1) {
          for (let frame = 1; frame <= NumberOfFrames; frame++) {
            const imageId = this.getImageIdsForInstance({
              instance,
              frame,
            });
            imageIds.push(imageId);
          }
        } else {
          const imageId = this.getImageIdsForInstance({ instance });
          imageIds.push(imageId);
        }
      });

      return imageIds;
    },
    getImageIdsForInstance({ instance, frame }) {
      const imageIds = getImageId({
        instance,
        frame,
        config: dicomWebConfig,
      });
      return imageIds;
    },
    getConfig() {
      return dicomWebConfigCopy;
    },
  };

  if (dicomWebConfig.supportsReject) {
    implementation.reject = dcm4cheeReject(dicomWebConfig.wadoRoot);
  }

  return IWebApiDataSource.create(implementation);
}

export { createDicomWebApi };<|MERGE_RESOLUTION|>--- conflicted
+++ resolved
@@ -51,13 +51,14 @@
  * @param {string|bool} singlepart - indicates of the retrieves can fetch singlepart.  Options are bulkdata, video, image or boolean true
  */
 function createDicomWebApi(dicomWebConfig, userAuthenticationService) {
-<<<<<<< HEAD
   let dicomWebConfigCopy,
     qidoConfig,
     wadoConfig,
     qidoDicomWebClient,
     wadoDicomWebClient,
-    isInitialized = false;
+    isInitialized = false,
+    getAuthrorizationHeader = () => {},
+    generateWadoHeader = () => {};
 
   const implementation = {
     initialize: ({ params, query }) => {
@@ -75,65 +76,32 @@
           query,
         });
       }
-=======
-  const {
-    qidoRoot,
-    wadoRoot,
-    enableStudyLazyLoad,
-    supportsFuzzyMatching,
-    supportsWildcard,
-    supportsReject,
-    staticWado,
-    singlepart,
-    omitQuotationForMultipartRequest,
-    acceptHeader,
-    requestTransferSyntaxUID,
-  } = dicomWebConfig;
-
-  const dicomWebConfigCopy = JSON.parse(JSON.stringify(dicomWebConfig));
-
-  const getAuthrorizationHeader = () => {
-    const xhrRequestHeaders = {};
-    const authHeaders = userAuthenticationService.getAuthorizationHeader();
-    if (authHeaders && authHeaders.Authorization) {
-      xhrRequestHeaders.Authorization = authHeaders.Authorization;
-    }
-    return xhrRequestHeaders;
-  };
-
-  const generateWadoHeader = () => {
-    let authorizationHeader = getAuthrorizationHeader();
-    //Generate accept header depending on config params
-    let formattedAcceptHeader = utils.generateAcceptHeader(
-      acceptHeader,
-      requestTransferSyntaxUID,
-      omitQuotationForMultipartRequest
-    );
-
-    return {
-      ...authorizationHeader,
-      Accept: formattedAcceptHeader,
-    };
-  };
-
-  const qidoConfig = {
-    url: qidoRoot,
-    staticWado,
-    singlepart,
-    headers: getAuthrorizationHeader(),
-    errorInterceptor: errorHandler.getHTTPErrorHandler(),
-  };
-
-  const wadoConfig = {
-    url: wadoRoot,
-    staticWado,
-    singlepart,
-    headers: generateWadoHeader(),
-    errorInterceptor: errorHandler.getHTTPErrorHandler(),
-  };
->>>>>>> c98211cc
 
       dicomWebConfigCopy = JSON.parse(JSON.stringify(dicomWebConfig));
+
+      getAuthrorizationHeader = () => {
+        const xhrRequestHeaders = {};
+        const authHeaders = userAuthenticationService.getAuthorizationHeader();
+        if (authHeaders && authHeaders.Authorization) {
+          xhrRequestHeaders.Authorization = authHeaders.Authorization;
+        }
+        return xhrRequestHeaders;
+      };
+
+      generateWadoHeader = () => {
+        let authorizationHeader = getAuthrorizationHeader();
+        //Generate accept header depending on config params
+        let formattedAcceptHeader = utils.generateAcceptHeader(
+          dicomWebConfig.acceptHeader,
+          dicomWebConfig.requestTransferSyntaxUID,
+          dicomWebConfig.omitQuotationForMultipartRequest
+        );
+
+        return {
+          ...authorizationHeader,
+          Accept: formattedAcceptHeader,
+        };
+      };
 
       qidoConfig = {
         url: dicomWebConfig.qidoRoot,
@@ -178,17 +146,8 @@
     query: {
       studies: {
         mapParams: mapParams.bind(),
-<<<<<<< HEAD
-        search: async function (origParams) {
-          const headers = userAuthenticationService.getAuthorizationHeader();
-          if (headers) {
-            qidoDicomWebClient.headers = headers;
-          }
-
-=======
         search: async function(origParams) {
           qidoDicomWebClient.headers = getAuthrorizationHeader();
->>>>>>> c98211cc
           const { studyInstanceUid, seriesInstanceUid, ...mappedParams } =
             mapParams(origParams, {
               supportsFuzzyMatching: dicomWebConfig.supportsFuzzyMatching,
@@ -208,17 +167,8 @@
       },
       series: {
         // mapParams: mapParams.bind(),
-<<<<<<< HEAD
-        search: async function (studyInstanceUid) {
-          const headers = userAuthenticationService.getAuthorizationHeader();
-          if (headers) {
-            qidoDicomWebClient.headers = headers;
-          }
-
-=======
         search: async function(studyInstanceUid) {
           qidoDicomWebClient.headers = getAuthrorizationHeader();
->>>>>>> c98211cc
           const results = await seriesInStudy(
             qidoDicomWebClient,
             studyInstanceUid
@@ -427,15 +377,17 @@
       const enableStudyLazyLoad = true;
       wadoDicomWebClient.headers = generateWadoHeader();
       // Get Series
-      const { preLoadData: seriesSummaryMetadata, promises: seriesPromises } =
-        await retrieveStudyMetadata(
-          wadoDicomWebClient,
-          StudyInstanceUID,
-          enableStudyLazyLoad,
-          filters,
-          sortCriteria,
-          sortFunction
-        );
+      const {
+        preLoadData: seriesSummaryMetadata,
+        promises: seriesPromises,
+      } = await retrieveStudyMetadata(
+        wadoDicomWebClient,
+        StudyInstanceUID,
+        enableStudyLazyLoad,
+        filters,
+        sortCriteria,
+        sortFunction
+      );
 
       /**
        * naturalizes the dataset, and adds a retrieve bulkdata method
