--- conflicted
+++ resolved
@@ -65,11 +65,7 @@
 
   // TODO -> Two clients sucks, but its better than 1000.
   // TODO -> We'll need to merge auth later.
-<<<<<<< HEAD
-  const qidoDicomWebClient = staticWado ? new StaticWadoClient(qidoConfig) : new api.DICOMwebClient(wadoConfig);
-=======
   const qidoDicomWebClient = staticWado ? new StaticWadoClient(qidoConfig) : new api.DICOMwebClient(qidoConfig);
->>>>>>> ef06b768
   const wadoDicomWebClient = new api.DICOMwebClient(wadoConfig);
 
   const implementation = {
