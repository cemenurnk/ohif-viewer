import { api } from 'dicomweb-client';
import { DicomMetadataStore, IWebApiDataSource, utils, errorHandler, classes } from '@ohif/core';

import {
  mapParams,
  search as qidoSearch,
  seriesInStudy,
  processResults,
  processSeriesResults,
} from './qido.js';
import dcm4cheeReject from './dcm4cheeReject';

import getImageId from './utils/getImageId';
import dcmjs from 'dcmjs';
import { retrieveStudyMetadata, deleteStudyMetadataPromise } from './retrieveStudyMetadata.js';
import StaticWadoClient from './utils/StaticWadoClient';
import getDirectURL from '../utils/getDirectURL';
import { fixBulkDataURI } from './utils/fixBulkDataURI';

const { DicomMetaDictionary, DicomDict } = dcmjs.data;

const { naturalizeDataset, denaturalizeDataset } = DicomMetaDictionary;

const ImplementationClassUID = '2.25.270695996825855179949881587723571202391.2.0.0';
const ImplementationVersionName = 'OHIF-VIEWER-2.0.0';
const EXPLICIT_VR_LITTLE_ENDIAN = '1.2.840.10008.1.2.1';

const metadataProvider = classes.MetadataProvider;

/**
 * Creates a DICOM Web API based on the provided configuration.
 *
 * @param {object} dicomWebConfig - Configuration for the DICOM Web API
 * @param {string} dicomWebConfig.name - Data source name
 * @param {string} dicomWebConfig.wadoUriRoot - Legacy? (potentially unused/replaced)
 * @param {string} dicomWebConfig.qidoRoot - Base URL to use for QIDO requests
 * @param {string} dicomWebConfig.wadoRoot - Base URL to use for WADO requests
 * @param {string} dicomWebConfig.wadoUri - Base URL to use for WADO URI requests
 * @param {boolean} dicomWebConfig.qidoSupportsIncludeField - Whether QIDO supports the "Include" option to request additional fields in response
 * @param {string} dicomWebConfig.imageRendering - wadors | ? (unsure of where/how this is used)
 * @param {string} dicomWebConfig.thumbnailRendering - wadors | ? (unsure of where/how this is used)
 * @param {boolean} dicomWebConfig.supportsReject - Whether the server supports reject calls (i.e. DCM4CHEE)
 * @param {boolean} dicomWebConfig.lazyLoadStudy - "enableStudyLazyLoad"; Request series meta async instead of blocking
 * @param {string|boolean} dicomWebConfig.singlepart - indicates if the retrieves can fetch singlepart. Options are bulkdata, video, image, or boolean true
 * @param {string} dicomWebConfig.requestTransferSyntaxUID - Transfer syntax to request from the server
 * @param {object} dicomWebConfig.acceptHeader - Accept header to use for requests
 * @param {boolean} dicomWebConfig.omitQuotationForMultipartRequest - Whether to omit quotation marks for multipart requests
 * @param {boolean} dicomWebConfig.supportsFuzzyMatching - Whether the server supports fuzzy matching
 * @param {boolean} dicomWebConfig.supportsWildcard - Whether the server supports wildcard matching
 * @param {boolean} dicomWebConfig.supportsNativeDICOMModel - Whether the server supports the native DICOM model
 * @param {boolean} dicomWebConfig.enableStudyLazyLoad - Whether to enable study lazy loading
 * @param {boolean} dicomWebConfig.enableRequestTag - Whether to enable request tag
 * @param {boolean} dicomWebConfig.enableStudyLazyLoad - Whether to enable study lazy loading
 * @param {boolean} dicomWebConfig.bulkDataURI - Whether to enable bulkDataURI
 * @param {function} dicomWebConfig.onConfiguration - Function that is called after the configuration is initialized
 * @param {boolean} dicomWebConfig.staticWado - Whether to use the static WADO client
 * @param {object} userAuthenticationService - User authentication service
 * @param {object} userAuthenticationService.getAuthorizationHeader - Function that returns the authorization header
 * @returns {object} - DICOM Web API object
 */
function createDicomWebApi(dicomWebConfig, userAuthenticationService) {
  let dicomWebConfigCopy,
    qidoConfig,
    wadoConfig,
    qidoDicomWebClient,
    wadoDicomWebClient,
    getAuthrorizationHeader,
    generateWadoHeader;

  const implementation = {
    initialize: ({ params, query }) => {
      if (dicomWebConfig.onConfiguration && typeof dicomWebConfig.onConfiguration === 'function') {
        dicomWebConfig = dicomWebConfig.onConfiguration(dicomWebConfig, {
          params,
          query,
        });
      }

      dicomWebConfigCopy = JSON.parse(JSON.stringify(dicomWebConfig));

      getAuthrorizationHeader = () => {
        const xhrRequestHeaders = {};
        const authHeaders = userAuthenticationService.getAuthorizationHeader();
        if (authHeaders && authHeaders.Authorization) {
          xhrRequestHeaders.Authorization = authHeaders.Authorization;
        }
        return xhrRequestHeaders;
      };

      generateWadoHeader = () => {
        let authorizationHeader = getAuthrorizationHeader();
        //Generate accept header depending on config params
        let formattedAcceptHeader = utils.generateAcceptHeader(
          dicomWebConfig.acceptHeader,
          dicomWebConfig.requestTransferSyntaxUID,
          dicomWebConfig.omitQuotationForMultipartRequest
        );

        return {
          ...authorizationHeader,
          Accept: formattedAcceptHeader,
        };
      };

      qidoConfig = {
        url: dicomWebConfig.qidoRoot,
        staticWado: dicomWebConfig.staticWado,
        singlepart: dicomWebConfig.singlepart,
        headers: userAuthenticationService.getAuthorizationHeader(),
        errorInterceptor: errorHandler.getHTTPErrorHandler(),
      };

      wadoConfig = {
        url: dicomWebConfig.wadoRoot,
        staticWado: dicomWebConfig.staticWado,
        singlepart: dicomWebConfig.singlepart,
        headers: userAuthenticationService.getAuthorizationHeader(),
        errorInterceptor: errorHandler.getHTTPErrorHandler(),
      };

      // TODO -> Two clients sucks, but its better than 1000.
      // TODO -> We'll need to merge auth later.
      qidoDicomWebClient = dicomWebConfig.staticWado
        ? new StaticWadoClient(qidoConfig)
        : new api.DICOMwebClient(qidoConfig);

      wadoDicomWebClient = dicomWebConfig.staticWado
        ? new StaticWadoClient(wadoConfig)
        : new api.DICOMwebClient(wadoConfig);
    },
    query: {
      studies: {
        mapParams: mapParams.bind(),
        search: async function (origParams) {
          qidoDicomWebClient.headers = getAuthrorizationHeader();
          const { studyInstanceUid, seriesInstanceUid, ...mappedParams } =
            mapParams(origParams, {
              supportsFuzzyMatching: dicomWebConfig.supportsFuzzyMatching,
              supportsWildcard: dicomWebConfig.supportsWildcard,
            }) || {};

          const results = await qidoSearch(qidoDicomWebClient, undefined, undefined, mappedParams);

          return processResults(results);
        },
        processResults: processResults.bind(),
      },
      series: {
        // mapParams: mapParams.bind(),
        search: async function (studyInstanceUid) {
          qidoDicomWebClient.headers = getAuthrorizationHeader();
          const results = await seriesInStudy(qidoDicomWebClient, studyInstanceUid);

          return processSeriesResults(results);
        },
        // processResults: processResults.bind(),
      },
      instances: {
        search: (studyInstanceUid, queryParameters) => {
          qidoDicomWebClient.headers = getAuthrorizationHeader();
          return qidoSearch.call(undefined, qidoDicomWebClient, studyInstanceUid, null, queryParameters);
        },
      },
    },
    retrieve: {
      /**
       * Generates a URL that can be used for direct retrieve of the bulkdata
       *
       * @param {object} params
       * @param {string} params.tag is the tag name of the URL to retrieve
       * @param {object} params.instance is the instance object that the tag is in
       * @param {string} params.defaultType is the mime type of the response
       * @param {string} params.singlepart is the type of the part to retrieve
       * @returns an absolute URL to the resource, if the absolute URL can be retrieved as singlepart,
       *    or is already retrieved, or a promise to a URL for such use if a BulkDataURI
       */
      directURL: params => {
        return getDirectURL(
          {
            wadoRoot: dicomWebConfig.wadoRoot,
            singlepart: dicomWebConfig.singlepart,
          },
          params
        );
      },
      bulkDataURI: async ({ StudyInstanceUID, BulkDataURI }) => {
        qidoDicomWebClient.headers = getAuthrorizationHeader();
        const options = {
          multipart: false,
          BulkDataURI,
          StudyInstanceUID,
        };
        return qidoDicomWebClient.retrieveBulkData(options).then(val => {
          const ret = (val && val[0]) || undefined;
          return ret;
        });
      },
      series: {
        metadata: async ({
          StudyInstanceUID,
          filters,
          sortCriteria,
          sortFunction,
          madeInClient = false,
          returnPromises = false,
        } = {}) => {
          if (!StudyInstanceUID) {
            throw new Error('Unable to query for SeriesMetadata without StudyInstanceUID');
          }

          if (dicomWebConfig.enableStudyLazyLoad) {
            return implementation._retrieveSeriesMetadataAsync(
              StudyInstanceUID,
              filters,
              sortCriteria,
              sortFunction,
              madeInClient,
              returnPromises
            );
          }

          return implementation._retrieveSeriesMetadataSync(
            StudyInstanceUID,
            filters,
            sortCriteria,
            sortFunction,
            madeInClient
          );
        },
      },
    },

    store: {
      dicom: async (dataset, request) => {
        wadoDicomWebClient.headers = getAuthrorizationHeader();
        if (dataset instanceof ArrayBuffer) {
          const options = {
            datasets: [dataset],
            request,
          };
          await wadoDicomWebClient.storeInstances(options);
        } else {
          const meta = {
            FileMetaInformationVersion: dataset._meta?.FileMetaInformationVersion?.Value,
            MediaStorageSOPClassUID: dataset.SOPClassUID,
            MediaStorageSOPInstanceUID: dataset.SOPInstanceUID,
            TransferSyntaxUID: EXPLICIT_VR_LITTLE_ENDIAN,
            ImplementationClassUID,
            ImplementationVersionName,
          };

          const denaturalized = denaturalizeDataset(meta);
          const dicomDict = new DicomDict(denaturalized);

          dicomDict.dict = denaturalizeDataset(dataset);

          const part10Buffer = dicomDict.write();

          const options = {
            datasets: [part10Buffer],
            request,
          };

          await wadoDicomWebClient.storeInstances(options);
        }
      },
    },

    _retrieveSeriesMetadataSync: async (
      StudyInstanceUID,
      filters,
      sortCriteria,
      sortFunction,
      madeInClient
    ) => {
      const enableStudyLazyLoad = false;
      wadoDicomWebClient.headers = generateWadoHeader();
      // data is all SOPInstanceUIDs
      const data = await retrieveStudyMetadata(
        wadoDicomWebClient,
        StudyInstanceUID,
        enableStudyLazyLoad,
        filters,
        sortCriteria,
        sortFunction,
        dicomWebConfig
      );

      // first naturalize the data
      const naturalizedInstancesMetadata = data.map(naturalizeDataset);

      const seriesSummaryMetadata = {};
      const instancesPerSeries = {};

      naturalizedInstancesMetadata.forEach(instance => {
        if (!seriesSummaryMetadata[instance.SeriesInstanceUID]) {
          seriesSummaryMetadata[instance.SeriesInstanceUID] = {
            StudyInstanceUID: instance.StudyInstanceUID,
            StudyDescription: instance.StudyDescription,
            SeriesInstanceUID: instance.SeriesInstanceUID,
            SeriesDescription: instance.SeriesDescription,
            SeriesNumber: instance.SeriesNumber,
            SeriesTime: instance.SeriesTime,
            SOPClassUID: instance.SOPClassUID,
            ProtocolName: instance.ProtocolName,
            Modality: instance.Modality,
          };
        }

        if (!instancesPerSeries[instance.SeriesInstanceUID]) {
          instancesPerSeries[instance.SeriesInstanceUID] = [];
        }

        const imageId = implementation.getImageIdsForInstance({
          instance,
        });

        instance.imageId = imageId;
        instance.wadoRoot = dicomWebConfig.wadoRoot;
        instance.wadoUri = dicomWebConfig.wadoUri;

        metadataProvider.addImageIdToUIDs(imageId, {
          StudyInstanceUID,
          SeriesInstanceUID: instance.SeriesInstanceUID,
          SOPInstanceUID: instance.SOPInstanceUID,
        });

        instancesPerSeries[instance.SeriesInstanceUID].push(instance);
      });

      // grab all the series metadata
      const seriesMetadata = Object.values(seriesSummaryMetadata);
      DicomMetadataStore.addSeriesMetadata(seriesMetadata, madeInClient);

      Object.keys(instancesPerSeries).forEach(seriesInstanceUID =>
        DicomMetadataStore.addInstances(instancesPerSeries[seriesInstanceUID], madeInClient)
      );

      return seriesSummaryMetadata;
    },

    _retrieveSeriesMetadataAsync: async (
      StudyInstanceUID,
      filters,
      sortCriteria,
      sortFunction,
      madeInClient = false,
      returnPromises = false
    ) => {
      const enableStudyLazyLoad = true;
      wadoDicomWebClient.headers = generateWadoHeader();
      // Get Series
      const { preLoadData: seriesSummaryMetadata, promises: seriesPromises } =
        await retrieveStudyMetadata(
          wadoDicomWebClient,
          StudyInstanceUID,
          enableStudyLazyLoad,
          filters,
          sortCriteria,
          sortFunction,
          dicomWebConfig
        );

      /**
       * naturalizes the dataset, and adds a retrieve bulkdata method
       * to any values containing BulkDataURI.
       * @param {*} instance
       * @returns naturalized dataset, with retrieveBulkData methods
       */
      const addRetrieveBulkData = instance => {
        const naturalized = naturalizeDataset(instance);

        // if we know the server doesn't use bulkDataURI, then don't
        if (!dicomWebConfig.bulkDataURI?.enabled) {
          return naturalized;
        }

        Object.keys(naturalized).forEach(key => {
          const value = naturalized[key];

          // The value.Value will be set with the bulkdata read value
          // in which case it isn't necessary to re-read this.
          if (value && value.BulkDataURI && !value.Value) {
            // Provide a method to fetch bulkdata
            value.retrieveBulkData = () => {
              // handle the scenarios where bulkDataURI is relative path
              fixBulkDataURI(value, naturalized, dicomWebConfig);

              const options = {
                // The bulkdata fetches work with either multipart or
                // singlepart, so set multipart to false to let the server
                // decide which type to respond with.
                multipart: false,
                BulkDataURI: value.BulkDataURI,
                // The study instance UID is required if the bulkdata uri
                // is relative - that isn't disallowed by DICOMweb, but
                // isn't well specified in the standard, but is needed in
                // any implementation that stores static copies of the metadata
                StudyInstanceUID: naturalized.StudyInstanceUID,
              };
              // Todo: this needs to be from wado dicom web client
              return qidoDicomWebClient.retrieveBulkData(options).then(val => {
                // There are DICOM PDF cases where the first ArrayBuffer in the array is
                // the bulk data and DICOM video cases where the second ArrayBuffer is
                // the bulk data. Here we play it safe and do a find.
                const ret =
                  (val instanceof Array && val.find(arrayBuffer => arrayBuffer?.byteLength)) ||
                  undefined;
                value.Value = ret;
                return ret;
              });
            };
          }
        });
        return naturalized;
      };

      // Async load series, store as retrieved
      function storeInstances(instances) {
        const naturalizedInstances = instances.map(addRetrieveBulkData);

        // Adding instanceMetadata to OHIF MetadataProvider
        naturalizedInstances.forEach(instance => {
          instance.wadoRoot = dicomWebConfig.wadoRoot;
          instance.wadoUri = dicomWebConfig.wadoUri;

          const imageId = implementation.getImageIdsForInstance({
            instance,
          });

          // Adding imageId to each instance
          // Todo: This is not the best way I can think of to let external
          // metadata handlers know about the imageId that is stored in the store
          instance.imageId = imageId;

          // Adding UIDs to metadataProvider
          // Note: storing imageURI in metadataProvider since stack viewports
          // will use the same imageURI
          metadataProvider.addImageIdToUIDs(imageId, {
            StudyInstanceUID,
            SeriesInstanceUID: instance.SeriesInstanceUID,
            SOPInstanceUID: instance.SOPInstanceUID,
          });
        });

        DicomMetadataStore.addInstances(naturalizedInstances, madeInClient);
      }

      function setSuccessFlag() {
        const study = DicomMetadataStore.getStudy(StudyInstanceUID);
        if (!study) {
          return;
        }
        study.isLoaded = true;
      }

      // Google Cloud Healthcare doesn't return StudyInstanceUID, so we need to add
      // it manually here
      seriesSummaryMetadata.forEach(aSeries => {
        aSeries.StudyInstanceUID = StudyInstanceUID;
      });

      DicomMetadataStore.addSeriesMetadata(seriesSummaryMetadata, madeInClient);

      const seriesDeliveredPromises = seriesPromises.map(promise => {
        if (!returnPromises) {
          promise?.start();
        }
        return promise.then(instances => {
          storeInstances(instances);
<<<<<<< HEAD
        });
      });
      if (returnPromises) {
        Promise.all(seriesDeliveredPromises).then(() => setSuccessFlag());
        return seriesPromises;
      } else {
        await Promise.all(seriesDeliveredPromises);
        setSuccessFlag();
      }
=======
        })
      );
      await Promise.all(seriesDeliveredPromises);
      setSuccessFlag();

      return seriesSummaryMetadata;
>>>>>>> 924affa7
    },
    deleteStudyMetadataPromise,
    getImageIdsForDisplaySet(displaySet) {
      const images = displaySet.images;
      const imageIds = [];

      if (!images) {
        return imageIds;
      }

      displaySet.images.forEach(instance => {
        const NumberOfFrames = instance.NumberOfFrames;

        if (NumberOfFrames > 1) {
          for (let frame = 1; frame <= NumberOfFrames; frame++) {
            const imageId = this.getImageIdsForInstance({
              instance,
              frame,
            });
            imageIds.push(imageId);
          }
        } else {
          const imageId = this.getImageIdsForInstance({ instance });
          imageIds.push(imageId);
        }
      });

      return imageIds;
    },
    getImageIdsForInstance({ instance, frame = undefined }) {
      const imageIds = getImageId({
        instance,
        frame,
        config: dicomWebConfig,
      });
      return imageIds;
    },
    getConfig() {
      return dicomWebConfigCopy;
    },
    getStudyInstanceUIDs({ params, query }) {
      const { StudyInstanceUIDs: paramsStudyInstanceUIDs } = params;
      const queryStudyInstanceUIDs = utils.splitComma(query.getAll('StudyInstanceUIDs'));

      const StudyInstanceUIDs =
        (queryStudyInstanceUIDs.length && queryStudyInstanceUIDs) || paramsStudyInstanceUIDs;
      const StudyInstanceUIDsAsArray =
        StudyInstanceUIDs && Array.isArray(StudyInstanceUIDs)
          ? StudyInstanceUIDs
          : [StudyInstanceUIDs];

      return StudyInstanceUIDsAsArray;
    },
  };

  if (dicomWebConfig.supportsReject) {
    implementation.reject = dcm4cheeReject(dicomWebConfig.wadoRoot);
  }

  return IWebApiDataSource.create(implementation);
}

export { createDicomWebApi };<|MERGE_RESOLUTION|>--- conflicted
+++ resolved
@@ -468,9 +468,9 @@
         }
         return promise.then(instances => {
           storeInstances(instances);
-<<<<<<< HEAD
         });
       });
+
       if (returnPromises) {
         Promise.all(seriesDeliveredPromises).then(() => setSuccessFlag());
         return seriesPromises;
@@ -478,14 +478,8 @@
         await Promise.all(seriesDeliveredPromises);
         setSuccessFlag();
       }
-=======
-        })
-      );
-      await Promise.all(seriesDeliveredPromises);
-      setSuccessFlag();
 
       return seriesSummaryMetadata;
->>>>>>> 924affa7
     },
     deleteStudyMetadataPromise,
     getImageIdsForDisplaySet(displaySet) {
