--- conflicted
+++ resolved
@@ -17,6 +17,8 @@
   requestDisplaySetCreationForStudy,
   dataSource,
 }) {
+  const isMounted = useRef(true);
+  
   const { hangingProtocolService, displaySetService, uiNotificationService } =
     servicesManager.services;
   const navigate = useNavigate();
@@ -108,14 +110,11 @@
   useEffect(() => {
     const currentDisplaySets = displaySetService.activeDisplaySets;
     currentDisplaySets.forEach(async dSet => {
-      const displaySet = displaySetService.getDisplaySetByUID(
-        dSet.displaySetInstanceUID
-      );
+      const displaySet = displaySetService.getDisplaySetByUID(dSet.displaySetInstanceUID);
       const imageIds = dataSource.getImageIdsForDisplaySet(displaySet);
       const imageId = imageIds[Math.floor(imageIds.length / 2)];
 
       // TODO: Is it okay that imageIds are not returned here for SR displaySets?
-<<<<<<< HEAD
       if (
         imageId &&
         !displaySet?.unsupported &&
@@ -131,18 +130,12 @@
             });
           }
         });
-=======
-      if (!imageId || displaySet?.unsupported) {
-        return;
->>>>>>> 1be56139
-      }
-      // When the image arrives, render it and store the result in the thumbnailImgSrcMap
-      newImageSrcEntry[dSet.displaySetInstanceUID] = await getImageSrc(imageId);
-
-      setThumbnailImageSrcMap(prevState => {
-        return { ...prevState, ...newImageSrcEntry };
-      });
+      }
     });
+
+    return () => {
+      isMounted.current = false;
+    };
   }, [StudyInstanceUIDs, dataSource, displaySetService, getImageSrc]);
 
   // ~~ displaySets
@@ -163,19 +156,13 @@
       data => {
         const { displaySetsAdded, options } = data;
         displaySetsAdded.forEach(async dSet => {
-<<<<<<< HEAD
-          const displaySet = displaySetService.getDisplaySetByUID(
-            dSet.displaySetInstanceUID
-          );
+          const displaySet = displaySetService.getDisplaySetByUID(dSet.displaySetInstanceUID);
           if (!displaySet?.unsupported) {
             const imageIds = dataSource.getImageIdsForDisplaySet(displaySet);
             const imageId = imageIds[Math.floor(imageIds.length / 2)];
 
             // TODO: Is it okay that imageIds are not returned here for SR displaysets?
-            if (
-              imageId &&
-              !(dSet.displaySetInstanceUID in thumbnailImageSrcMap)
-            ) {
+            if (imageId && !(dSet.displaySetInstanceUID in thumbnailImageSrcMap)) {
               // When the image arrives, render it and store the result in the thumbnailImgSrcMap
 
               getImageSrc(imageId, dSet.initialViewport).then(imgSrc => {
@@ -188,30 +175,7 @@
                 }
               });
             }
-=======
-          const newImageSrcEntry = {};
-          const displaySet = displaySetService.getDisplaySetByUID(dSet.displaySetInstanceUID);
-          if (displaySet?.unsupported) {
-            return;
           }
-
-          const imageIds = dataSource.getImageIdsForDisplaySet(displaySet);
-          const imageId = imageIds[Math.floor(imageIds.length / 2)];
-
-          // TODO: Is it okay that imageIds are not returned here for SR displaysets?
-          if (!imageId) {
-            return;
->>>>>>> 1be56139
-          }
-          // When the image arrives, render it and store the result in the thumbnailImgSrcMap
-          newImageSrcEntry[dSet.displaySetInstanceUID] = await getImageSrc(
-            imageId,
-            dSet.initialViewport
-          );
-
-          setThumbnailImageSrcMap(prevState => {
-            return { ...prevState, ...newImageSrcEntry };
-          });
         });
       }
     );
