import React, { useState, useEffect } from 'react';
import { useTranslation } from 'react-i18next';
import PropTypes from 'prop-types';
import { utils } from '@ohif/core';
import { StudyBrowser, useImageViewer, useViewportGrid, Dialog, ButtonEnums } from '@ohif/ui';

const { formatDate } = utils;

/**
 *
 * @param {*} param0
 */
function PanelStudyBrowser({
  servicesManager,
  getImageSrc,
  getStudiesForPatientByMRN,
  requestDisplaySetCreationForStudy,
  dataSource,
}) {
  const { displaySetService, uiDialogService, hangingProtocolService, uiNotificationService } =
    servicesManager.services;

  const { t } = useTranslation('Common');

  // Normally you nest the components so the tree isn't so deep, and the data
  // doesn't have to have such an intense shape. This works well enough for now.
  // Tabs --> Studies --> DisplaySets --> Thumbnails
  const { StudyInstanceUIDs } = useImageViewer();
  const [{ activeViewportId, viewports }, viewportGridService] = useViewportGrid();
  const [activeTabName, setActiveTabName] = useState('primary');
  const [expandedStudyInstanceUIDs, setExpandedStudyInstanceUIDs] = useState([
    ...StudyInstanceUIDs,
  ]);
  const [studyDisplayList, setStudyDisplayList] = useState([]);
  const [displaySets, setDisplaySets] = useState([]);
  const [thumbnailImageSrcMap, setThumbnailImageSrcMap] = useState({});
  const [jumpToDisplaySet, setJumpToDisplaySet] = useState(null);

  const onDoubleClickThumbnailHandler = displaySetInstanceUID => {
    let updatedViewports = [];
    const viewportId = activeViewportId;
    try {
      updatedViewports = hangingProtocolService.getViewportsRequireUpdate(
        viewportId,
        displaySetInstanceUID
      );
    } catch (error) {
      console.warn(error);
      uiNotificationService.show({
        title: 'Thumbnail Double Click',
        message:
          'The selected display sets could not be added to the viewport due to a mismatch in the Hanging Protocol rules.',
        type: 'info',
        duration: 3000,
      });
    }

    viewportGridService.setDisplaySetsForViewports(updatedViewports);
  };

  const activeViewportDisplaySetInstanceUIDs =
    viewports.get(activeViewportId)?.displaySetInstanceUIDs;

  // ~~ studyDisplayList
  useEffect(() => {
    // Fetch all studies for the patient in each primary study
    async function fetchStudiesForPatient(StudyInstanceUID) {
      // current study qido
      const qidoForStudyUID = await dataSource.query.studies.search({
        studyInstanceUid: StudyInstanceUID,
      });

      if (!qidoForStudyUID?.length) {
        navigate('/notfoundstudy', '_self');
        throw new Error('Invalid study URL');
      }

      let qidoStudiesForPatient = qidoForStudyUID;

      // try to fetch the prior studies based on the patientID if the
      // server can respond.
      try {
        qidoStudiesForPatient = await getStudiesForPatientByMRN(qidoForStudyUID);
      } catch (error) {
        console.warn(error);
      }

      const mappedStudies = _mapDataSourceStudies(qidoStudiesForPatient);
      const actuallyMappedStudies = mappedStudies.map(qidoStudy => {
        return {
          studyInstanceUid: qidoStudy.StudyInstanceUID,
          date: formatDate(qidoStudy.StudyDate) || t('NoStudyDate'),
          description: qidoStudy.StudyDescription,
          modalities: qidoStudy.ModalitiesInStudy,
          numInstances: qidoStudy.NumInstances,
        };
      });

      setStudyDisplayList(prevArray => {
        const ret = [...prevArray];
        for (const study of actuallyMappedStudies) {
          if (!prevArray.find(it => it.studyInstanceUid === study.studyInstanceUid)) {
            ret.push(study);
          }
        }
        return ret;
      });
    }

    StudyInstanceUIDs.forEach(sid => fetchStudiesForPatient(sid));
  }, [StudyInstanceUIDs, dataSource, getStudiesForPatientByMRN, navigate]);

  // ~~ Initial Thumbnails
  useEffect(() => {
    const currentDisplaySets = displaySetService.activeDisplaySets;

    if (!currentDisplaySets.length) {
      return;
    }

    currentDisplaySets.forEach(async dSet => {
      const newImageSrcEntry = {};
      const displaySet = displaySetService.getDisplaySetByUID(dSet.displaySetInstanceUID);
      const imageIds = dataSource.getImageIdsForDisplaySet(displaySet);
      const imageId = imageIds[Math.floor(imageIds.length / 2)];

<<<<<<< HEAD
      // TODO: Is it okay that imageIds are not returned here for SR displaysets?
      if (imageId) {
        // When the image arrives, render it and store the result in the thumbnailImgSrcMap
        newImageSrcEntry[dSet.displaySetInstanceUID] = await getImageSrc(imageId);
        setThumbnailImageSrcMap(prevState => {
          return { ...prevState, ...newImageSrcEntry };
        });
=======
      // TODO: Is it okay that imageIds are not returned here for SR displaySets?
      if (!imageId || displaySet?.unsupported) {
        return;
      }
      // When the image arrives, render it and store the result in the thumbnailImgSrcMap
      newImageSrcEntry[dSet.displaySetInstanceUID] = await getImageSrc(imageId);
      if (!isMounted.current) {
        return;
>>>>>>> 10ca35d5
      }

      setThumbnailImageSrcMap(prevState => {
        return { ...prevState, ...newImageSrcEntry };
      });
    });
<<<<<<< HEAD
  }, [displaySetService, dataSource, getImageSrc]);
=======
    return () => {
      isMounted.current = false;
    };
  }, [StudyInstanceUIDs, dataSource, displaySetService, getImageSrc]);
>>>>>>> 10ca35d5

  // ~~ displaySets
  useEffect(() => {
    const currentDisplaySets = displaySetService.activeDisplaySets;

    if (!currentDisplaySets.length) {
      return;
    }

    const mappedDisplaySets = _mapDisplaySets(
      currentDisplaySets,
      thumbnailImageSrcMap,
      viewports,
      viewportGridService,
      dataSource,
      displaySetService,
      uiDialogService,
      uiNotificationService
    );

    setDisplaySets(mappedDisplaySets);
<<<<<<< HEAD
    // eslint-disable-next-line react-hooks/exhaustive-deps
  }, [displaySetService.activeDisplaySets, viewports, dataSource, thumbnailImageSrcMap]);
=======
  }, [StudyInstanceUIDs, thumbnailImageSrcMap, displaySetService]);
>>>>>>> 10ca35d5

  // ~~ subscriptions --> displaySets
  useEffect(() => {
    // DISPLAY_SETS_ADDED returns an array of DisplaySets that were added
    const SubscriptionDisplaySetsAdded = displaySetService.subscribe(
      displaySetService.EVENTS.DISPLAY_SETS_ADDED,
      data => {
        const { displaySetsAdded, options } = data;
        displaySetsAdded.forEach(async dSet => {
          const displaySetInstanceUID = dSet.displaySetInstanceUID;

          const newImageSrcEntry = {};
<<<<<<< HEAD
          const displaySet = displaySetService.getDisplaySetByUID(displaySetInstanceUID);

          if (options.madeInClient) {
            setJumpToDisplaySet(displaySetInstanceUID);
=======
          const displaySet = displaySetService.getDisplaySetByUID(dSet.displaySetInstanceUID);
          if (displaySet?.unsupported) {
            return;
>>>>>>> 10ca35d5
          }

          const imageIds = dataSource.getImageIdsForDisplaySet(displaySet);
          const imageId = imageIds[Math.floor(imageIds.length / 2)];

          // TODO: Is it okay that imageIds are not returned here for SR displaysets?
<<<<<<< HEAD
          if (imageId) {
            // When the image arrives, render it and store the result in the thumbnailImgSrcMap
            newImageSrcEntry[displaySetInstanceUID] = await getImageSrc(imageId);
            setThumbnailImageSrcMap(prevState => {
              return { ...prevState, ...newImageSrcEntry };
            });
=======
          if (!imageId) {
            return;
>>>>>>> 10ca35d5
          }
          // When the image arrives, render it and store the result in the thumbnailImgSrcMap
          newImageSrcEntry[dSet.displaySetInstanceUID] = await getImageSrc(
            imageId,
            dSet.initialViewport
          );

          setThumbnailImageSrcMap(prevState => {
            return { ...prevState, ...newImageSrcEntry };
          });
        });
      }
    );

    return () => {
      SubscriptionDisplaySetsAdded.unsubscribe();
    };
  }, [getImageSrc, dataSource, displaySetService]);

  useEffect(() => {
    // TODO: Will this always hold _all_ the displaySets we care about?
    // DISPLAY_SETS_CHANGED returns `DisplaySerService.activeDisplaySets`
    const SubscriptionDisplaySetsChanged = displaySetService.subscribe(
      displaySetService.EVENTS.DISPLAY_SETS_CHANGED,
      changedDisplaySets => {
        const mappedDisplaySets = _mapDisplaySets(
          changedDisplaySets,
          thumbnailImageSrcMap,
          viewports,
          viewportGridService,
          dataSource,
          displaySetService,
          uiDialogService,
          uiNotificationService
        );
        setDisplaySets(mappedDisplaySets);
      }
    );

    const SubscriptionDisplaySetMetaDataInvalidated = displaySetService.subscribe(
      displaySetService.EVENTS.DISPLAY_SET_SERIES_METADATA_INVALIDATED,
      () => {
        const mappedDisplaySets = _mapDisplaySets(
          changedDisplaySets,
          thumbnailImageSrcMap,
          viewports,
          viewportGridService,
          dataSource,
          displaySetService,
          uiDialogService,
          uiNotificationService
        );

        setDisplaySets(mappedDisplaySets);
      }
    );

    return () => {
      SubscriptionDisplaySetsChanged.unsubscribe();
      SubscriptionDisplaySetMetaDataInvalidated.unsubscribe();
    };
<<<<<<< HEAD
    // eslint-disable-next-line react-hooks/exhaustive-deps
  }, [displaySetService, dataSource, getImageSrc, thumbnailImageSrcMap, viewports]);
=======
  }, [StudyInstanceUIDs, thumbnailImageSrcMap, displaySetService]);
>>>>>>> 10ca35d5

  const tabs = _createStudyBrowserTabs(
    StudyInstanceUIDs,
    studyDisplayList,
    displaySets,
    hangingProtocolService
  );

  // TODO: Should not fire this on "close"
  function _handleStudyClick(StudyInstanceUID) {
    const shouldCollapseStudy = expandedStudyInstanceUIDs.includes(StudyInstanceUID);
    const updatedExpandedStudyInstanceUIDs = shouldCollapseStudy
      ? [...expandedStudyInstanceUIDs.filter(stdyUid => stdyUid !== StudyInstanceUID)]
      : [...expandedStudyInstanceUIDs, StudyInstanceUID];

    setExpandedStudyInstanceUIDs(updatedExpandedStudyInstanceUIDs);

    if (!shouldCollapseStudy) {
      const madeInClient = true;
      requestDisplaySetCreationForStudy(displaySetService, StudyInstanceUID, madeInClient);
    }
  }

  useEffect(() => {
    if (jumpToDisplaySet) {
      // Get element by displaySetInstanceUID
      const displaySetInstanceUID = jumpToDisplaySet;
      const element = document.getElementById(`thumbnail-${displaySetInstanceUID}`);

      if (element && typeof element.scrollIntoView === 'function') {
        // TODO: Any way to support IE here?
        element.scrollIntoView({ behavior: 'smooth' });

        setJumpToDisplaySet(null);
      }
    }
  }, [jumpToDisplaySet, expandedStudyInstanceUIDs, activeTabName]);

  useEffect(() => {
    if (!jumpToDisplaySet) {
      return;
    }

    const displaySetInstanceUID = jumpToDisplaySet;
    // Set the activeTabName and expand the study
    const thumbnailLocation = _findTabAndStudyOfDisplaySet(displaySetInstanceUID, tabs);
    if (!thumbnailLocation) {
      console.warn('jumpToThumbnail: displaySet thumbnail not found.');

      return;
    }
    const { tabName, StudyInstanceUID } = thumbnailLocation;
    setActiveTabName(tabName);
    const studyExpanded = expandedStudyInstanceUIDs.includes(StudyInstanceUID);
    if (!studyExpanded) {
      const updatedExpandedStudyInstanceUIDs = [...expandedStudyInstanceUIDs, StudyInstanceUID];
      setExpandedStudyInstanceUIDs(updatedExpandedStudyInstanceUIDs);
    }
  }, [expandedStudyInstanceUIDs, jumpToDisplaySet, tabs]);

  return (
    <StudyBrowser
      tabs={tabs}
      servicesManager={servicesManager}
      activeTabName={activeTabName}
      expandedStudyInstanceUIDs={expandedStudyInstanceUIDs}
      onClickStudy={_handleStudyClick}
      onClickTab={clickedTabName => {
        setActiveTabName(clickedTabName);
      }}
      onClickThumbnail={() => {}}
      onDoubleClickThumbnail={onDoubleClickThumbnailHandler}
      activeDisplaySetInstanceUIDs={activeViewportDisplaySetInstanceUIDs}
    />
  );
}

PanelStudyBrowser.propTypes = {
  servicesManager: PropTypes.object.isRequired,
  dataSource: PropTypes.shape({
    getImageIdsForDisplaySet: PropTypes.func.isRequired,
  }).isRequired,
  getImageSrc: PropTypes.func.isRequired,
  getStudiesForPatientByMRN: PropTypes.func.isRequired,
  requestDisplaySetCreationForStudy: PropTypes.func.isRequired,
};

export default PanelStudyBrowser;

/**
 * Maps from the DataSource's format to a naturalized object
 *
 * @param {*} studies
 */
function _mapDataSourceStudies(studies) {
  return studies.map(study => {
    // TODO: Why does the data source return in this format?
    return {
      AccessionNumber: study.accession,
      StudyDate: study.date,
      StudyDescription: study.description,
      NumInstances: study.instances,
      ModalitiesInStudy: study.modalities,
      PatientID: study.mrn,
      PatientName: study.patientName,
      StudyInstanceUID: study.studyInstanceUid,
      StudyTime: study.time,
    };
  });
}

function _mapDisplaySets(
  displaySets,
  thumbnailImageSrcMap,
  viewports, // TODO: make array of `displaySetInstanceUIDs`?
  viewportGridService,
  dataSource,
  displaySetService,
  uiDialogService,
  uiNotificationService
) {
  const thumbnailDisplaySets = [];
  const thumbnailNoImageDisplaySets = [];
  displaySets
    .filter(ds => !ds.excludeFromThumbnailBrowser)
    .forEach(ds => {
      const imageSrc = thumbnailImageSrcMap[ds.displaySetInstanceUID];
      const componentType = _getComponentType(ds.Modality);
      const numPanes = viewportGridService.getNumViewportPanes();
      const viewportIdentificator = [];

      if (numPanes !== 1) {
        viewports.forEach(viewportData => {
          if (viewportData?.displaySetInstanceUIDs?.includes(ds.displaySetInstanceUID)) {
            viewportIdentificator.push(viewportData.viewportLabel);
          }
        });
      }
      const array =
        componentType === 'thumbnail' ? thumbnailDisplaySets : thumbnailNoImageDisplaySets;

      const { displaySetInstanceUID } = ds;

      const thumbnailProps = {
        displaySetInstanceUID,
        description: ds.SeriesDescription,
        seriesNumber: ds.SeriesNumber,
        modality: ds.Modality,
        seriesDate: formatDate(ds.SeriesDate),
        numInstances: ds.numImageFrames,
        countIcon: ds.countIcon,
        StudyInstanceUID: ds.StudyInstanceUID,
        messages: ds.messages,
        componentType,
        imageSrc,
        dragData: {
          type: 'displayset',
          displaySetInstanceUID,
          // .. Any other data to pass
        },
        viewportIdentificator,
      };

      if (componentType === 'thumbnailNoImage') {
        if (dataSource.reject && dataSource.reject.series) {
          thumbnailProps.canReject = true;
          thumbnailProps.onReject = () => {
            uiDialogService.create({
              id: 'ds-reject-sr',
              centralize: true,
              isDraggable: false,
              showOverlay: true,
              content: Dialog,
              contentProps: {
                title: 'Delete Report',
                body: () => (
                  <div className="bg-primary-dark p-4 text-white">
                    <p>Are you sure you want to delete this report?</p>
                    <p>This action cannot be undone.</p>
                  </div>
                ),
                actions: [
                  {
                    id: 'cancel',
                    text: 'Cancel',
                    type: ButtonEnums.type.secondary,
                  },
                  {
                    id: 'yes',
                    text: 'Yes',
                    type: ButtonEnums.type.primary,
                    classes: ['reject-yes-button'],
                  },
                ],
                onClose: () => uiDialogService.dismiss({ id: 'ds-reject-sr' }),
                onShow: () => {
                  const yesButton = document.querySelector('.reject-yes-button');

                  yesButton.focus();
                },
                onSubmit: async ({ action }) => {
                  switch (action.id) {
                    case 'yes':
                      try {
                        await dataSource.reject.series(ds.StudyInstanceUID, ds.SeriesInstanceUID);
                        displaySetService.deleteDisplaySet(displaySetInstanceUID);
                        uiDialogService.dismiss({ id: 'ds-reject-sr' });
                        uiNotificationService.show({
                          title: 'Delete Report',
                          message: 'Report deleted successfully',
                          type: 'success',
                        });
                      } catch (error) {
                        uiDialogService.dismiss({ id: 'ds-reject-sr' });
                        uiNotificationService.show({
                          title: 'Delete Report',
                          message: 'Failed to delete report',
                          type: 'error',
                        });
                      }
                      break;
                    case 'cancel':
                      uiDialogService.dismiss({ id: 'ds-reject-sr' });
                      break;
                  }
                },
              },
            });
          };
        } else {
          thumbnailProps.canReject = false;
        }
      }

      array.push(thumbnailProps);
    });

  return [...thumbnailDisplaySets, ...thumbnailNoImageDisplaySets];
}

const thumbnailNoImageModalities = ['SR', 'SEG', 'SM', 'RTSTRUCT', 'RTPLAN', 'RTDOSE', 'DOC', 'OT'];

function _getComponentType(Modality) {
  if (thumbnailNoImageModalities.includes(Modality)) {
    return 'thumbnailNoImage';
  }

  return 'thumbnail';
}

/**
 *
 * @param {string[]} primaryStudyInstanceUIDs
 * @param {object[]} studyDisplayList
 * @param {string} studyDisplayList.studyInstanceUid
 * @param {string} studyDisplayList.date
 * @param {string} studyDisplayList.description
 * @param {string} studyDisplayList.modalities
 * @param {number} studyDisplayList.numInstances
 * @param {object[]} displaySets
 * @returns tabs - The prop object expected by the StudyBrowser component
 */
function _createStudyBrowserTabs(
  primaryStudyInstanceUIDs,
  studyDisplayList,
  displaySets,
  hangingProtocolService
) {
  const primaryStudies = [];
  const recentStudies = [];
  const allStudies = [];

  // Iterate over each study...
  studyDisplayList.forEach(study => {
    // Find it's display sets
    const displaySetsForStudy = displaySets.filter(
      ds => ds.StudyInstanceUID === study.studyInstanceUid
    );

    // Sort them
    const dsSortFn = hangingProtocolService.getDisplaySetSortFunction();
    displaySetsForStudy.sort(dsSortFn);

    /* Sort by series number, then by series date
      displaySetsForStudy.sort((a, b) => {
        if (a.seriesNumber !== b.seriesNumber) {
          return a.seriesNumber - b.seriesNumber;
        }

        const seriesDateA = Date.parse(a.seriesDate);
        const seriesDateB = Date.parse(b.seriesDate);

        return seriesDateA - seriesDateB;
      });
    */

    // Map the study to it's tab/view representation
    const tabStudy = Object.assign({}, study, {
      displaySets: displaySetsForStudy,
    });

    // Add the "tab study" to the 'primary', 'recent', and/or 'all' tab group(s)
    if (primaryStudyInstanceUIDs.includes(study.studyInstanceUid)) {
      primaryStudies.push(tabStudy);
      allStudies.push(tabStudy);
    } else {
      // TODO: Filter allStudies to dates within one year of current date
      recentStudies.push(tabStudy);
      allStudies.push(tabStudy);
    }
  });

  // Newest first
  const _byDate = (a, b) => {
    const dateA = Date.parse(a);
    const dateB = Date.parse(b);

    return dateB - dateA;
  };

  const tabs = [
    {
      name: 'primary',
      label: 'Primary',
      studies: primaryStudies.sort((studyA, studyB) => _byDate(studyA.date, studyB.date)),
    },
    {
      name: 'recent',
      label: 'Recent',
      studies: recentStudies.sort((studyA, studyB) => _byDate(studyA.date, studyB.date)),
    },
    {
      name: 'all',
      label: 'All',
      studies: allStudies.sort((studyA, studyB) => _byDate(studyA.date, studyB.date)),
    },
  ];

  return tabs;
}

function _findTabAndStudyOfDisplaySet(displaySetInstanceUID, tabs) {
  for (let t = 0; t < tabs.length; t++) {
    const { studies } = tabs[t];

    for (let s = 0; s < studies.length; s++) {
      const { displaySets } = studies[s];

      for (let d = 0; d < displaySets.length; d++) {
        const displaySet = displaySets[d];

        if (displaySet.displaySetInstanceUID === displaySetInstanceUID) {
          return {
            tabName: tabs[t].name,
            StudyInstanceUID: studies[s].studyInstanceUid,
          };
        }
      }
    }
  }
}<|MERGE_RESOLUTION|>--- conflicted
+++ resolved
@@ -124,15 +124,6 @@
       const imageIds = dataSource.getImageIdsForDisplaySet(displaySet);
       const imageId = imageIds[Math.floor(imageIds.length / 2)];
 
-<<<<<<< HEAD
-      // TODO: Is it okay that imageIds are not returned here for SR displaysets?
-      if (imageId) {
-        // When the image arrives, render it and store the result in the thumbnailImgSrcMap
-        newImageSrcEntry[dSet.displaySetInstanceUID] = await getImageSrc(imageId);
-        setThumbnailImageSrcMap(prevState => {
-          return { ...prevState, ...newImageSrcEntry };
-        });
-=======
       // TODO: Is it okay that imageIds are not returned here for SR displaySets?
       if (!imageId || displaySet?.unsupported) {
         return;
@@ -141,21 +132,16 @@
       newImageSrcEntry[dSet.displaySetInstanceUID] = await getImageSrc(imageId);
       if (!isMounted.current) {
         return;
->>>>>>> 10ca35d5
       }
 
       setThumbnailImageSrcMap(prevState => {
         return { ...prevState, ...newImageSrcEntry };
       });
     });
-<<<<<<< HEAD
-  }, [displaySetService, dataSource, getImageSrc]);
-=======
     return () => {
       isMounted.current = false;
     };
   }, [StudyInstanceUIDs, dataSource, displaySetService, getImageSrc]);
->>>>>>> 10ca35d5
 
   // ~~ displaySets
   useEffect(() => {
@@ -177,12 +163,7 @@
     );
 
     setDisplaySets(mappedDisplaySets);
-<<<<<<< HEAD
-    // eslint-disable-next-line react-hooks/exhaustive-deps
-  }, [displaySetService.activeDisplaySets, viewports, dataSource, thumbnailImageSrcMap]);
-=======
   }, [StudyInstanceUIDs, thumbnailImageSrcMap, displaySetService]);
->>>>>>> 10ca35d5
 
   // ~~ subscriptions --> displaySets
   useEffect(() => {
@@ -195,33 +176,17 @@
           const displaySetInstanceUID = dSet.displaySetInstanceUID;
 
           const newImageSrcEntry = {};
-<<<<<<< HEAD
-          const displaySet = displaySetService.getDisplaySetByUID(displaySetInstanceUID);
-
-          if (options.madeInClient) {
-            setJumpToDisplaySet(displaySetInstanceUID);
-=======
           const displaySet = displaySetService.getDisplaySetByUID(dSet.displaySetInstanceUID);
           if (displaySet?.unsupported) {
             return;
->>>>>>> 10ca35d5
           }
 
           const imageIds = dataSource.getImageIdsForDisplaySet(displaySet);
           const imageId = imageIds[Math.floor(imageIds.length / 2)];
 
           // TODO: Is it okay that imageIds are not returned here for SR displaysets?
-<<<<<<< HEAD
-          if (imageId) {
-            // When the image arrives, render it and store the result in the thumbnailImgSrcMap
-            newImageSrcEntry[displaySetInstanceUID] = await getImageSrc(imageId);
-            setThumbnailImageSrcMap(prevState => {
-              return { ...prevState, ...newImageSrcEntry };
-            });
-=======
           if (!imageId) {
             return;
->>>>>>> 10ca35d5
           }
           // When the image arrives, render it and store the result in the thumbnailImgSrcMap
           newImageSrcEntry[dSet.displaySetInstanceUID] = await getImageSrc(
@@ -283,12 +248,7 @@
       SubscriptionDisplaySetsChanged.unsubscribe();
       SubscriptionDisplaySetMetaDataInvalidated.unsubscribe();
     };
-<<<<<<< HEAD
-    // eslint-disable-next-line react-hooks/exhaustive-deps
-  }, [displaySetService, dataSource, getImageSrc, thumbnailImageSrcMap, viewports]);
-=======
   }, [StudyInstanceUIDs, thumbnailImageSrcMap, displaySetService]);
->>>>>>> 10ca35d5
 
   const tabs = _createStudyBrowserTabs(
     StudyInstanceUIDs,
