--- conflicted
+++ resolved
@@ -37,10 +37,6 @@
   const [studyDisplayList, setStudyDisplayList] = useState([]);
   const [displaySets, setDisplaySets] = useState([]);
   const [thumbnailImageSrcMap, setThumbnailImageSrcMap] = useState({});
-<<<<<<< HEAD
-  const [jumpToDisplaySet, setJumpToDisplaySet] = useState(null);
-=======
->>>>>>> 349c503f
 
   const onDoubleClickThumbnailHandler = displaySetInstanceUID => {
     let updatedViewports = [];
