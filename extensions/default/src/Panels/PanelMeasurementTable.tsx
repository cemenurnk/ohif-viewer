import React, { useEffect, useState } from 'react';
import PropTypes from 'prop-types';
import { useTranslation } from 'react-i18next';
import { utils } from '@ohif/core';
import {
  MeasurementTable,
  Dialog,
  Input,
  useViewportGrid,
  ButtonEnums,
  ActionButtons,
} from '@ohif/ui';
import debounce from 'lodash.debounce';

import createReportDialogPrompt, {
  CREATE_REPORT_DIALOG_RESPONSE,
} from './createReportDialogPrompt';
import createReportAsync from '../Actions/createReportAsync';
import findSRWithSameSeriesDescription from '../utils/findSRWithSameSeriesDescription';

const { downloadCSVReport } = utils;

export default function PanelMeasurementTable({
  servicesManager,
  commandsManager,
  extensionManager,
}: withAppTypes): React.FunctionComponent {
  const { t } = useTranslation('MeasurementTable');

  const [viewportGrid, viewportGridService] = useViewportGrid();
  const { activeViewportId, viewports } = viewportGrid;
  const { measurementService, uiDialogService, uiNotificationService, displaySetService } =
    servicesManager.services;
  const [displayMeasurements, setDisplayMeasurements] = useState([]);

  useEffect(() => {
    const debouncedSetDisplayMeasurements = debounce(setDisplayMeasurements, 100);
    // ~~ Initial
    setDisplayMeasurements(_getMappedMeasurements(measurementService));

    // ~~ Subscription
    const added = measurementService.EVENTS.MEASUREMENT_ADDED;
    const addedRaw = measurementService.EVENTS.RAW_MEASUREMENT_ADDED;
    const updated = measurementService.EVENTS.MEASUREMENT_UPDATED;
    const removed = measurementService.EVENTS.MEASUREMENT_REMOVED;
    const cleared = measurementService.EVENTS.MEASUREMENTS_CLEARED;
    const subscriptions = [];

    [added, addedRaw, updated, removed, cleared].forEach(evt => {
      subscriptions.push(
        measurementService.subscribe(evt, () => {
          debouncedSetDisplayMeasurements(_getMappedMeasurements(measurementService));
        }).unsubscribe
      );
    });

    return () => {
      subscriptions.forEach(unsub => {
        unsub();
      });
      debouncedSetDisplayMeasurements.cancel();
    };
  }, []);

  async function exportReport() {
    const measurements = measurementService.getMeasurements();

    downloadCSVReport(measurements, measurementService);
  }

  async function clearMeasurements() {
    measurementService.clearMeasurements();
  }

  async function createReport(): Promise<any> {
    // filter measurements that are added to the active study
    const activeViewport = viewports.get(activeViewportId);
    const measurements = measurementService.getMeasurements();
    const displaySet = displaySetService.getDisplaySetByUID(
      activeViewport.displaySetInstanceUIDs[0]
    );
    const { StudyInstanceUID: studyUID } = displaySet;
    const trackedMeasurements = measurements.filter(
      m => studyUID === m.referenceStudyUID
    );

    if (trackedMeasurements.length <= 0) {
      uiNotificationService.show({
        title: 'No Measurements',
        message: 'No Measurements are added to the current Study.',
        type: 'info',
        duration: 3000,
      });
      return;
    }

    const promptResult = await createReportDialogPrompt(uiDialogService, {
      extensionManager,
      seriesDescription: measurementService.getSeriesInformation(studyUID)
        ?.SeriesDescription,
    });

    if (promptResult.action === CREATE_REPORT_DIALOG_RESPONSE.CREATE_REPORT) {
      const dataSources = extensionManager.getDataSources(promptResult.dataSourceName);
      const dataSource = dataSources[0];

      const seriesInfo = measurementService.getSeriesInformation(studyUID);

      const SeriesDescription =
        promptResult.value ||
        seriesInfo?.SeriesDescription ||
        measurementService.getDefaultSeriesDescription();

      // Reuse an existing series having the same series description to avoid
      // creating too many series instances.
<<<<<<< HEAD
      const options = findSRWithSameSeriesDescription(
        studyUID,
        seriesInfo?.SeriesInstanceUID,
        SeriesDescription,
        displaySetService
      );

      return createReportAsync(
        servicesManager,
        commandsManager,
        dataSource,
        trackedMeasurements,
        options
      );
=======
      const options = findSRWithSameSeriesDescription(SeriesDescription, displaySetService);

      const getReport = async () => {
        return commandsManager.runCommand(
          'storeMeasurements',
          {
            measurementData: trackedMeasurements,
            dataSource,
            additionalFindingTypes: ['ArrowAnnotate'],
            options,
          },
          'CORNERSTONE_STRUCTURED_REPORT'
        );
      };

      return createReportAsync({ servicesManager, getReport });
>>>>>>> c7a20008
    }
  }

  const jumpToImage = ({ uid, isActive }) => {
    measurementService.jumpToMeasurement(viewportGrid.activeViewportId, uid);

    onMeasurementItemClickHandler({ uid, isActive });
  };

  const onMeasurementItemEditHandler = ({ uid, isActive }) => {
    const measurement = measurementService.getMeasurement(uid);
    //Todo: why we are jumping to image?
    // jumpToImage({ id, isActive });

    const onSubmitHandler = ({ action, value }) => {
      switch (action.id) {
        case 'save': {
          measurementService.update(
            uid,
            {
              ...measurement,
              ...value,
            },
            true
          );
        }
      }
      uiDialogService.dismiss({ id: 'enter-annotation' });
    };

    uiDialogService.create({
      id: 'enter-annotation',
      centralize: true,
      isDraggable: false,
      showOverlay: true,
      content: Dialog,
      contentProps: {
        title: 'Annotation',
        noCloseButton: true,
        value: { label: measurement.label || '' },
        body: ({ value, setValue }) => {
          const onChangeHandler = event => {
            event.persist();
            setValue(value => ({ ...value, label: event.target.value }));
          };

          const onKeyPressHandler = event => {
            if (event.key === 'Enter') {
              onSubmitHandler({ value, action: { id: 'save' } });
            }
          };
          return (
            <Input
              label="Enter your annotation"
              labelClassName="text-white text-[14px] leading-[1.2]"
              autoFocus
              id="annotation"
              className="border-primary-main bg-black"
              type="text"
              value={value.label}
              onChange={onChangeHandler}
              onKeyPress={onKeyPressHandler}
            />
          );
        },
        actions: [
          { id: 'cancel', text: 'Cancel', type: ButtonEnums.type.secondary },
          { id: 'save', text: 'Save', type: ButtonEnums.type.primary },
        ],
        onSubmit: onSubmitHandler,
      },
    });
  };

  const onMeasurementItemClickHandler = ({ uid, isActive }) => {
    if (!isActive) {
      const measurements = [...displayMeasurements];
      const measurement = measurements.find(m => m.uid === uid);

      measurements.forEach(m => (m.isActive = m.uid !== uid ? false : true));
      measurement.isActive = true;
      setDisplayMeasurements(measurements);
    }
  };

  return (
    <>
      <div
        className="ohif-scrollbar overflow-y-auto overflow-x-hidden"
        data-cy={'measurements-panel'}
      >
        <MeasurementTable
          title={t('Measurements')}
          servicesManager={servicesManager}
          data={displayMeasurements}
          onClick={jumpToImage}
          onEdit={onMeasurementItemEditHandler}
        />
      </div>
      <div className="flex justify-center p-4">
        <ActionButtons
          t={t}
          actions={[
            {
              label: 'Export',
              onClick: exportReport,
            },
            {
              label: 'Create Report',
              onClick: createReport,
            },
          ]}
        />
      </div>
    </>
  );
}

PanelMeasurementTable.propTypes = {
  servicesManager: PropTypes.object.isRequired,
};

function _getMappedMeasurements(measurementService) {
  const measurements = measurementService.getMeasurements();

  const mappedMeasurements = measurements.map((m, index) =>
    _mapMeasurementToDisplay(m, index, measurementService.VALUE_TYPES)
  );

  return mappedMeasurements;
}

/**
 * Map the measurements to the display text.
 * Adds finding and site information to the displayText and/or label,
 * and provides as 'displayText' and 'label', while providing the original
 * values as baseDisplayText and baseLabel
 */
function _mapMeasurementToDisplay(measurement, index, types) {
  const {
    displayText: baseDisplayText,
    uid,
    label: baseLabel,
    type,
    selected,
    findingSites,
    finding,
  } = measurement;

  const firstSite = findingSites?.[0];
  const label = baseLabel || finding?.text || firstSite?.text || '(empty)';
  let displayText = baseDisplayText || [];
  if (findingSites) {
    const siteText = [];
    findingSites.forEach(site => {
      if (site?.text !== label) {
        siteText.push(site.text);
      }
    });
    displayText = [...siteText, ...displayText];
  }
  if (finding && finding?.text !== label) {
    displayText = [finding.text, ...displayText];
  }

  return {
    uid,
    label,
    baseLabel,
    measurementType: type,
    displayText,
    baseDisplayText,
    isActive: selected,
    finding,
    findingSites,
  };
}<|MERGE_RESOLUTION|>--- conflicted
+++ resolved
@@ -113,7 +113,6 @@
 
       // Reuse an existing series having the same series description to avoid
       // creating too many series instances.
-<<<<<<< HEAD
       const options = findSRWithSameSeriesDescription(
         studyUID,
         seriesInfo?.SeriesInstanceUID,
@@ -121,31 +120,20 @@
         displaySetService
       );
 
-      return createReportAsync(
-        servicesManager,
-        commandsManager,
-        dataSource,
-        trackedMeasurements,
-        options
-      );
-=======
-      const options = findSRWithSameSeriesDescription(SeriesDescription, displaySetService);
-
       const getReport = async () => {
         return commandsManager.runCommand(
           'storeMeasurements',
           {
             measurementData: trackedMeasurements,
-            dataSource,
+        dataSource,
             additionalFindingTypes: ['ArrowAnnotate'],
             options,
           },
           'CORNERSTONE_STRUCTURED_REPORT'
-        );
+      );
       };
 
       return createReportAsync({ servicesManager, getReport });
->>>>>>> c7a20008
     }
   }
 
