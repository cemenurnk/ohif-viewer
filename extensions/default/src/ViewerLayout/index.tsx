import React, { useEffect, useState } from 'react';
import PropTypes from 'prop-types';

<<<<<<< HEAD
import { ErrorBoundary, LoadingIndicatorProgress } from '@ohif/ui';
=======
import {
  SidePanel,
  ErrorBoundary,
  LoadingIndicatorProgress,
  InvestigationalUseDialog,
} from '@ohif/ui';
>>>>>>> 79d5c36b
import { ServicesManager, HangingProtocolService, CommandsManager } from '@ohif/core';
import { useAppConfig } from '@state';
import ViewerHeader from './ViewerHeader';
import SidePanelWithServices from '../Components/SidePanelWithServices';

function ViewerLayout({
  // From Extension Module Params
  extensionManager,
  servicesManager,
  hotkeysManager,
  commandsManager,
  // From Modes
  viewports,
  ViewportGridComp,
  leftPanels = [],
  rightPanels = [],
  leftPanelDefaultClosed = false,
  rightPanelDefaultClosed = false,
}): React.FunctionComponent {
  const [appConfig] = useAppConfig();

  const { hangingProtocolService } = servicesManager.services;
  const [showLoadingIndicator, setShowLoadingIndicator] = useState(appConfig.showLoadingIndicator);

  /**
   * Set body classes (tailwindcss) that don't allow vertical
   * or horizontal overflow (no scrolling). Also guarantee window
   * is sized to our viewport.
   */
  useEffect(() => {
    document.body.classList.add('bg-black');
    document.body.classList.add('overflow-hidden');
    return () => {
      document.body.classList.remove('bg-black');
      document.body.classList.remove('overflow-hidden');
    };
  }, []);

  const getComponent = id => {
    const entry = extensionManager.getModuleEntry(id);

    if (!entry || !entry.component) {
      throw new Error(
        `${id} is not valid for an extension module or no component found from extension ${id}. Please verify your configuration or ensure that the extension is properly registered. It's also possible that your mode is utilizing a module from an extension that hasn't been included in its dependencies (add the extension to the "extensionDependencies" array in your mode's index.js file). Check the reference string to the extension in your Mode configuration`
      );
    }

    return { entry, content: entry.component };
  };

  const getPanelData = id => {
    const { content, entry } = getComponent(id);

    return {
      id: entry.id,
      iconName: entry.iconName,
      iconLabel: entry.iconLabel,
      label: entry.label,
      name: entry.name,
      content,
      contexts: entry.contexts,
    };
  };

  useEffect(() => {
    const { unsubscribe } = hangingProtocolService.subscribe(
      HangingProtocolService.EVENTS.PROTOCOL_CHANGED,

      // Todo: right now to set the loading indicator to false, we need to wait for the
      // hangingProtocolService to finish applying the viewport matching to each viewport,
      // however, this might not be the only approach to set the loading indicator to false. we need to explore this further.
      () => {
        setShowLoadingIndicator(false);
      }
    );

    return () => {
      unsubscribe();
    };
  }, [hangingProtocolService]);

  const getViewportComponentData = viewportComponent => {
    const { entry } = getComponent(viewportComponent.namespace);

    return {
      component: entry.component,
      displaySetsToDisplay: viewportComponent.displaySetsToDisplay,
    };
  };

  const leftPanelComponents = leftPanels.map(getPanelData);
  const rightPanelComponents = rightPanels.map(getPanelData);
  const viewportComponents = viewports.map(getViewportComponentData);

  return (
    <div>
      <ViewerHeader
        hotkeysManager={hotkeysManager}
        extensionManager={extensionManager}
        servicesManager={servicesManager}
      />
      <div
        className="relative flex w-full flex-row flex-nowrap items-stretch overflow-hidden bg-black"
        style={{ height: 'calc(100vh - 52px' }}
      >
        <React.Fragment>
          {showLoadingIndicator && <LoadingIndicatorProgress className="h-full w-full bg-black" />}
          {/* LEFT SIDEPANELS */}
          {leftPanelComponents.length ? (
            <ErrorBoundary context="Left Panel">
              <SidePanelWithServices
                side="left"
                activeTabIndex={leftPanelDefaultClosed ? null : 0}
                tabs={leftPanelComponents}
                servicesManager={servicesManager}
              />
            </ErrorBoundary>
          ) : null}
          {/* TOOLBAR + GRID */}
          <div className="flex h-full flex-1 flex-col">
            <div className="relative flex h-full flex-1 items-center justify-center overflow-hidden bg-black">
              <ErrorBoundary context="Grid">
                <ViewportGridComp
                  servicesManager={servicesManager}
                  viewportComponents={viewportComponents}
                  commandsManager={commandsManager}
                />
              </ErrorBoundary>
            </div>
          </div>
          {rightPanelComponents.length ? (
            <ErrorBoundary context="Right Panel">
              <SidePanelWithServices
                side="right"
                activeTabIndex={rightPanelDefaultClosed ? null : 0}
                tabs={rightPanelComponents}
                servicesManager={servicesManager}
              />
            </ErrorBoundary>
          ) : null}
        </React.Fragment>
      </div>

      <InvestigationalUseDialog dialogConfiguration={appConfig?.investigationalUseDialog} />
    </div>
  );
}

ViewerLayout.propTypes = {
  // From extension module params
  extensionManager: PropTypes.shape({
    getModuleEntry: PropTypes.func.isRequired,
  }).isRequired,
  commandsManager: PropTypes.instanceOf(CommandsManager),
  servicesManager: PropTypes.instanceOf(ServicesManager),
  // From modes
  leftPanels: PropTypes.array,
  rightPanels: PropTypes.array,
  leftPanelDefaultClosed: PropTypes.bool.isRequired,
  rightPanelDefaultClosed: PropTypes.bool.isRequired,
  /** Responsible for rendering our grid of viewports; provided by consuming application */
  children: PropTypes.oneOfType([PropTypes.node, PropTypes.func]).isRequired,
  viewports: PropTypes.array,
};

export default ViewerLayout;<|MERGE_RESOLUTION|>--- conflicted
+++ resolved
@@ -1,16 +1,12 @@
 import React, { useEffect, useState } from 'react';
 import PropTypes from 'prop-types';
 
-<<<<<<< HEAD
-import { ErrorBoundary, LoadingIndicatorProgress } from '@ohif/ui';
-=======
 import {
   SidePanel,
   ErrorBoundary,
   LoadingIndicatorProgress,
   InvestigationalUseDialog,
 } from '@ohif/ui';
->>>>>>> 79d5c36b
 import { ServicesManager, HangingProtocolService, CommandsManager } from '@ohif/core';
 import { useAppConfig } from '@state';
 import ViewerHeader from './ViewerHeader';
