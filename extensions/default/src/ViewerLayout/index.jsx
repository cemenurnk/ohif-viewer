--- conflicted
+++ resolved
@@ -197,35 +197,7 @@
       <Header>
         <ErrorBoundary context="Primary Toolbar">
           <div className="relative flex justify-center">
-<<<<<<< HEAD
-            {toolbars.primary.map((toolDef, index) => {
-              const isNested = Array.isArray(toolDef);
-              if (!isNested) {
-                const { id, Component, componentProps } = toolDef;
-                return <Component key={id} id={id} {...componentProps} />;
-              } else {
-                return (
-                  <NestedMenu
-                    key={index}
-                    isActive={nestedActiveTool.isActive}
-                    icon={nestedActiveTool.icon}
-                    label={nestedActiveTool.label}
-                  >
-                    <div className="flex">
-                      {toolDef.map(x => {
-                        const { id, Component, componentProps } = x;
-                        return (
-                          <Component key={id} id={id} {...componentProps} />
-                        );
-                      })}
-                    </div>
-                  </NestedMenu>
-                );
-              }
-            })}
-=======
             <ToolbarPrimary servicesManager={servicesManager}/>
->>>>>>> ae3d05eb
           </div>
         </ErrorBoundary>
       </Header>
