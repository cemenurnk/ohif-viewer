import { DicomMetadataStore, IWebApiDataSource } from '@ohif/core';
import OHIF from '@ohif/core';

import getImageId from '../DicomWebDataSource/utils/getImageId';
import getDirectURL from '../utils/getDirectURL';

const metadataProvider = OHIF.classes.MetadataProvider;

const mappings = {
  studyInstanceUid: 'StudyInstanceUID',
  patientId: 'PatientID',
};

let _store = {
  urls: [],
  studyInstanceUIDMap: new Map(), // map of urls to array of study instance UIDs
  // {
  //   url: url1
  //   studies: [Study1, Study2], // if multiple studies
  // }
  // {
  //   url: url2
  //   studies: [Study1],
  // }
  // }
};

const getMetaDataByURL = url => {
  return _store.urls.find(metaData => metaData.url === url);
};

const findStudies = (key, value) => {
  let studies = [];
  _store.urls.map(metaData => {
    metaData.studies.map(aStudy => {
      if (aStudy[key] === value) {
        studies.push(aStudy);
      }
    });
  });
  return studies;
};

function createDicomJSONApi(dicomJsonConfig) {
  const { wadoRoot } = dicomJsonConfig;

  const implementation = {
    initialize: async ({ query, url }) => {
      if (!url) {
        url = query.get('url');
      }
      let metaData = getMetaDataByURL(url);

      // if we have already cached the data from this specific url
      // We are only handling one StudyInstanceUID to run; however,
      // all studies for patientID will be put in the correct tab
      if (metaData) {
        return metaData.studies.map(aStudy => {
          return aStudy.StudyInstanceUID;
        });
      }

      const response = await fetch(url);
      const data = await response.json();

      let StudyInstanceUID;
      let SeriesInstanceUID;
      data.studies.forEach(study => {
        StudyInstanceUID = study.StudyInstanceUID;

        study.series.forEach(series => {
          SeriesInstanceUID = series.SeriesInstanceUID;

          series.instances.forEach(instance => {
            const { url: imageId, metadata: naturalizedDicom } = instance;

            // Add imageId specific mapping to this data as the URL isn't necessarliy WADO-URI.
            metadataProvider.addImageIdToUIDs(imageId, {
              StudyInstanceUID,
              SeriesInstanceUID,
              SOPInstanceUID: naturalizedDicom.SOPInstanceUID,
            });
          });
        });
      });

      _store.urls.push({
        url,
        studies: [...data.studies],
      });
      _store.studyInstanceUIDMap.set(
        url,
        data.studies.map(study => study.StudyInstanceUID)
      );
    },
    query: {
      studies: {
        mapParams: () => {},
        search: async param => {
          const [key, value] = Object.entries(param)[0];
          const mappedParam = mappings[key];

          // todo: should fetch from dicomMetadataStore
          const studies = findStudies(mappedParam, value);

          return studies.map(aStudy => {
            return {
              accession: aStudy.AccessionNumber,
              date: aStudy.StudyDate,
              description: aStudy.StudyDescription,
              instances: aStudy.NumInstances,
              modalities: aStudy.Modalities,
              mrn: aStudy.PatientID,
              patientName: aStudy.PatientName,
              studyInstanceUid: aStudy.StudyInstanceUID,
              NumInstances: aStudy.NumInstances,
              time: aStudy.StudyTime,
            };
          });
        },
        processResults: () => {
          console.debug(' DICOMJson QUERY processResults');
        },
      },
      series: {
        // mapParams: mapParams.bind(),
        search: () => {
          console.debug(' DICOMJson QUERY SERIES SEARCH');
        },
      },
      instances: {
        search: () => {
          console.debug(' DICOMJson QUERY instances SEARCH');
        },
      },
    },
    retrieve: {
      /**
       * Generates a URL that can be used for direct retrieve of the bulkdata
       *
       * @param {object} params
       * @param {string} params.tag is the tag name of the URL to retrieve
       * @param {string} params.defaultPath path for the pixel data url
       * @param {object} params.instance is the instance object that the tag is in
       * @param {string} params.defaultType is the mime type of the response
       * @param {string} params.singlepart is the type of the part to retrieve
       * @param {string} params.fetchPart unknown?
       * @returns an absolute URL to the resource, if the absolute URL can be retrieved as singlepart,
       *    or is already retrieved, or a promise to a URL for such use if a BulkDataURI
       */
      directURL: params => {
        return getDirectURL(wadoRoot, params);
      },
      series: {
<<<<<<< HEAD
        metadata: ({ StudyInstanceUID, madeInClient = false, customSort } = {}) => {
=======
        metadata: async ({ StudyInstanceUID, madeInClient = false, customSort } = {}) => {
>>>>>>> 2132f077
          if (!StudyInstanceUID) {
            throw new Error('Unable to query for SeriesMetadata without StudyInstanceUID');
          }

          const study = findStudies('StudyInstanceUID', StudyInstanceUID)[0];
          let series;

          if (customSort) {
            series = customSort(study.series);
          } else {
            series = study.series;
          }

          const seriesSummaryMetadata = series.map(series => {
            const seriesSummary = {
              StudyInstanceUID: study.StudyInstanceUID,
              ...series,
            };
            delete seriesSummary.instances;
            return seriesSummary;
          });

          // Async load series, store as retrieved
          function storeInstances(naturalizedInstances) {
            DicomMetadataStore.addInstances(naturalizedInstances, madeInClient);
          }

          DicomMetadataStore.addSeriesMetadata(seriesSummaryMetadata, madeInClient);

          function setSuccessFlag() {
            const study = DicomMetadataStore.getStudy(StudyInstanceUID, madeInClient);
            study.isLoaded = true;
          }

          const numberOfSeries = series.length;
          series.forEach((series, index) => {
            const instances = series.instances.map(instance => {
              const obj = {
                ...instance.metadata,
                url: instance.url,
                imageId: instance.url,
                ...series,
                ...study,
              };
              delete obj.instances;
              delete obj.series;
              return obj;
            });
            storeInstances(instances);
            if (index === numberOfSeries - 1) {
              setSuccessFlag();
            }
          });
        },
      },
    },
    store: {
      dicom: () => {
        console.debug(' DICOMJson store dicom');
      },
    },
    getImageIdsForDisplaySet(displaySet) {
      const images = displaySet.images;
      const imageIds = [];

      if (!images) {
        return imageIds;
      }

      displaySet.images.forEach(instance => {
        const NumberOfFrames = instance.NumberOfFrames;

        if (NumberOfFrames > 1) {
          for (let i = 0; i < NumberOfFrames; i++) {
            const imageId = getImageId({
              instance,
              frame: i,
              config: dicomJsonConfig,
            });
            imageIds.push(imageId);
          }
        } else {
          const imageId = getImageId({ instance, config: dicomJsonConfig });
          imageIds.push(imageId);
        }
      });

      return imageIds;
    },
    getImageIdsForInstance({ instance, frame }) {
      const imageIds = getImageId({ instance, frame });
      return imageIds;
    },
    getStudyInstanceUIDs: ({ params, query }) => {
      const url = query.get('url');
      return _store.studyInstanceUIDMap.get(url);
    },
  };
  return IWebApiDataSource.create(implementation);
}

export { createDicomJSONApi };<|MERGE_RESOLUTION|>--- conflicted
+++ resolved
@@ -152,11 +152,7 @@
         return getDirectURL(wadoRoot, params);
       },
       series: {
-<<<<<<< HEAD
-        metadata: ({ StudyInstanceUID, madeInClient = false, customSort } = {}) => {
-=======
         metadata: async ({ StudyInstanceUID, madeInClient = false, customSort } = {}) => {
->>>>>>> 2132f077
           if (!StudyInstanceUID) {
             throw new Error('Unable to query for SeriesMetadata without StudyInstanceUID');
           }
