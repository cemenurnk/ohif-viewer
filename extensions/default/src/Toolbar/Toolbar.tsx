<<<<<<< HEAD
import React, { useEffect, useState } from 'react';
import { Types } from '@ohif/core';
import { useViewportGrid } from '@ohif/ui';
=======
import React, { useEffect, useState, useCallback } from 'react';
>>>>>>> 33f12594
import classnames from 'classnames';

export default function Toolbar({
  servicesManager,
}: Types.Extensions.ExtensionParams): React.ReactElement {
  const { toolbarService } = servicesManager.services;

  const [viewportGrid, viewportGridService] = useViewportGrid();

  const [toolbarButtons, setToolbarButtons] = useState([]);

  useEffect(() => {
<<<<<<< HEAD
    const updateToolbar = () => {
      const toolGroupId = viewportGridService.getActiveViewportOption('toolGroupId', 'default');
      setToolbarButtons(toolbarService.getButtonSection(toolGroupId));
    };

    const { unsubscribe: unsub1 } = toolbarService.subscribe(
      toolbarService.EVENTS.TOOL_BAR_MODIFIED,
      updateToolbar
    );
    const { unsubscribe: unsub2 } = toolbarService.subscribe(
      toolbarService.EVENTS.TOOL_BAR_STATE_MODIFIED,
      () => setButtonState({ ...toolbarService.state })
=======
    const { unsubscribe } = toolbarService.subscribe(toolbarService.EVENTS.TOOL_BAR_MODIFIED, () =>
      setToolbarButtons(toolbarService.getButtonSection('primary'))
>>>>>>> 33f12594
    );

    updateToolbar();

    return () => {
      unsubscribe();
    };
  }, [toolbarService, viewportGrid]);

  const onInteraction = useCallback(
    args => toolbarService.recordInteraction(args),
    [toolbarService]
  );

  return (
    <>
      {toolbarButtons.map(toolDef => {
        const { id, Component, componentProps } = toolDef;
        return (
          // The margin for separating the tools on the toolbar should go here and NOT in each individual component (button) item.
          // This allows for the individual items to be included in other UI components where perhaps alternative margins are desired.
          <div
            key={id}
            className={classnames('mr-1')}
          >
            <Component
              id={id}
              {...componentProps}
              onInteraction={onInteraction}
              servicesManager={servicesManager}
            />
          </div>
        );
      })}
    </>
  );
}<|MERGE_RESOLUTION|>--- conflicted
+++ resolved
@@ -1,11 +1,6 @@
-<<<<<<< HEAD
-import React, { useEffect, useState } from 'react';
-import { Types } from '@ohif/core';
+import React, { useCallback, useEffect, useState } from 'react';
+import classnames from 'classnames';
 import { useViewportGrid } from '@ohif/ui';
-=======
-import React, { useEffect, useState, useCallback } from 'react';
->>>>>>> 33f12594
-import classnames from 'classnames';
 
 export default function Toolbar({
   servicesManager,
@@ -17,23 +12,14 @@
   const [toolbarButtons, setToolbarButtons] = useState([]);
 
   useEffect(() => {
-<<<<<<< HEAD
     const updateToolbar = () => {
       const toolGroupId = viewportGridService.getActiveViewportOption('toolGroupId', 'default');
       setToolbarButtons(toolbarService.getButtonSection(toolGroupId));
     };
 
-    const { unsubscribe: unsub1 } = toolbarService.subscribe(
+    const { unsubscribe } = toolbarService.subscribe(
       toolbarService.EVENTS.TOOL_BAR_MODIFIED,
       updateToolbar
-    );
-    const { unsubscribe: unsub2 } = toolbarService.subscribe(
-      toolbarService.EVENTS.TOOL_BAR_STATE_MODIFIED,
-      () => setButtonState({ ...toolbarService.state })
-=======
-    const { unsubscribe } = toolbarService.subscribe(toolbarService.EVENTS.TOOL_BAR_MODIFIED, () =>
-      setToolbarButtons(toolbarService.getButtonSection('primary'))
->>>>>>> 33f12594
     );
 
     updateToolbar();
