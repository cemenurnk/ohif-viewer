--- conflicted
+++ resolved
@@ -16,7 +16,6 @@
   displaySetService: DisplaySetService
 ): Types.SeriesMetadata {
   const activeDisplaySets = displaySetService.getActiveDisplaySets();
-<<<<<<< HEAD
   const srDisplaySets = activeDisplaySets.filter(
     ds => ds.StudyInstanceUID === studyUid && ds.Modality === 'SR'
   );
@@ -32,23 +31,8 @@
       instances.length,
       ...sameSeries.instances.map(it => it.InstanceNumber)
     );
-    const {
-      SeriesInstanceUID,
-      SeriesDescription,
-      SeriesDate,
-      SeriesTime,
-      SeriesNumber,
-      Modality,
-    } = instance;
-=======
-  const srDisplaySets = activeDisplaySets.filter(ds => ds.Modality === 'SR');
-  const sameSeries = srDisplaySets.find(ds => ds.SeriesDescription === SeriesDescription);
-  if (sameSeries) {
-    console.log('Storing to same series', sameSeries);
-    const { instance } = sameSeries;
     const { SeriesInstanceUID, SeriesDescription, SeriesDate, SeriesTime, SeriesNumber, Modality } =
       instance;
->>>>>>> c7a20008
     return {
       SeriesInstanceUID,
       SeriesDescription,
