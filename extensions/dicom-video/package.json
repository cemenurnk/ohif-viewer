{
  "name": "@ohif/extension-dicom-video",
  "version": "3.7.0-beta.30",
  "description": "OHIF extension for video display",
  "author": "OHIF",
  "license": "MIT",
  "repository": "OHIF/Viewers",
  "main": "dist/ohif-extension-dicom-video.umd.js",
  "module": "src/index.tsx",
  "engines": {
    "node": ">=14",
    "npm": ">=6",
    "yarn": ">=1.16.0"
  },
  "files": [
    "dist",
    "README.md"
  ],
  "publishConfig": {
    "access": "public"
  },
  "scripts": {
    "dev": "cross-env NODE_ENV=development webpack --config .webpack/webpack.dev.js --watch --output-pathinfo",
    "build": "cross-env NODE_ENV=production webpack --config .webpack/webpack.prod.js",
    "build:package-1": "yarn run build",
    "start": "yarn run dev",
    "test:unit": "jest --watchAll",
    "test:unit:ci": "jest --ci --runInBand --collectCoverage --passWithNoTests"
  },
  "peerDependencies": {
<<<<<<< HEAD
    "@ohif/core": "3.7.0-beta.12",
    "@ohif/ui": "3.7.0-beta.12",
    "dcmjs": "^0.29.8",
=======
    "@ohif/core": "3.7.0-beta.30",
    "@ohif/ui": "3.7.0-beta.30",
    "dcmjs": "^0.29.5",
>>>>>>> 913264d2
    "dicom-parser": "^1.8.9",
    "hammerjs": "^2.0.8",
    "prop-types": "^15.6.2",
    "react": "^17.0.2"
  },
  "dependencies": {
    "@babel/runtime": "^7.20.13",
    "classnames": "^2.3.2"
  }
}<|MERGE_RESOLUTION|>--- conflicted
+++ resolved
@@ -28,15 +28,9 @@
     "test:unit:ci": "jest --ci --runInBand --collectCoverage --passWithNoTests"
   },
   "peerDependencies": {
-<<<<<<< HEAD
-    "@ohif/core": "3.7.0-beta.12",
-    "@ohif/ui": "3.7.0-beta.12",
-    "dcmjs": "^0.29.8",
-=======
     "@ohif/core": "3.7.0-beta.30",
     "@ohif/ui": "3.7.0-beta.30",
-    "dcmjs": "^0.29.5",
->>>>>>> 913264d2
+    "dcmjs": "^0.29.8",
     "dicom-parser": "^1.8.9",
     "hammerjs": "^2.0.8",
     "prop-types": "^15.6.2",
