--- conflicted
+++ resolved
@@ -34,8 +34,4 @@
     RectangleROIStartEndThreshold.toAnnotation,
     RectangleROIStartEndThreshold.toMeasurement
   );
-<<<<<<< HEAD
-=======
-  colormaps.forEach(registerColormap);
->>>>>>> 07301fc0
 }