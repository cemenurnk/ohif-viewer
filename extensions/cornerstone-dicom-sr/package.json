{
  "name": "@ohif/extension-cornerstone-dicom-sr",
  "version": "3.8.0-beta.27",
  "description": "OHIF extension for an SR Cornerstone Viewport",
  "author": "OHIF",
  "license": "MIT",
  "repository": "OHIF/Viewers",
  "main": "dist/ohif-extension-cornerstone-dicom-sr.umd.js",
  "module": "src/index.tsx",
  "engines": {
    "node": ">=14",
    "npm": ">=6",
    "yarn": ">=1.16.0"
  },
  "files": [
    "dist",
    "README.md"
  ],
  "publishConfig": {
    "access": "public"
  },
  "keywords": [
    "ohif-extension"
  ],
  "scripts": {
    "dev": "cross-env NODE_ENV=development webpack --config .webpack/webpack.dev.js --watch --output-pathinfo",
    "dev:cornerstone": "yarn run dev",
    "build": "cross-env NODE_ENV=production webpack --config .webpack/webpack.prod.js",
    "build:package-1": "yarn run build",
    "start": "yarn run dev",
    "test:unit": "jest --watchAll",
    "test:unit:ci": "jest --ci --runInBand --collectCoverage --passWithNoTests"
  },
  "peerDependencies": {
    "@ohif/core": "3.8.0-beta.27",
    "@ohif/extension-cornerstone": "3.8.0-beta.27",
    "@ohif/extension-measurement-tracking": "3.8.0-beta.27",
    "@ohif/ui": "3.8.0-beta.27",
    "dcmjs": "^0.29.12",
    "dicom-parser": "^1.8.9",
    "hammerjs": "^2.0.8",
    "prop-types": "^15.6.2",
    "react": "^17.0.2"
  },
  "dependencies": {
    "@babel/runtime": "^7.20.13",
<<<<<<< HEAD
    "@cornerstonejs/adapters": "^1.32.1",
    "@cornerstonejs/core": "^1.32.1",
    "@cornerstonejs/tools": "^1.32.1",
=======
    "@cornerstonejs/adapters": "^1.36.1",
    "@cornerstonejs/core": "^1.36.1",
    "@cornerstonejs/tools": "^1.36.1",
>>>>>>> 78d4bea0
    "classnames": "^2.3.2"
  }
}<|MERGE_RESOLUTION|>--- conflicted
+++ resolved
@@ -44,15 +44,9 @@
   },
   "dependencies": {
     "@babel/runtime": "^7.20.13",
-<<<<<<< HEAD
-    "@cornerstonejs/adapters": "^1.32.1",
-    "@cornerstonejs/core": "^1.32.1",
-    "@cornerstonejs/tools": "^1.32.1",
-=======
     "@cornerstonejs/adapters": "^1.36.1",
     "@cornerstonejs/core": "^1.36.1",
     "@cornerstonejs/tools": "^1.36.1",
->>>>>>> 78d4bea0
     "classnames": "^2.3.2"
   }
 }