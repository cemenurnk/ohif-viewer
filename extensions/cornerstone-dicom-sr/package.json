{
  "name": "@ohif/extension-cornerstone-dicom-sr",
  "version": "3.8.0-beta.36",
  "description": "OHIF extension for an SR Cornerstone Viewport",
  "author": "OHIF",
  "license": "MIT",
  "repository": "OHIF/Viewers",
  "main": "dist/ohif-extension-cornerstone-dicom-sr.umd.js",
  "module": "src/index.tsx",
  "engines": {
    "node": ">=14",
    "npm": ">=6",
    "yarn": ">=1.16.0"
  },
  "files": [
    "dist",
    "README.md"
  ],
  "publishConfig": {
    "access": "public"
  },
  "keywords": [
    "ohif-extension"
  ],
  "scripts": {
    "dev": "cross-env NODE_ENV=development webpack --config .webpack/webpack.dev.js --watch --output-pathinfo",
    "dev:cornerstone": "yarn run dev",
    "build": "cross-env NODE_ENV=production webpack --config .webpack/webpack.prod.js",
    "build:package-1": "yarn run build",
    "start": "yarn run dev",
    "test:unit": "jest --watchAll",
    "test:unit:ci": "jest --ci --runInBand --collectCoverage --passWithNoTests"
  },
  "peerDependencies": {
    "@ohif/core": "3.8.0-beta.36",
    "@ohif/extension-cornerstone": "3.8.0-beta.36",
    "@ohif/extension-measurement-tracking": "3.8.0-beta.36",
    "@ohif/ui": "3.8.0-beta.36",
    "dcmjs": "^0.29.12",
    "dicom-parser": "^1.8.9",
    "hammerjs": "^2.0.8",
    "prop-types": "^15.6.2",
    "react": "^17.0.2"
  },
  "dependencies": {
    "@babel/runtime": "^7.20.13",
<<<<<<< HEAD
    "@cornerstonejs/adapters": "^1.37.1",
    "@cornerstonejs/core": "^1.37.1",
    "@cornerstonejs/tools": "^1.37.1",
=======
    "@cornerstonejs/adapters": "^1.40.3",
    "@cornerstonejs/core": "^1.40.3",
    "@cornerstonejs/tools": "^1.40.3",
>>>>>>> eb7c950d
    "classnames": "^2.3.2"
  }
}<|MERGE_RESOLUTION|>--- conflicted
+++ resolved
@@ -44,15 +44,9 @@
   },
   "dependencies": {
     "@babel/runtime": "^7.20.13",
-<<<<<<< HEAD
-    "@cornerstonejs/adapters": "^1.37.1",
-    "@cornerstonejs/core": "^1.37.1",
-    "@cornerstonejs/tools": "^1.37.1",
-=======
     "@cornerstonejs/adapters": "^1.40.3",
     "@cornerstonejs/core": "^1.40.3",
     "@cornerstonejs/tools": "^1.40.3",
->>>>>>> eb7c950d
     "classnames": "^2.3.2"
   }
 }