{
  "name": "@ohif/extension-cornerstone-dicom-sr",
  "version": "3.9.0-beta.32",
  "description": "OHIF extension for an SR Cornerstone Viewport",
  "author": "OHIF",
  "license": "MIT",
  "repository": "OHIF/Viewers",
  "main": "dist/ohif-extension-cornerstone-dicom-sr.umd.js",
  "module": "src/index.tsx",
  "engines": {
    "node": ">=14",
    "npm": ">=6",
    "yarn": ">=1.16.0"
  },
  "files": [
    "dist",
    "README.md"
  ],
  "publishConfig": {
    "access": "public"
  },
  "keywords": [
    "ohif-extension"
  ],
  "scripts": {
    "clean": "shx rm -rf dist",
    "clean:deep": "yarn run clean && shx rm -rf node_modules",
    "dev": "cross-env NODE_ENV=development webpack --config .webpack/webpack.dev.js --watch --output-pathinfo",
    "dev:cornerstone": "yarn run dev",
    "build": "cross-env NODE_ENV=production webpack --config .webpack/webpack.prod.js",
    "build:package-1": "yarn run build",
    "start": "yarn run dev",
    "test:unit": "jest --watchAll",
    "test:unit:ci": "jest --ci --runInBand --collectCoverage --passWithNoTests"
  },
  "peerDependencies": {
    "@ohif/core": "3.9.0-beta.32",
    "@ohif/extension-cornerstone": "3.9.0-beta.32",
    "@ohif/extension-measurement-tracking": "3.9.0-beta.32",
    "@ohif/ui": "3.9.0-beta.32",
    "dcmjs": "^0.29.12",
    "dicom-parser": "^1.8.9",
    "hammerjs": "^2.0.8",
    "prop-types": "^15.6.2",
    "react": "^18.3.1"
  },
  "dependencies": {
    "@babel/runtime": "^7.20.13",
<<<<<<< HEAD
    "@cornerstonejs/adapters": "^1.72.0",
    "@cornerstonejs/core": "^1.72.0",
    "@cornerstonejs/tools": "^1.72.0",
=======
    "@cornerstonejs/adapters": "^1.77.3",
    "@cornerstonejs/core": "^1.77.3",
    "@cornerstonejs/tools": "^1.77.3",
>>>>>>> 4761bbf0
    "classnames": "^2.3.2"
  }
}<|MERGE_RESOLUTION|>--- conflicted
+++ resolved
@@ -46,15 +46,9 @@
   },
   "dependencies": {
     "@babel/runtime": "^7.20.13",
-<<<<<<< HEAD
-    "@cornerstonejs/adapters": "^1.72.0",
-    "@cornerstonejs/core": "^1.72.0",
-    "@cornerstonejs/tools": "^1.72.0",
-=======
     "@cornerstonejs/adapters": "^1.77.3",
     "@cornerstonejs/core": "^1.77.3",
     "@cornerstonejs/tools": "^1.77.3",
->>>>>>> 4761bbf0
     "classnames": "^2.3.2"
   }
 }