--- conflicted
+++ resolved
@@ -44,15 +44,9 @@
   },
   "dependencies": {
     "@babel/runtime": "^7.20.13",
-<<<<<<< HEAD
-    "@cornerstonejs/adapters": "^1.23.3",
-    "@cornerstonejs/core": "^1.23.3",
-    "@cornerstonejs/tools": "^1.23.3",
-=======
     "@cornerstonejs/adapters": "^1.44.1",
     "@cornerstonejs/core": "^1.44.1",
     "@cornerstonejs/tools": "^1.44.1",
->>>>>>> 16785936
     "classnames": "^2.3.2"
   }
 }