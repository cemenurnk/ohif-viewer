{
  "name": "@ohif/extension-cornerstone-dicom-sr",
  "version": "3.9.0-beta.58",
  "description": "OHIF extension for an SR Cornerstone Viewport",
  "author": "OHIF",
  "license": "MIT",
  "repository": "OHIF/Viewers",
  "main": "dist/ohif-extension-cornerstone-dicom-sr.umd.js",
  "module": "src/index.tsx",
  "engines": {
    "node": ">=14",
    "npm": ">=6",
    "yarn": ">=1.16.0"
  },
  "files": [
    "dist",
    "README.md"
  ],
  "publishConfig": {
    "access": "public"
  },
  "keywords": [
    "ohif-extension"
  ],
  "scripts": {
    "clean": "shx rm -rf dist",
    "clean:deep": "yarn run clean && shx rm -rf node_modules",
    "dev": "cross-env NODE_ENV=development webpack --config .webpack/webpack.dev.js --watch --output-pathinfo",
    "dev:cornerstone": "yarn run dev",
    "build": "cross-env NODE_ENV=production webpack --config .webpack/webpack.prod.js",
    "build:package-1": "yarn run build",
    "start": "yarn run dev",
    "test:unit": "jest --watchAll",
    "test:unit:ci": "jest --ci --runInBand --collectCoverage --passWithNoTests"
  },
  "peerDependencies": {
    "@ohif/core": "3.9.0-beta.58",
    "@ohif/extension-cornerstone": "3.9.0-beta.58",
    "@ohif/extension-measurement-tracking": "3.9.0-beta.58",
    "@ohif/ui": "3.9.0-beta.58",
    "dcmjs": "*",
    "dicom-parser": "^1.8.9",
    "hammerjs": "^2.0.8",
    "prop-types": "^15.6.2",
    "react": "^18.3.1"
  },
  "dependencies": {
    "@babel/runtime": "^7.20.13",
<<<<<<< HEAD
    "@cornerstonejs/adapters": "^1.81.3",
    "@cornerstonejs/core": "^1.81.3",
    "@cornerstonejs/tools": "^1.81.3",
=======
    "@cornerstonejs/adapters": "^1.82.0",
    "@cornerstonejs/core": "^1.82.0",
    "@cornerstonejs/tools": "^1.82.0",
>>>>>>> 24c511f4
    "classnames": "^2.3.2"
  }
}<|MERGE_RESOLUTION|>--- conflicted
+++ resolved
@@ -46,15 +46,9 @@
   },
   "dependencies": {
     "@babel/runtime": "^7.20.13",
-<<<<<<< HEAD
-    "@cornerstonejs/adapters": "^1.81.3",
-    "@cornerstonejs/core": "^1.81.3",
-    "@cornerstonejs/tools": "^1.81.3",
-=======
     "@cornerstonejs/adapters": "^1.82.0",
     "@cornerstonejs/core": "^1.82.0",
     "@cornerstonejs/tools": "^1.82.0",
->>>>>>> 24c511f4
     "classnames": "^2.3.2"
   }
 }