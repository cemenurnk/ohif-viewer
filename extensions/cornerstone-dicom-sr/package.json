--- conflicted
+++ resolved
@@ -46,15 +46,9 @@
   },
   "dependencies": {
     "@babel/runtime": "^7.20.13",
-<<<<<<< HEAD
     "@cornerstonejs/adapters": "^1.65.1",
     "@cornerstonejs/core": "^1.65.1",
     "@cornerstonejs/tools": "^1.65.1",
-=======
-    "@cornerstonejs/adapters": "^1.63.4",
-    "@cornerstonejs/core": "^1.63.4",
-    "@cornerstonejs/tools": "^1.63.4",
->>>>>>> 82a4a7d3
     "classnames": "^2.3.2"
   }
 }