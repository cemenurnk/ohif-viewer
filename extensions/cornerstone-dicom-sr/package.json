{
  "name": "@ohif/extension-cornerstone-dicom-sr",
<<<<<<< HEAD
  "version": "3.7.0-beta.73",
=======
  "version": "3.7.0-beta.76",
>>>>>>> 2132f077
  "description": "OHIF extension for an SR Cornerstone Viewport",
  "author": "OHIF",
  "license": "MIT",
  "repository": "OHIF/Viewers",
  "main": "dist/ohif-extension-cornerstone-dicom-sr.umd.js",
  "module": "src/index.tsx",
  "engines": {
    "node": ">=14",
    "npm": ">=6",
    "yarn": ">=1.16.0"
  },
  "files": [
    "dist",
    "README.md"
  ],
  "publishConfig": {
    "access": "public"
  },
  "keywords": [
    "ohif-extension"
  ],
  "scripts": {
    "dev": "cross-env NODE_ENV=development webpack --config .webpack/webpack.dev.js --watch --output-pathinfo",
    "dev:cornerstone": "yarn run dev",
    "build": "cross-env NODE_ENV=production webpack --config .webpack/webpack.prod.js",
    "build:package-1": "yarn run build",
    "start": "yarn run dev",
    "test:unit": "jest --watchAll",
    "test:unit:ci": "jest --ci --runInBand --collectCoverage --passWithNoTests"
  },
  "peerDependencies": {
<<<<<<< HEAD
    "@ohif/core": "3.7.0-beta.73",
    "@ohif/extension-cornerstone": "3.7.0-beta.73",
    "@ohif/extension-measurement-tracking": "3.7.0-beta.73",
    "@ohif/ui": "3.7.0-beta.73",
=======
    "@ohif/core": "3.7.0-beta.76",
    "@ohif/extension-cornerstone": "3.7.0-beta.76",
    "@ohif/extension-measurement-tracking": "3.7.0-beta.76",
    "@ohif/ui": "3.7.0-beta.76",
>>>>>>> 2132f077
    "dcmjs": "^0.29.5",
    "dicom-parser": "^1.8.9",
    "hammerjs": "^2.0.8",
    "prop-types": "^15.6.2",
    "react": "^17.0.2"
  },
  "dependencies": {
    "@babel/runtime": "^7.20.13",
<<<<<<< HEAD
    "@cornerstonejs/adapters": "^1.16.5",
    "@cornerstonejs/core": "^1.16.5",
    "@cornerstonejs/tools": "^1.16.5",
=======
    "@cornerstonejs/adapters": "^1.13.2",
    "@cornerstonejs/core": "^1.13.2",
    "@cornerstonejs/tools": "^1.13.2",
>>>>>>> 2132f077
    "classnames": "^2.3.2"
  }
}<|MERGE_RESOLUTION|>--- conflicted
+++ resolved
@@ -1,10 +1,6 @@
 {
   "name": "@ohif/extension-cornerstone-dicom-sr",
-<<<<<<< HEAD
-  "version": "3.7.0-beta.73",
-=======
   "version": "3.7.0-beta.76",
->>>>>>> 2132f077
   "description": "OHIF extension for an SR Cornerstone Viewport",
   "author": "OHIF",
   "license": "MIT",
@@ -36,17 +32,10 @@
     "test:unit:ci": "jest --ci --runInBand --collectCoverage --passWithNoTests"
   },
   "peerDependencies": {
-<<<<<<< HEAD
-    "@ohif/core": "3.7.0-beta.73",
-    "@ohif/extension-cornerstone": "3.7.0-beta.73",
-    "@ohif/extension-measurement-tracking": "3.7.0-beta.73",
-    "@ohif/ui": "3.7.0-beta.73",
-=======
     "@ohif/core": "3.7.0-beta.76",
     "@ohif/extension-cornerstone": "3.7.0-beta.76",
     "@ohif/extension-measurement-tracking": "3.7.0-beta.76",
     "@ohif/ui": "3.7.0-beta.76",
->>>>>>> 2132f077
     "dcmjs": "^0.29.5",
     "dicom-parser": "^1.8.9",
     "hammerjs": "^2.0.8",
@@ -55,15 +44,9 @@
   },
   "dependencies": {
     "@babel/runtime": "^7.20.13",
-<<<<<<< HEAD
     "@cornerstonejs/adapters": "^1.16.5",
     "@cornerstonejs/core": "^1.16.5",
     "@cornerstonejs/tools": "^1.16.5",
-=======
-    "@cornerstonejs/adapters": "^1.13.2",
-    "@cornerstonejs/core": "^1.13.2",
-    "@cornerstonejs/tools": "^1.13.2",
->>>>>>> 2132f077
     "classnames": "^2.3.2"
   }
 }