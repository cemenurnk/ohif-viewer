{
  "name": "@ohif/extension-cornerstone-dicom-sr",
  "version": "3.9.0-beta.28",
  "description": "OHIF extension for an SR Cornerstone Viewport",
  "author": "OHIF",
  "license": "MIT",
  "repository": "OHIF/Viewers",
  "main": "dist/ohif-extension-cornerstone-dicom-sr.umd.js",
  "module": "src/index.tsx",
  "engines": {
    "node": ">=14",
    "npm": ">=6",
    "yarn": ">=1.16.0"
  },
  "files": [
    "dist",
    "README.md"
  ],
  "publishConfig": {
    "access": "public"
  },
  "keywords": [
    "ohif-extension"
  ],
  "scripts": {
    "clean": "shx rm -rf dist",
    "clean:deep": "yarn run clean && shx rm -rf node_modules",
    "dev": "cross-env NODE_ENV=development webpack --config .webpack/webpack.dev.js --watch --output-pathinfo",
    "dev:cornerstone": "yarn run dev",
    "build": "cross-env NODE_ENV=production webpack --config .webpack/webpack.prod.js",
    "build:package-1": "yarn run build",
    "start": "yarn run dev",
    "test:unit": "jest --watchAll",
    "test:unit:ci": "jest --ci --runInBand --collectCoverage --passWithNoTests"
  },
  "peerDependencies": {
<<<<<<< HEAD
    "@ohif/core": "3.9.0-beta.27",
    "@ohif/extension-cornerstone": "3.9.0-beta.27",
    "@ohif/extension-measurement-tracking": "3.9.0-beta.27",
    "@ohif/ui": "3.9.0-beta.27",
    "dcmjs": "*",
=======
    "@ohif/core": "3.9.0-beta.28",
    "@ohif/extension-cornerstone": "3.9.0-beta.28",
    "@ohif/extension-measurement-tracking": "3.9.0-beta.28",
    "@ohif/ui": "3.9.0-beta.28",
    "dcmjs": "^0.29.12",
>>>>>>> c02a4f2e
    "dicom-parser": "^1.8.9",
    "hammerjs": "^2.0.8",
    "prop-types": "^15.6.2",
    "react": "^18.3.1"
  },
  "dependencies": {
    "@babel/runtime": "^7.20.13",
    "@cornerstonejs/adapters": "^1.77.0",
    "@cornerstonejs/core": "^1.77.0",
    "@cornerstonejs/tools": "^1.77.0",
    "classnames": "^2.3.2"
  }
}<|MERGE_RESOLUTION|>--- conflicted
+++ resolved
@@ -34,19 +34,11 @@
     "test:unit:ci": "jest --ci --runInBand --collectCoverage --passWithNoTests"
   },
   "peerDependencies": {
-<<<<<<< HEAD
-    "@ohif/core": "3.9.0-beta.27",
-    "@ohif/extension-cornerstone": "3.9.0-beta.27",
-    "@ohif/extension-measurement-tracking": "3.9.0-beta.27",
-    "@ohif/ui": "3.9.0-beta.27",
-    "dcmjs": "*",
-=======
     "@ohif/core": "3.9.0-beta.28",
     "@ohif/extension-cornerstone": "3.9.0-beta.28",
     "@ohif/extension-measurement-tracking": "3.9.0-beta.28",
     "@ohif/ui": "3.9.0-beta.28",
-    "dcmjs": "^0.29.12",
->>>>>>> c02a4f2e
+    "dcmjs": "*",
     "dicom-parser": "^1.8.9",
     "hammerjs": "^2.0.8",
     "prop-types": "^15.6.2",
