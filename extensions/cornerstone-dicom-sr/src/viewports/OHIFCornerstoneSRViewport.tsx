--- conflicted
+++ resolved
@@ -240,15 +240,10 @@
     const onDisplaySetsRemovedSubscription = displaySetService.subscribe(
       displaySetService.EVENTS.DISPLAY_SETS_REMOVED,
       ({ displaySetInstanceUIDs }) => {
-<<<<<<< HEAD
         const activeViewport = viewports.get(activeViewportId);
         if (
           displaySetInstanceUIDs.includes(activeViewport.displaySetInstanceUID)
         ) {
-=======
-        const activeViewport = viewports[activeViewportId];
-        if (displaySetInstanceUIDs.includes(activeViewport.displaySetInstanceUID)) {
->>>>>>> ef58893c
           viewportGridService.setDisplaySetsForViewport({
             viewportId: activeViewportId,
             displaySetInstanceUIDs: [],
