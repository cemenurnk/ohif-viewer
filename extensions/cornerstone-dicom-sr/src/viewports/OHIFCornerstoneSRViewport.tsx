--- conflicted
+++ resolved
@@ -1,16 +1,7 @@
 import PropTypes from 'prop-types';
 import React, { useCallback, useContext, useEffect, useState } from 'react';
 import { useTranslation } from 'react-i18next';
-<<<<<<< HEAD
-import OHIF, {
-  utils,
-  ServicesManager,
-  ExtensionManager,
-  classes,
-} from '@ohif/core';
-=======
 import { ExtensionManager } from '@ohif/core';
->>>>>>> c7a20008
 
 import { setTrackingUniqueIdentifiersForElement } from '../tools/modules/dicomSRModule';
 
@@ -19,15 +10,7 @@
 import { useAppConfig } from '@state';
 import createReferencedImageDisplaySet from '../utils/createReferencedImageDisplaySet';
 
-<<<<<<< HEAD
-const { formatDate } = utils;
-const { ImageSet } = classes;
-
-const MEASUREMENT_TRACKING_EXTENSION_ID =
-  '@ohif/extension-measurement-tracking';
-=======
 const MEASUREMENT_TRACKING_EXTENSION_ID = '@ohif/extension-measurement-tracking';
->>>>>>> c7a20008
 
 const SR_TOOLGROUP_BASE_NAME = 'SRToolGroup';
 
@@ -84,35 +67,20 @@
     // if no panels from measurement-tracking extension is used, this code will run
     trackedMeasurements = null;
     sendTrackedMeasurementsEvent = (eventName, { displaySetInstanceUID }) => {
-      const { StudyInstanceUID } = srDisplaySet;
-      measurementService.clearStudyMeasurements(StudyInstanceUID);
+      measurementService.clearMeasurements();
       const { SeriesInstanceUIDs } = hydrateStructuredReport(
         { servicesManager, extensionManager, appConfig },
         displaySetInstanceUID
       );
-<<<<<<< HEAD
-      const displaySets =
-        (srDisplaySet.keyImageDisplaySet && [
-          srDisplaySet.keyImageDisplaySet,
-        ]) ||
-        displaySetService.getDisplaySetsForSeries(SeriesInstanceUIDs[0]);
-      if (displaySets.length) {
-        viewportGridService.setDisplaySetsForViewports([
-          {
-          viewportIndex: activeViewportIndex,
-          displaySetInstanceUIDs: [displaySets[0].displaySetInstanceUID],
-=======
       const displaySets = displaySetService.getDisplaySetsForSeries(SeriesInstanceUIDs[0]);
       if (displaySets.length) {
         viewportGridService.setDisplaySetsForViewports([
           {
             viewportId: activeViewportId,
             displaySetInstanceUIDs: [displaySets[0].displaySetInstanceUID],
->>>>>>> c7a20008
           },
         ]);
       }
-      measurementService.setSeriesInformation(StudyInstanceUID, srDisplaySet);
     };
   }
 
@@ -410,85 +378,14 @@
   extensionManager: PropTypes.instanceOf(ExtensionManager).isRequired,
 };
 
-<<<<<<< HEAD
-OHIFCornerstoneSRViewport.defaultProps = {
-  customProps: {},
-};
-
-const findInstance = (measurement, displaySetService: DisplaySetService) => {
-  const {
-    displaySetInstanceUID,
-    ReferencedSOPInstanceUID: sopUid,
-  } = measurement;
-  const referencedDisplaySet = displaySetService.getDisplaySetByUID(
-    displaySetInstanceUID
-  );
-  if (!referencedDisplaySet.images) return;
-  return referencedDisplaySet.images.find(it => it.SOPInstanceUID === sopUid);
-};
-
-=======
->>>>>>> c7a20008
 async function _getViewportReferencedDisplaySetData(
   displaySet,
   measurementSelected,
   displaySetService
 ) {
   const { measurements } = displaySet;
-
-<<<<<<< HEAD
-  if (!displaySet.keyImageDisplaySet) {
-    const findReferences = ds => {
-      const instances = [];
-      const instanceByUrl = {};
-      for (const measurement of ds.measurements) {
-        const instance = findInstance(measurement, displaySetService);
-        if (!instance) {
-          console.log('Measurement', measurement, 'had no instances found');
-          continue;
-        }
-
-        // TODO - find actual URL
-        const { imageId } = measurement;
-        if (!imageId) continue;
-        if (instanceByUrl[imageId]) continue;
-        instanceByUrl[imageId] = instance;
-        instances.push(instance);
-      }
-      return instances;
-    };
-    const instances = findReferences(displaySet);
-    const updateInstances = function() {
-      this.images.splice(0, this.images.length, ...findReferences(displaySet));
-      this.numImageFrames = this.images.length;
-    };
-    const imageSet = new ImageSet(instances);
-    const instance = instances[0];
-    imageSet.setAttributes({
-      displaySetInstanceUID: imageSet.uid, // create a local alias for the imageSet UID
-      SeriesDate: instance.SeriesDate,
-      SeriesTime: instance.SeriesTime,
-      SeriesInstanceUID: imageSet.uid,
-      StudyInstanceUID: instance.StudyInstanceUID,
-      SeriesNumber: instance.SeriesNumber || 0,
-      SOPClassUID: instance.SOPClassUID,
-      SeriesDescription: `${displaySet.SeriesDescription} KO ${displaySet.instance.SeriesNumber}`,
-      Modality: 'KO',
-      isMultiFrame: false,
-      numImageFrames: instances.length,
-      SOPClassHandlerId: `@ohif/extension-default.sopClassHandlerModule.stack`,
-      isReconstructable: false,
-      madeInClient: true,
-      updateInstances,
-    });
-
-    displaySetService.addDisplaySets(imageSet);
-
-    displaySet.keyImageDisplaySet = imageSet;
-  }
-
-  const referencedDisplaySet = displaySet.keyImageDisplaySet;
-=======
+  const measurement = measurements[measurementSelected];
+
   const { displaySetInstanceUID } = measurement;
   if (!displaySet.keyImageDisplaySet) {
     // Create a new display set, and preserve a reference to it here,
@@ -499,7 +396,6 @@
   }
 
   const referencedDisplaySet = displaySetService.getDisplaySetByUID(displaySetInstanceUID);
->>>>>>> c7a20008
 
   const image0 = referencedDisplaySet.images[0];
   const referencedDisplaySetMetadata = {
