--- conflicted
+++ resolved
@@ -115,12 +115,7 @@
 
   if (
     !ConceptNameCodeSequence ||
-<<<<<<< HEAD
-    ConceptNameCodeSequence.CodeValue !==
-    CodeNameCodeSequenceValues.ImagingMeasurementReport
-=======
     ConceptNameCodeSequence.CodeValue !== CodeNameCodeSequenceValues.ImagingMeasurementReport
->>>>>>> c7a20008
   ) {
     servicesManager.services.uiNotificationService.show({
       title: 'DICOM SR',
@@ -214,17 +209,17 @@
 
   // Subscribe to new displaySets as the source may come in after.
   displaySetService.subscribe(displaySetService.EVENTS.DISPLAY_SETS_ADDED, data => {
-    const { displaySetsAdded } = data;
-    // If there are still some measurements that have not yet been loaded into cornerstone,
-    // See if we can load them onto any of the new displaySets.
-    displaySetsAdded.forEach(newDisplaySet => {
-      _checkIfCanAddMeasurementsToDisplaySet(
-        displaySet,
-        newDisplaySet,
+      const { displaySetsAdded } = data;
+      // If there are still some measurements that have not yet been loaded into cornerstone,
+      // See if we can load them onto any of the new displaySets.
+      displaySetsAdded.forEach(newDisplaySet => {
+        _checkIfCanAddMeasurementsToDisplaySet(
+          displaySet,
+          newDisplaySet,
         dataSource,
         servicesManager
-      );
-    });
+        );
+      });
   });
 }
 
@@ -388,13 +383,7 @@
   Object.keys(mergedContentSequencesByTrackingUniqueIdentifiers).forEach(
     trackingUniqueIdentifier => {
       const mergedContentSequence =
-<<<<<<< HEAD
-        mergedContentSequencesByTrackingUniqueIdentifiers[
-        trackingUniqueIdentifier
-        ];
-=======
         mergedContentSequencesByTrackingUniqueIdentifiers[trackingUniqueIdentifier];
->>>>>>> c7a20008
 
       const measurement = _processMeasurement(mergedContentSequence);
 
@@ -425,15 +414,7 @@
 
     const trackingUniqueIdentifier = TrackingUniqueIdentifierItem.UID;
 
-<<<<<<< HEAD
-    if (
-      mergedContentSequencesByTrackingUniqueIdentifiers[
-      trackingUniqueIdentifier
-      ] === undefined
-    ) {
-=======
     if (mergedContentSequencesByTrackingUniqueIdentifiers[trackingUniqueIdentifier] === undefined) {
->>>>>>> c7a20008
       // Add the full ContentSequence
       mergedContentSequencesByTrackingUniqueIdentifiers[trackingUniqueIdentifier] = [
         ...ContentSequence,
@@ -524,15 +505,8 @@
 
   const findingSites = mergedContentSequence.filter(
     item =>
-<<<<<<< HEAD
-      item.ConceptNameCodeSequence.CodingSchemeDesignator ===
-      CodingSchemeDesignators.SRT &&
-      item.ConceptNameCodeSequence.CodeValue ===
-      CodeNameCodeSequenceValues.FindingSite
-=======
       item.ConceptNameCodeSequence.CodingSchemeDesignator === CodingSchemeDesignators.SRT &&
       item.ConceptNameCodeSequence.CodeValue === CodeNameCodeSequenceValues.FindingSite
->>>>>>> c7a20008
   );
 
   const measurement = {
@@ -548,12 +522,7 @@
     CodingSchemeDesignators.CornerstoneCodeSchemes.includes(
       finding.ConceptCodeSequence.CodingSchemeDesignator
     ) &&
-<<<<<<< HEAD
-    finding.ConceptCodeSequence.CodeValue ===
-    CodeNameCodeSequenceValues.CornerstoneFreeText
-=======
     finding.ConceptCodeSequence.CodeValue === CodeNameCodeSequenceValues.CornerstoneFreeText
->>>>>>> c7a20008
   ) {
     measurement.labels.push({
       label: CORNERSTONE_FREETEXT_CODE_VALUE,
@@ -568,12 +537,7 @@
         CodingSchemeDesignators.CornerstoneCodeSchemes.includes(
           FindingSite.ConceptCodeSequence.CodingSchemeDesignator
         ) &&
-<<<<<<< HEAD
-        FindingSite.ConceptCodeSequence.CodeValue ===
-        CodeNameCodeSequenceValues.CornerstoneFreeText
-=======
         FindingSite.ConceptCodeSequence.CodeValue === CodeNameCodeSequenceValues.CornerstoneFreeText
->>>>>>> c7a20008
     );
 
     if (cornerstoneFreeTextFindingSite) {
