--- conflicted
+++ resolved
@@ -41,11 +41,8 @@
   if (typeof dataset.SpecificCharacterSet === 'undefined') {
     dataset.SpecificCharacterSet = 'ISO_IR 192';
   }
-<<<<<<< HEAD
   dataset.InstanceNumber = 1 + (options.InstanceNumber || 0);
 
-=======
->>>>>>> 0e521696
   return dataset;
 };
 
@@ -110,12 +107,9 @@
         );
 
         const { StudyInstanceUID, ContentSequence } = naturalizedReport;
-<<<<<<< HEAD
-=======
         // The content sequence has 5 or more elements, of which
         // the `[4]` element contains the annotation data, so this is
         // checking that there is some annotation data present.
->>>>>>> 0e521696
         if (!ContentSequence?.[4].ContentSequence?.length) {
           console.log(
             'naturalizedReport missing imaging content',
