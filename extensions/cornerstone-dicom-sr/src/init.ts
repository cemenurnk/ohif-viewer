import {
  AngleTool,
  annotation,
  ArrowAnnotateTool,
  BidirectionalTool,
  CobbAngleTool,
  EllipticalROITool,
  CircleROITool,
  LengthTool,
  PlanarFreehandROITool,
  RectangleROITool,
} from '@cornerstonejs/tools';
import DICOMSRDisplayTool from './tools/DICOMSRDisplayTool';
import addToolInstance from './utils/addToolInstance';
import { MeasurementService, Types } from '@ohif/core';
import toolNames from './tools/toolNames';
import DICOMSRDisplayMapping from './DICOMSRDisplayMapping';

/**
 * @param {object} configuration
 */
<<<<<<< HEAD
export default function init({
  servicesManager,
  extensionManager,
  configuration = {},
}: Types.Extensions.ExtensionParams): void {
  const { measurementService, displaySetService, cornerstoneViewportService } =
    servicesManager.services;

  addTool(DICOMSRDisplayTool);
  addToolInstance(toolNames.SRLength, LengthTool, {});
=======
export default function init({ configuration = {} }: Types.Extensions.ExtensionParams): void {
  addToolInstance(toolNames.DICOMSRDisplay, DICOMSRDisplayTool);
  addToolInstance(toolNames.SRLength, LengthTool);
>>>>>>> 11a4ba3c
  addToolInstance(toolNames.SRBidirectional, BidirectionalTool);
  addToolInstance(toolNames.SREllipticalROI, EllipticalROITool);
  addToolInstance(toolNames.SRCircleROI, CircleROITool);
  addToolInstance(toolNames.SRArrowAnnotate, ArrowAnnotateTool);
  addToolInstance(toolNames.SRAngle, AngleTool);
  addToolInstance(toolNames.SRPlanarFreehandROI, PlanarFreehandROITool);
  addToolInstance(toolNames.SRRectangleROI, RectangleROITool);

  // TODO - fix the SR display of Cobb Angle, as it joins the two lines
  addToolInstance(toolNames.SRCobbAngle, CobbAngleTool);

  /** TODO: Get name/version from cs extension */
  const CORNERSTONE_3D_TOOLS_SOURCE_NAME = 'Cornerstone3DTools';
  const CORNERSTONE_3D_TOOLS_SOURCE_VERSION = '0.1';
  const source = measurementService.getSource(
    CORNERSTONE_3D_TOOLS_SOURCE_NAME,
    CORNERSTONE_3D_TOOLS_SOURCE_VERSION
  );
  measurementService.addMapping(
    source,
    toolNames.DICOMSRDisplay,
    [
      {
        valueType: MeasurementService.VALUE_TYPES.POINT,
        points: 1,
      },
    ],
    DICOMSRDisplayMapping.toAnnotation,
    csToolsAnnotation =>
      DICOMSRDisplayMapping.toMeasurement(
        csToolsAnnotation,
        displaySetService,
        cornerstoneViewportService
      )
  );

  // Modify annotation tools to use dashed lines on SR
  const dashedLine = {
    lineDash: '4,4',
  };
  annotation.config.style.setToolGroupToolStyles('SRToolGroup', {
    [toolNames.DICOMSRDisplay]: dashedLine,
    SRLength: dashedLine,
    SRBidirectional: dashedLine,
    SREllipticalROI: dashedLine,
    SRCircleROI: dashedLine,
    SRArrowAnnotate: dashedLine,
    SRCobbAngle: dashedLine,
    SRAngle: dashedLine,
    SRPlanarFreehandROI: dashedLine,
    SRRectangleROI: dashedLine,
    global: {},
  });
}<|MERGE_RESOLUTION|>--- conflicted
+++ resolved
@@ -14,27 +14,19 @@
 import addToolInstance from './utils/addToolInstance';
 import { MeasurementService, Types } from '@ohif/core';
 import toolNames from './tools/toolNames';
-import DICOMSRDisplayMapping from './DICOMSRDisplayMapping';
+import DICOMSRDisplayPoint from './DICOMSRDisplayPoint';
 
 /**
  * @param {object} configuration
  */
-<<<<<<< HEAD
 export default function init({
+  configuration = {},
   servicesManager,
-  extensionManager,
-  configuration = {},
 }: Types.Extensions.ExtensionParams): void {
-  const { measurementService, displaySetService, cornerstoneViewportService } =
-    servicesManager.services;
+  const { measurementService, displaySetService } = servicesManager.services;
 
-  addTool(DICOMSRDisplayTool);
-  addToolInstance(toolNames.SRLength, LengthTool, {});
-=======
-export default function init({ configuration = {} }: Types.Extensions.ExtensionParams): void {
   addToolInstance(toolNames.DICOMSRDisplay, DICOMSRDisplayTool);
   addToolInstance(toolNames.SRLength, LengthTool);
->>>>>>> 11a4ba3c
   addToolInstance(toolNames.SRBidirectional, BidirectionalTool);
   addToolInstance(toolNames.SREllipticalROI, EllipticalROITool);
   addToolInstance(toolNames.SRCircleROI, CircleROITool);
@@ -46,7 +38,6 @@
   // TODO - fix the SR display of Cobb Angle, as it joins the two lines
   addToolInstance(toolNames.SRCobbAngle, CobbAngleTool);
 
-  /** TODO: Get name/version from cs extension */
   const CORNERSTONE_3D_TOOLS_SOURCE_NAME = 'Cornerstone3DTools';
   const CORNERSTONE_3D_TOOLS_SOURCE_VERSION = '0.1';
   const source = measurementService.getSource(
@@ -62,19 +53,17 @@
         points: 1,
       },
     ],
-    DICOMSRDisplayMapping.toAnnotation,
-    csToolsAnnotation =>
-      DICOMSRDisplayMapping.toMeasurement(
-        csToolsAnnotation,
-        displaySetService,
-        cornerstoneViewportService
-      )
+    DICOMSRDisplayPoint.toAnnotation,
+    csToolsAnnotation => DICOMSRDisplayPoint.toMeasurement(csToolsAnnotation, displaySetService)
   );
 
   // Modify annotation tools to use dashed lines on SR
   const dashedLine = {
     lineDash: '4,4',
   };
+  annotation.config.style.setToolGroupToolStyles('default', {
+    [toolNames.DICOMSRDisplay]: dashedLine,
+  });
   annotation.config.style.setToolGroupToolStyles('SRToolGroup', {
     [toolNames.DICOMSRDisplay]: dashedLine,
     SRLength: dashedLine,
