--- conflicted
+++ resolved
@@ -34,15 +34,9 @@
   "peerDependencies": {
     "@cornerstonejs/core": "^1.70.9",
     "@cornerstonejs/tools": "^1.70.9",
-<<<<<<< HEAD
-    "@ohif/core": "3.8.0-beta.85",
-    "@ohif/extension-cornerstone-dicom-sr": "3.8.0-beta.85",
-    "@ohif/ui": "3.8.0-beta.85",
-=======
     "@ohif/core": "3.8.0-beta.86",
     "@ohif/extension-cornerstone-dicom-sr": "3.8.0-beta.86",
     "@ohif/ui": "3.8.0-beta.86",
->>>>>>> 8c5ab942
     "classnames": "^2.3.2",
     "dcmjs": "^0.29.12",
     "lodash.debounce": "^4.17.21",
