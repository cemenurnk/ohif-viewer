{
  "name": "@ohif/extension-measurement-tracking",
  "version": "3.8.0-beta.62",
  "description": "Tracking features and functionality for basic image viewing",
  "author": "OHIF Core Team",
  "license": "MIT",
  "repository": "OHIF/Viewers",
  "main": "dist/ohif-extension-measurement-tracking.umd.js",
  "module": "src/index.tsx",
  "publishConfig": {
    "access": "public"
  },
  "engines": {
    "node": ">=14",
    "npm": ">=6",
    "yarn": ">=1.18.0"
  },
  "files": [
    "dist",
    "README.md"
  ],
  "keywords": [
    "ohif-extension"
  ],
  "scripts": {
    "clean": "shx rm -rf dist",
    "clean:deep": "yarn run clean && shx rm -rf node_modules",
    "dev": "cross-env NODE_ENV=development webpack --config .webpack/webpack.dev.js --watch --output-pathinfo",
    "dev:dicom-pdf": "yarn run dev",
    "build": "cross-env NODE_ENV=production webpack --config .webpack/webpack.prod.js",
    "build:package-1": "yarn run build",
    "start": "yarn run dev"
  },
  "peerDependencies": {
<<<<<<< HEAD
    "@cornerstonejs/core": "^1.66.4",
    "@cornerstonejs/tools": "^1.66.4",
    "@ohif/core": "3.8.0-beta.59",
    "@ohif/extension-cornerstone-dicom-sr": "3.8.0-beta.59",
    "@ohif/ui": "3.8.0-beta.59",
=======
    "@cornerstonejs/core": "^1.66.7",
    "@cornerstonejs/tools": "^1.66.7",
    "@ohif/core": "3.8.0-beta.62",
    "@ohif/extension-cornerstone-dicom-sr": "3.8.0-beta.62",
    "@ohif/ui": "3.8.0-beta.62",
>>>>>>> d70aae32
    "classnames": "^2.3.2",
    "dcmjs": "^0.29.12",
    "lodash.debounce": "^4.17.21",
    "prop-types": "^15.6.2",
    "react": "^17.0.2",
    "react-dom": "^17.0.2",
    "webpack": "^5.50.0",
    "webpack-merge": "^5.7.3"
  },
  "dependencies": {
    "@babel/runtime": "^7.20.13",
    "@ohif/ui": "3.8.0-beta.62",
    "@xstate/react": "^3.2.2",
    "xstate": "^4.10.0"
  }
}<|MERGE_RESOLUTION|>--- conflicted
+++ resolved
@@ -32,19 +32,11 @@
     "start": "yarn run dev"
   },
   "peerDependencies": {
-<<<<<<< HEAD
-    "@cornerstonejs/core": "^1.66.4",
-    "@cornerstonejs/tools": "^1.66.4",
-    "@ohif/core": "3.8.0-beta.59",
-    "@ohif/extension-cornerstone-dicom-sr": "3.8.0-beta.59",
-    "@ohif/ui": "3.8.0-beta.59",
-=======
     "@cornerstonejs/core": "^1.66.7",
     "@cornerstonejs/tools": "^1.66.7",
     "@ohif/core": "3.8.0-beta.62",
     "@ohif/extension-cornerstone-dicom-sr": "3.8.0-beta.62",
     "@ohif/ui": "3.8.0-beta.62",
->>>>>>> d70aae32
     "classnames": "^2.3.2",
     "dcmjs": "^0.29.12",
     "lodash.debounce": "^4.17.21",
