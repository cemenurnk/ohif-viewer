{
  "name": "@ohif/extension-measurement-tracking",
  "version": "3.8.0-beta.88",
  "description": "Tracking features and functionality for basic image viewing",
  "author": "OHIF Core Team",
  "license": "MIT",
  "repository": "OHIF/Viewers",
  "main": "dist/ohif-extension-measurement-tracking.umd.js",
  "module": "src/index.tsx",
  "publishConfig": {
    "access": "public"
  },
  "engines": {
    "node": ">=14",
    "npm": ">=6",
    "yarn": ">=1.18.0"
  },
  "files": [
    "dist",
    "README.md"
  ],
  "keywords": [
    "ohif-extension"
  ],
  "scripts": {
    "clean": "shx rm -rf dist",
    "clean:deep": "yarn run clean && shx rm -rf node_modules",
    "dev": "cross-env NODE_ENV=development webpack --config .webpack/webpack.dev.js --watch --output-pathinfo",
    "dev:dicom-pdf": "yarn run dev",
    "build": "cross-env NODE_ENV=production webpack --config .webpack/webpack.prod.js",
    "build:package-1": "yarn run build",
    "start": "yarn run dev"
  },
  "peerDependencies": {
    "@cornerstonejs/core": "^1.70.10",
    "@cornerstonejs/tools": "^1.70.10",
<<<<<<< HEAD
    "@ohif/core": "3.8.0-beta.86",
    "@ohif/extension-cornerstone-dicom-sr": "3.8.0-beta.86",
    "@ohif/ui": "3.8.0-beta.86",
=======
    "@ohif/core": "3.8.0-beta.88",
    "@ohif/extension-cornerstone-dicom-sr": "3.8.0-beta.88",
    "@ohif/ui": "3.8.0-beta.88",
>>>>>>> 1b366c92
    "classnames": "^2.3.2",
    "dcmjs": "^0.29.12",
    "lodash.debounce": "^4.17.21",
    "prop-types": "^15.6.2",
    "react": "^17.0.2",
    "react-dom": "^17.0.2",
    "webpack": "^5.50.0",
    "webpack-merge": "^5.7.3"
  },
  "dependencies": {
    "@babel/runtime": "^7.20.13",
    "@ohif/ui": "3.8.0-beta.88",
    "@xstate/react": "^3.2.2",
    "xstate": "^4.10.0"
  }
}<|MERGE_RESOLUTION|>--- conflicted
+++ resolved
@@ -34,15 +34,9 @@
   "peerDependencies": {
     "@cornerstonejs/core": "^1.70.10",
     "@cornerstonejs/tools": "^1.70.10",
-<<<<<<< HEAD
-    "@ohif/core": "3.8.0-beta.86",
-    "@ohif/extension-cornerstone-dicom-sr": "3.8.0-beta.86",
-    "@ohif/ui": "3.8.0-beta.86",
-=======
     "@ohif/core": "3.8.0-beta.88",
     "@ohif/extension-cornerstone-dicom-sr": "3.8.0-beta.88",
     "@ohif/ui": "3.8.0-beta.88",
->>>>>>> 1b366c92
     "classnames": "^2.3.2",
     "dcmjs": "^0.29.12",
     "lodash.debounce": "^4.17.21",
