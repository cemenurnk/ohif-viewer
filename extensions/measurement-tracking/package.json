{
  "name": "@ohif/extension-measurement-tracking",
  "version": "3.8.0-beta.27",
  "description": "Tracking features and functionality for basic image viewing",
  "author": "OHIF Core Team",
  "license": "MIT",
  "repository": "OHIF/Viewers",
  "main": "dist/ohif-extension-measurement-tracking.umd.js",
  "module": "src/index.tsx",
  "publishConfig": {
    "access": "public"
  },
  "engines": {
    "node": ">=14",
    "npm": ">=6",
    "yarn": ">=1.18.0"
  },
  "files": [
    "dist",
    "README.md"
  ],
  "keywords": [
    "ohif-extension"
  ],
  "scripts": {
    "dev": "cross-env NODE_ENV=development webpack --config .webpack/webpack.dev.js --watch --output-pathinfo",
    "dev:dicom-pdf": "yarn run dev",
    "build": "cross-env NODE_ENV=production webpack --config .webpack/webpack.prod.js",
    "build:package-1": "yarn run build",
    "start": "yarn run dev"
  },
  "peerDependencies": {
<<<<<<< HEAD
    "@cornerstonejs/core": "^1.32.1",
    "@cornerstonejs/tools": "^1.32.1",
    "@ohif/core": "3.8.0-beta.23",
    "@ohif/extension-cornerstone-dicom-sr": "3.8.0-beta.23",
    "@ohif/ui": "3.8.0-beta.23",
=======
    "@cornerstonejs/core": "^1.36.1",
    "@cornerstonejs/tools": "^1.36.1",
    "@ohif/core": "3.8.0-beta.27",
    "@ohif/extension-cornerstone-dicom-sr": "3.8.0-beta.27",
    "@ohif/ui": "3.8.0-beta.27",
>>>>>>> 78d4bea0
    "classnames": "^2.3.2",
    "dcmjs": "^0.29.12",
    "lodash.debounce": "^4.17.21",
    "prop-types": "^15.6.2",
    "react": "^17.0.2",
    "react-dom": "^17.0.2",
    "webpack": "^5.89.0",
    "webpack-merge": "^5.7.3"
  },
  "dependencies": {
    "@babel/runtime": "^7.20.13",
    "@ohif/ui": "3.8.0-beta.27",
    "@xstate/react": "^3.2.2",
    "xstate": "^4.10.0"
  }
}<|MERGE_RESOLUTION|>--- conflicted
+++ resolved
@@ -30,26 +30,18 @@
     "start": "yarn run dev"
   },
   "peerDependencies": {
-<<<<<<< HEAD
-    "@cornerstonejs/core": "^1.32.1",
-    "@cornerstonejs/tools": "^1.32.1",
-    "@ohif/core": "3.8.0-beta.23",
-    "@ohif/extension-cornerstone-dicom-sr": "3.8.0-beta.23",
-    "@ohif/ui": "3.8.0-beta.23",
-=======
     "@cornerstonejs/core": "^1.36.1",
     "@cornerstonejs/tools": "^1.36.1",
     "@ohif/core": "3.8.0-beta.27",
     "@ohif/extension-cornerstone-dicom-sr": "3.8.0-beta.27",
     "@ohif/ui": "3.8.0-beta.27",
->>>>>>> 78d4bea0
     "classnames": "^2.3.2",
     "dcmjs": "^0.29.12",
     "lodash.debounce": "^4.17.21",
     "prop-types": "^15.6.2",
     "react": "^17.0.2",
     "react-dom": "^17.0.2",
-    "webpack": "^5.89.0",
+    "webpack": "^5.50.0",
     "webpack-merge": "^5.7.3"
   },
   "dependencies": {
