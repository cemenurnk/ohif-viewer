--- conflicted
+++ resolved
@@ -30,19 +30,11 @@
     "start": "yarn run dev"
   },
   "peerDependencies": {
-<<<<<<< HEAD
-    "@cornerstonejs/core": "^1.36.1",
-    "@cornerstonejs/tools": "^1.36.1",
-    "@ohif/core": "3.8.0-beta.26",
-    "@ohif/extension-cornerstone-dicom-sr": "3.8.0-beta.26",
-    "@ohif/ui": "3.8.0-beta.26",
-=======
     "@cornerstonejs/core": "^1.40.3",
     "@cornerstonejs/tools": "^1.40.3",
     "@ohif/core": "3.8.0-beta.42",
     "@ohif/extension-cornerstone-dicom-sr": "3.8.0-beta.42",
     "@ohif/ui": "3.8.0-beta.42",
->>>>>>> a8a0bdb2
     "classnames": "^2.3.2",
     "dcmjs": "^0.29.12",
     "lodash.debounce": "^4.17.21",
