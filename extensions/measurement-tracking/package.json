{
  "name": "@ohif/extension-measurement-tracking",
  "version": "3.9.0-beta.32",
  "description": "Tracking features and functionality for basic image viewing",
  "author": "OHIF Core Team",
  "license": "MIT",
  "repository": "OHIF/Viewers",
  "main": "dist/ohif-extension-measurement-tracking.umd.js",
  "module": "src/index.tsx",
  "publishConfig": {
    "access": "public"
  },
  "engines": {
    "node": ">=14",
    "npm": ">=6",
    "yarn": ">=1.18.0"
  },
  "files": [
    "dist",
    "README.md"
  ],
  "keywords": [
    "ohif-extension"
  ],
  "scripts": {
    "clean": "shx rm -rf dist",
    "clean:deep": "yarn run clean && shx rm -rf node_modules",
    "dev": "cross-env NODE_ENV=development webpack --config .webpack/webpack.dev.js --watch --output-pathinfo",
    "dev:dicom-pdf": "yarn run dev",
    "build": "cross-env NODE_ENV=production webpack --config .webpack/webpack.prod.js",
    "build:package-1": "yarn run build",
    "start": "yarn run dev"
  },
  "peerDependencies": {
<<<<<<< HEAD
    "@cornerstonejs/core": "^1.72.0",
    "@cornerstonejs/tools": "^1.72.0",
    "@ohif/core": "3.9.0-beta.5",
    "@ohif/extension-cornerstone-dicom-sr": "3.9.0-beta.5",
    "@ohif/ui": "3.9.0-beta.5",
=======
    "@cornerstonejs/core": "^1.77.3",
    "@cornerstonejs/tools": "^1.77.3",
    "@ohif/core": "3.9.0-beta.32",
    "@ohif/extension-cornerstone-dicom-sr": "3.9.0-beta.32",
    "@ohif/ui": "3.9.0-beta.32",
>>>>>>> 4761bbf0
    "classnames": "^2.3.2",
    "dcmjs": "^0.29.12",
    "lodash.debounce": "^4.17.21",
    "prop-types": "^15.6.2",
    "react": "^18.3.1",
    "react-dom": "^18.3.1",
    "webpack": "^5.50.0",
    "webpack-merge": "^5.7.3"
  },
  "dependencies": {
    "@babel/runtime": "^7.20.13",
    "@ohif/ui": "3.9.0-beta.32",
    "@xstate/react": "^3.2.2",
    "xstate": "^4.10.0"
  }
}<|MERGE_RESOLUTION|>--- conflicted
+++ resolved
@@ -32,19 +32,11 @@
     "start": "yarn run dev"
   },
   "peerDependencies": {
-<<<<<<< HEAD
-    "@cornerstonejs/core": "^1.72.0",
-    "@cornerstonejs/tools": "^1.72.0",
-    "@ohif/core": "3.9.0-beta.5",
-    "@ohif/extension-cornerstone-dicom-sr": "3.9.0-beta.5",
-    "@ohif/ui": "3.9.0-beta.5",
-=======
     "@cornerstonejs/core": "^1.77.3",
     "@cornerstonejs/tools": "^1.77.3",
     "@ohif/core": "3.9.0-beta.32",
     "@ohif/extension-cornerstone-dicom-sr": "3.9.0-beta.32",
     "@ohif/ui": "3.9.0-beta.32",
->>>>>>> 4761bbf0
     "classnames": "^2.3.2",
     "dcmjs": "^0.29.12",
     "lodash.debounce": "^4.17.21",
