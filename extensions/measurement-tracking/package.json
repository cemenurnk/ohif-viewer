{
  "name": "@ohif/extension-measurement-tracking",
  "version": "3.7.0-beta.18",
  "description": "Tracking features and functionality for basic image viewing",
  "author": "OHIF Core Team",
  "license": "MIT",
  "repository": "OHIF/Viewers",
  "main": "dist/ohif-extension-measurement-tracking.umd.js",
  "module": "src/index.tsx",
  "publishConfig": {
    "access": "public"
  },
  "engines": {
    "node": ">=14",
    "npm": ">=6",
    "yarn": ">=1.18.0"
  },
  "files": [
    "dist",
    "README.md"
  ],
  "keywords": [
    "ohif-extension"
  ],
  "scripts": {
    "dev": "cross-env NODE_ENV=development webpack --config .webpack/webpack.dev.js --watch --output-pathinfo",
    "dev:dicom-pdf": "yarn run dev",
    "build": "cross-env NODE_ENV=production webpack --config .webpack/webpack.prod.js",
    "build:package-1": "yarn run build",
    "start": "yarn run dev"
  },
  "peerDependencies": {
<<<<<<< HEAD
    "@cornerstonejs/core": "^1.2.8",
    "@cornerstonejs/tools": "^1.2.8",
    "@ohif/core": "3.7.0-beta.17",
    "@ohif/extension-cornerstone-dicom-sr": "3.7.0-beta.17",
    "@ohif/ui": "3.7.0-beta.17",
=======
    "@cornerstonejs/core": "^1.2.4",
    "@cornerstonejs/tools": "^1.2.4",
    "@ohif/core": "3.7.0-beta.18",
    "@ohif/extension-cornerstone-dicom-sr": "3.7.0-beta.18",
    "@ohif/ui": "3.7.0-beta.18",
>>>>>>> b4dbe565
    "classnames": "^2.3.2",
    "dcmjs": "^0.29.5",
    "lodash.debounce": "^4.17.21",
    "prop-types": "^15.6.2",
    "react": "^17.0.2",
    "react-dom": "^17.0.2",
    "webpack": "^5.50.0",
    "webpack-merge": "^5.7.3"
  },
  "dependencies": {
    "@babel/runtime": "^7.20.13",
    "@ohif/ui": "3.7.0-beta.18",
    "@xstate/react": "^0.8.1",
    "xstate": "^4.10.0"
  }
}<|MERGE_RESOLUTION|>--- conflicted
+++ resolved
@@ -30,19 +30,11 @@
     "start": "yarn run dev"
   },
   "peerDependencies": {
-<<<<<<< HEAD
     "@cornerstonejs/core": "^1.2.8",
     "@cornerstonejs/tools": "^1.2.8",
-    "@ohif/core": "3.7.0-beta.17",
-    "@ohif/extension-cornerstone-dicom-sr": "3.7.0-beta.17",
-    "@ohif/ui": "3.7.0-beta.17",
-=======
-    "@cornerstonejs/core": "^1.2.4",
-    "@cornerstonejs/tools": "^1.2.4",
     "@ohif/core": "3.7.0-beta.18",
     "@ohif/extension-cornerstone-dicom-sr": "3.7.0-beta.18",
     "@ohif/ui": "3.7.0-beta.18",
->>>>>>> b4dbe565
     "classnames": "^2.3.2",
     "dcmjs": "^0.29.5",
     "lodash.debounce": "^4.17.21",
