{
  "name": "@ohif/extension-measurement-tracking",
  "version": "3.9.0-beta.23",
  "description": "Tracking features and functionality for basic image viewing",
  "author": "OHIF Core Team",
  "license": "MIT",
  "repository": "OHIF/Viewers",
  "main": "dist/ohif-extension-measurement-tracking.umd.js",
  "module": "src/index.tsx",
  "publishConfig": {
    "access": "public"
  },
  "engines": {
    "node": ">=14",
    "npm": ">=6",
    "yarn": ">=1.18.0"
  },
  "files": [
    "dist",
    "README.md"
  ],
  "keywords": [
    "ohif-extension"
  ],
  "scripts": {
    "clean": "shx rm -rf dist",
    "clean:deep": "yarn run clean && shx rm -rf node_modules",
    "dev": "cross-env NODE_ENV=development webpack --config .webpack/webpack.dev.js --watch --output-pathinfo",
    "dev:dicom-pdf": "yarn run dev",
    "build": "cross-env NODE_ENV=production webpack --config .webpack/webpack.prod.js",
    "build:package-1": "yarn run build",
    "start": "yarn run dev"
  },
  "peerDependencies": {
<<<<<<< HEAD
    "@cornerstonejs/core": "^1.74.8",
    "@cornerstonejs/tools": "^1.74.8",
    "@ohif/core": "3.9.0-beta.21",
    "@ohif/extension-cornerstone-dicom-sr": "3.9.0-beta.21",
    "@ohif/ui": "3.9.0-beta.21",
=======
    "@cornerstonejs/core": "^1.74.7",
    "@cornerstonejs/tools": "^1.74.7",
    "@ohif/core": "3.9.0-beta.23",
    "@ohif/extension-cornerstone-dicom-sr": "3.9.0-beta.23",
    "@ohif/ui": "3.9.0-beta.23",
>>>>>>> 07eb3c52
    "classnames": "^2.3.2",
    "dcmjs": "^0.29.12",
    "lodash.debounce": "^4.17.21",
    "prop-types": "^15.6.2",
    "react": "^18.3.1",
    "react-dom": "^18.3.1",
    "webpack": "^5.50.0",
    "webpack-merge": "^5.7.3"
  },
  "dependencies": {
    "@babel/runtime": "^7.20.13",
    "@ohif/ui": "3.9.0-beta.23",
    "@xstate/react": "^3.2.2",
    "xstate": "^4.10.0"
  }
}<|MERGE_RESOLUTION|>--- conflicted
+++ resolved
@@ -32,19 +32,11 @@
     "start": "yarn run dev"
   },
   "peerDependencies": {
-<<<<<<< HEAD
     "@cornerstonejs/core": "^1.74.8",
     "@cornerstonejs/tools": "^1.74.8",
-    "@ohif/core": "3.9.0-beta.21",
-    "@ohif/extension-cornerstone-dicom-sr": "3.9.0-beta.21",
-    "@ohif/ui": "3.9.0-beta.21",
-=======
-    "@cornerstonejs/core": "^1.74.7",
-    "@cornerstonejs/tools": "^1.74.7",
     "@ohif/core": "3.9.0-beta.23",
     "@ohif/extension-cornerstone-dicom-sr": "3.9.0-beta.23",
     "@ohif/ui": "3.9.0-beta.23",
->>>>>>> 07eb3c52
     "classnames": "^2.3.2",
     "dcmjs": "^0.29.12",
     "lodash.debounce": "^4.17.21",
