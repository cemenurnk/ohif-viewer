--- conflicted
+++ resolved
@@ -32,19 +32,11 @@
     "start": "yarn run dev"
   },
   "peerDependencies": {
-<<<<<<< HEAD
     "@cornerstonejs/core": "^1.70.3",
     "@cornerstonejs/tools": "^1.70.3",
-    "@ohif/core": "3.8.0-beta.76",
-    "@ohif/extension-cornerstone-dicom-sr": "3.8.0-beta.76",
-    "@ohif/ui": "3.8.0-beta.76",
-=======
-    "@cornerstonejs/core": "^1.70.0",
-    "@cornerstonejs/tools": "^1.70.0",
     "@ohif/core": "3.8.0-beta.77",
     "@ohif/extension-cornerstone-dicom-sr": "3.8.0-beta.77",
     "@ohif/ui": "3.8.0-beta.77",
->>>>>>> 2b83393f
     "classnames": "^2.3.2",
     "dcmjs": "^0.29.12",
     "lodash.debounce": "^4.17.21",
