{
  "name": "@ohif/extension-measurement-tracking",
  "version": "3.9.0-beta.36",
  "description": "Tracking features and functionality for basic image viewing",
  "author": "OHIF Core Team",
  "license": "MIT",
  "repository": "OHIF/Viewers",
  "main": "dist/ohif-extension-measurement-tracking.umd.js",
  "module": "src/index.tsx",
  "publishConfig": {
    "access": "public"
  },
  "engines": {
    "node": ">=14",
    "npm": ">=6",
    "yarn": ">=1.18.0"
  },
  "files": [
    "dist",
    "README.md"
  ],
  "keywords": [
    "ohif-extension"
  ],
  "scripts": {
    "clean": "shx rm -rf dist",
    "clean:deep": "yarn run clean && shx rm -rf node_modules",
    "dev": "cross-env NODE_ENV=development webpack --config .webpack/webpack.dev.js --watch --output-pathinfo",
    "dev:dicom-pdf": "yarn run dev",
    "build": "cross-env NODE_ENV=production webpack --config .webpack/webpack.prod.js",
    "build:package-1": "yarn run build",
    "start": "yarn run dev"
  },
  "peerDependencies": {
    "@cornerstonejs/core": "^1.77.6",
    "@cornerstonejs/tools": "^1.77.6",
<<<<<<< HEAD
    "@ohif/core": "3.9.0-beta.34",
    "@ohif/extension-cornerstone-dicom-sr": "3.9.0-beta.34",
    "@ohif/ui": "3.9.0-beta.34",
=======
    "@ohif/core": "3.9.0-beta.36",
    "@ohif/extension-cornerstone-dicom-sr": "3.9.0-beta.36",
    "@ohif/ui": "3.9.0-beta.36",
>>>>>>> f93cdf32
    "classnames": "^2.3.2",
    "dcmjs": "^0.29.12",
    "lodash.debounce": "^4.17.21",
    "prop-types": "^15.6.2",
    "react": "^18.3.1",
    "react-dom": "^18.3.1",
    "webpack": "^5.50.0",
    "webpack-merge": "^5.7.3"
  },
  "dependencies": {
    "@babel/runtime": "^7.20.13",
    "@ohif/ui": "3.9.0-beta.36",
    "@xstate/react": "^3.2.2",
    "xstate": "^4.10.0"
  }
}<|MERGE_RESOLUTION|>--- conflicted
+++ resolved
@@ -34,15 +34,9 @@
   "peerDependencies": {
     "@cornerstonejs/core": "^1.77.6",
     "@cornerstonejs/tools": "^1.77.6",
-<<<<<<< HEAD
-    "@ohif/core": "3.9.0-beta.34",
-    "@ohif/extension-cornerstone-dicom-sr": "3.9.0-beta.34",
-    "@ohif/ui": "3.9.0-beta.34",
-=======
     "@ohif/core": "3.9.0-beta.36",
     "@ohif/extension-cornerstone-dicom-sr": "3.9.0-beta.36",
     "@ohif/ui": "3.9.0-beta.36",
->>>>>>> f93cdf32
     "classnames": "^2.3.2",
     "dcmjs": "^0.29.12",
     "lodash.debounce": "^4.17.21",
