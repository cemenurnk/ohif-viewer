{
  "name": "@ohif/extension-measurement-tracking",
  "version": "3.9.0-beta.24",
  "description": "Tracking features and functionality for basic image viewing",
  "author": "OHIF Core Team",
  "license": "MIT",
  "repository": "OHIF/Viewers",
  "main": "dist/ohif-extension-measurement-tracking.umd.js",
  "module": "src/index.tsx",
  "publishConfig": {
    "access": "public"
  },
  "engines": {
    "node": ">=14",
    "npm": ">=6",
    "yarn": ">=1.18.0"
  },
  "files": [
    "dist",
    "README.md"
  ],
  "keywords": [
    "ohif-extension"
  ],
  "scripts": {
    "clean": "shx rm -rf dist",
    "clean:deep": "yarn run clean && shx rm -rf node_modules",
    "dev": "cross-env NODE_ENV=development webpack --config .webpack/webpack.dev.js --watch --output-pathinfo",
    "dev:dicom-pdf": "yarn run dev",
    "build": "cross-env NODE_ENV=production webpack --config .webpack/webpack.prod.js",
    "build:package-1": "yarn run build",
    "start": "yarn run dev"
  },
  "peerDependencies": {
<<<<<<< HEAD
    "@cornerstonejs/core": "^1.77.0",
    "@cornerstonejs/tools": "^1.77.0",
    "@ohif/core": "3.9.0-beta.23",
    "@ohif/extension-cornerstone-dicom-sr": "3.9.0-beta.23",
    "@ohif/ui": "3.9.0-beta.23",
=======
    "@cornerstonejs/core": "^1.74.8",
    "@cornerstonejs/tools": "^1.74.8",
    "@ohif/core": "3.9.0-beta.24",
    "@ohif/extension-cornerstone-dicom-sr": "3.9.0-beta.24",
    "@ohif/ui": "3.9.0-beta.24",
>>>>>>> c6a3ce48
    "classnames": "^2.3.2",
    "dcmjs": "^0.29.12",
    "lodash.debounce": "^4.17.21",
    "prop-types": "^15.6.2",
    "react": "^18.3.1",
    "react-dom": "^18.3.1",
    "webpack": "^5.50.0",
    "webpack-merge": "^5.7.3"
  },
  "dependencies": {
    "@babel/runtime": "^7.20.13",
    "@ohif/ui": "3.9.0-beta.24",
    "@xstate/react": "^3.2.2",
    "xstate": "^4.10.0"
  }
}<|MERGE_RESOLUTION|>--- conflicted
+++ resolved
@@ -32,19 +32,11 @@
     "start": "yarn run dev"
   },
   "peerDependencies": {
-<<<<<<< HEAD
     "@cornerstonejs/core": "^1.77.0",
     "@cornerstonejs/tools": "^1.77.0",
-    "@ohif/core": "3.9.0-beta.23",
-    "@ohif/extension-cornerstone-dicom-sr": "3.9.0-beta.23",
-    "@ohif/ui": "3.9.0-beta.23",
-=======
-    "@cornerstonejs/core": "^1.74.8",
-    "@cornerstonejs/tools": "^1.74.8",
     "@ohif/core": "3.9.0-beta.24",
     "@ohif/extension-cornerstone-dicom-sr": "3.9.0-beta.24",
     "@ohif/ui": "3.9.0-beta.24",
->>>>>>> c6a3ce48
     "classnames": "^2.3.2",
     "dcmjs": "^0.29.12",
     "lodash.debounce": "^4.17.21",
