{
  "name": "@ohif/extension-measurement-tracking",
  "version": "3.9.0-beta.34",
  "description": "Tracking features and functionality for basic image viewing",
  "author": "OHIF Core Team",
  "license": "MIT",
  "repository": "OHIF/Viewers",
  "main": "dist/ohif-extension-measurement-tracking.umd.js",
  "module": "src/index.tsx",
  "publishConfig": {
    "access": "public"
  },
  "engines": {
    "node": ">=14",
    "npm": ">=6",
    "yarn": ">=1.18.0"
  },
  "files": [
    "dist",
    "README.md"
  ],
  "keywords": [
    "ohif-extension"
  ],
  "scripts": {
    "clean": "shx rm -rf dist",
    "clean:deep": "yarn run clean && shx rm -rf node_modules",
    "dev": "cross-env NODE_ENV=development webpack --config .webpack/webpack.dev.js --watch --output-pathinfo",
    "dev:dicom-pdf": "yarn run dev",
    "build": "cross-env NODE_ENV=production webpack --config .webpack/webpack.prod.js",
    "build:package-1": "yarn run build",
    "start": "yarn run dev"
  },
  "peerDependencies": {
<<<<<<< HEAD
    "@cornerstonejs/core": "^1.77.6",
    "@cornerstonejs/tools": "^1.77.6",
    "@ohif/core": "3.9.0-beta.32",
    "@ohif/extension-cornerstone-dicom-sr": "3.9.0-beta.32",
    "@ohif/ui": "3.9.0-beta.32",
=======
    "@cornerstonejs/core": "^1.77.3",
    "@cornerstonejs/tools": "^1.77.3",
    "@ohif/core": "3.9.0-beta.34",
    "@ohif/extension-cornerstone-dicom-sr": "3.9.0-beta.34",
    "@ohif/ui": "3.9.0-beta.34",
>>>>>>> d747c97b
    "classnames": "^2.3.2",
    "dcmjs": "^0.29.12",
    "lodash.debounce": "^4.17.21",
    "prop-types": "^15.6.2",
    "react": "^18.3.1",
    "react-dom": "^18.3.1",
    "webpack": "^5.50.0",
    "webpack-merge": "^5.7.3"
  },
  "dependencies": {
    "@babel/runtime": "^7.20.13",
    "@ohif/ui": "3.9.0-beta.34",
    "@xstate/react": "^3.2.2",
    "xstate": "^4.10.0"
  }
}<|MERGE_RESOLUTION|>--- conflicted
+++ resolved
@@ -32,19 +32,11 @@
     "start": "yarn run dev"
   },
   "peerDependencies": {
-<<<<<<< HEAD
     "@cornerstonejs/core": "^1.77.6",
     "@cornerstonejs/tools": "^1.77.6",
-    "@ohif/core": "3.9.0-beta.32",
-    "@ohif/extension-cornerstone-dicom-sr": "3.9.0-beta.32",
-    "@ohif/ui": "3.9.0-beta.32",
-=======
-    "@cornerstonejs/core": "^1.77.3",
-    "@cornerstonejs/tools": "^1.77.3",
     "@ohif/core": "3.9.0-beta.34",
     "@ohif/extension-cornerstone-dicom-sr": "3.9.0-beta.34",
     "@ohif/ui": "3.9.0-beta.34",
->>>>>>> d747c97b
     "classnames": "^2.3.2",
     "dcmjs": "^0.29.12",
     "lodash.debounce": "^4.17.21",
