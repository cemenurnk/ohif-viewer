--- conflicted
+++ resolved
@@ -30,19 +30,11 @@
     "start": "yarn run dev"
   },
   "peerDependencies": {
-<<<<<<< HEAD
     "@cornerstonejs/core": "^1.2.4",
     "@cornerstonejs/tools": "^1.2.4",
-    "@ohif/core": "3.7.0-beta.5",
-    "@ohif/extension-cornerstone-dicom-sr": "3.7.0-beta.5",
-    "@ohif/ui": "3.7.0-beta.5",
-=======
-    "@cornerstonejs/core": "^1.1.8",
-    "@cornerstonejs/tools": "^1.1.8",
     "@ohif/core": "3.7.0-beta.11",
     "@ohif/extension-cornerstone-dicom-sr": "3.7.0-beta.11",
     "@ohif/ui": "3.7.0-beta.11",
->>>>>>> 5670a169
     "classnames": "^2.3.2",
     "dcmjs": "^0.29.5",
     "lodash.debounce": "^4.17.21",
