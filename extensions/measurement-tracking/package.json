--- conflicted
+++ resolved
@@ -30,19 +30,11 @@
     "start": "yarn run dev"
   },
   "peerDependencies": {
-<<<<<<< HEAD
     "@cornerstonejs/core": "^1.7.1",
     "@cornerstonejs/tools": "^1.7.1",
-    "@ohif/core": "3.7.0-beta.38",
-    "@ohif/extension-cornerstone-dicom-sr": "3.7.0-beta.38",
-    "@ohif/ui": "3.7.0-beta.38",
-=======
-    "@cornerstonejs/core": "^1.5.0",
-    "@cornerstonejs/tools": "^1.5.0",
     "@ohif/core": "3.7.0-beta.39",
     "@ohif/extension-cornerstone-dicom-sr": "3.7.0-beta.39",
     "@ohif/ui": "3.7.0-beta.39",
->>>>>>> 019dedce
     "classnames": "^2.3.2",
     "dcmjs": "^0.29.5",
     "lodash.debounce": "^4.17.21",
@@ -54,13 +46,8 @@
   },
   "dependencies": {
     "@babel/runtime": "^7.20.13",
-<<<<<<< HEAD
-    "@ohif/ui": "3.7.0-beta.38",
+    "@ohif/ui": "3.7.0-beta.39",
     "@xstate/react": "^3.2.2",
-=======
-    "@ohif/ui": "3.7.0-beta.39",
-    "@xstate/react": "^0.8.1",
->>>>>>> 019dedce
     "xstate": "^4.10.0"
   }
 }