{
  "name": "@ohif/extension-measurement-tracking",
  "version": "3.8.0-beta.85",
  "description": "Tracking features and functionality for basic image viewing",
  "author": "OHIF Core Team",
  "license": "MIT",
  "repository": "OHIF/Viewers",
  "main": "dist/ohif-extension-measurement-tracking.umd.js",
  "module": "src/index.tsx",
  "publishConfig": {
    "access": "public"
  },
  "engines": {
    "node": ">=14",
    "npm": ">=6",
    "yarn": ">=1.18.0"
  },
  "files": [
    "dist",
    "README.md"
  ],
  "keywords": [
    "ohif-extension"
  ],
  "scripts": {
    "clean": "shx rm -rf dist",
    "clean:deep": "yarn run clean && shx rm -rf node_modules",
    "dev": "cross-env NODE_ENV=development webpack --config .webpack/webpack.dev.js --watch --output-pathinfo",
    "dev:dicom-pdf": "yarn run dev",
    "build": "cross-env NODE_ENV=production webpack --config .webpack/webpack.prod.js",
    "build:package-1": "yarn run build",
    "start": "yarn run dev"
  },
  "peerDependencies": {
<<<<<<< HEAD
    "@cornerstonejs/core": "^1.70.9",
    "@cornerstonejs/tools": "^1.70.9",
    "@ohif/core": "3.8.0-beta.84",
    "@ohif/extension-cornerstone-dicom-sr": "3.8.0-beta.84",
    "@ohif/ui": "3.8.0-beta.84",
=======
    "@cornerstonejs/core": "^1.70.8",
    "@cornerstonejs/tools": "^1.70.8",
    "@ohif/core": "3.8.0-beta.85",
    "@ohif/extension-cornerstone-dicom-sr": "3.8.0-beta.85",
    "@ohif/ui": "3.8.0-beta.85",
>>>>>>> 28bc8914
    "classnames": "^2.3.2",
    "dcmjs": "^0.29.12",
    "lodash.debounce": "^4.17.21",
    "prop-types": "^15.6.2",
    "react": "^17.0.2",
    "react-dom": "^17.0.2",
    "webpack": "^5.50.0",
    "webpack-merge": "^5.7.3"
  },
  "dependencies": {
    "@babel/runtime": "^7.20.13",
    "@ohif/ui": "3.8.0-beta.85",
    "@xstate/react": "^3.2.2",
    "xstate": "^4.10.0"
  }
}<|MERGE_RESOLUTION|>--- conflicted
+++ resolved
@@ -32,19 +32,11 @@
     "start": "yarn run dev"
   },
   "peerDependencies": {
-<<<<<<< HEAD
     "@cornerstonejs/core": "^1.70.9",
     "@cornerstonejs/tools": "^1.70.9",
-    "@ohif/core": "3.8.0-beta.84",
-    "@ohif/extension-cornerstone-dicom-sr": "3.8.0-beta.84",
-    "@ohif/ui": "3.8.0-beta.84",
-=======
-    "@cornerstonejs/core": "^1.70.8",
-    "@cornerstonejs/tools": "^1.70.8",
     "@ohif/core": "3.8.0-beta.85",
     "@ohif/extension-cornerstone-dicom-sr": "3.8.0-beta.85",
     "@ohif/ui": "3.8.0-beta.85",
->>>>>>> 28bc8914
     "classnames": "^2.3.2",
     "dcmjs": "^0.29.12",
     "lodash.debounce": "^4.17.21",
