--- conflicted
+++ resolved
@@ -250,13 +250,8 @@
           title="Measurements"
           amount={displayMeasurements.length}
           data={displayMeasurements}
-<<<<<<< HEAD
           onClick={jumpToImage}
           onEdit={onMeasurementItemEditHandler}
-=======
-          onClick={() => { }}
-          onEdit={id => alert(`Edit: ${id}`)}
->>>>>>> ae05de18
         />
       </div>
       <div className="flex justify-center p-4">
