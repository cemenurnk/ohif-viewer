--- conflicted
+++ resolved
@@ -206,11 +206,7 @@
         )}
         {nonAcquisitionMeasurements.length !== 0 && (
           <MeasurementTable
-<<<<<<< HEAD
-            title="Non Acquisition Measurements"
-=======
             title="Non-tracked"
->>>>>>> c6a3ce48
             data={nonAcquisitionMeasurements}
             servicesManager={servicesManager}
             onClick={jumpToImage}
