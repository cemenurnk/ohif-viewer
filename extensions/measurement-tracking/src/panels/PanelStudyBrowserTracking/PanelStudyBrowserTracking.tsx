--- conflicted
+++ resolved
@@ -272,11 +272,7 @@
     };
   }, [thumbnailImageSrcMap, trackedSeries, viewports, dataSource, displaySetService]);
 
-  const tabs = createStudyBrowserTabs(
-    StudyInstanceUIDs,
-    studyDisplayList,
-    displaySets,
-  );
+  const tabs = createStudyBrowserTabs(StudyInstanceUIDs, studyDisplayList, displaySets);
 
   // TODO: Should not fire this on "close"
   function _handleStudyClick(StudyInstanceUID) {
@@ -589,96 +585,6 @@
   return 'thumbnailTracked';
 }
 
-<<<<<<< HEAD
-/**
- *
- * @param {string[]} primaryStudyInstanceUIDs
- * @param {object[]} studyDisplayList
- * @param {string} studyDisplayList.studyInstanceUid
- * @param {string} studyDisplayList.date
- * @param {string} studyDisplayList.description
- * @param {string} studyDisplayList.modalities
- * @param {number} studyDisplayList.numInstances
- * @param {object[]} displaySets
- * @returns tabs - The prop object expected by the StudyBrowser component
- */
-function _createStudyBrowserTabs(
-  primaryStudyInstanceUIDs,
-  studyDisplayList,
-  displaySets,
-  hangingProtocolService
-) {
-  const primaryStudies = [];
-  const recentStudies = [];
-  const allStudies = [];
-
-  // Iterate over each study...
-  studyDisplayList.forEach(study => {
-    // Find it's display sets
-    const displaySetsForStudy = displaySets.filter(
-      ds => ds.StudyInstanceUID === study.studyInstanceUid
-    );
-
-    /* Sort by series number, then by series date
-      displaySetsForStudy.sort((a, b) => {
-        if (a.seriesNumber !== b.seriesNumber) {
-          return a.seriesNumber - b.seriesNumber;
-        }
-
-        const seriesDateA = Date.parse(a.seriesDate);
-        const seriesDateB = Date.parse(b.seriesDate);
-
-        return seriesDateA - seriesDateB;
-      });
-    */
-
-    // Map the study to it's tab/view representation
-    const tabStudy = Object.assign({}, study, {
-      displaySets: displaySetsForStudy,
-    });
-
-    // Add the "tab study" to the 'primary', 'recent', and/or 'all' tab group(s)
-    if (primaryStudyInstanceUIDs.includes(study.studyInstanceUid)) {
-      primaryStudies.push(tabStudy);
-      allStudies.push(tabStudy);
-    } else {
-      // TODO: Filter allStudies to dates within one year of current date
-      recentStudies.push(tabStudy);
-      allStudies.push(tabStudy);
-    }
-  });
-
-  // Newest first
-  const _byDate = (a, b) => {
-    const dateA = Date.parse(a);
-    const dateB = Date.parse(b);
-
-    return dateB - dateA;
-  };
-
-  const tabs = [
-    {
-      name: 'primary',
-      label: 'Primary',
-      studies: primaryStudies.sort((studyA, studyB) => _byDate(studyA.date, studyB.date)),
-    },
-    {
-      name: 'recent',
-      label: 'Recent',
-      studies: recentStudies.sort((studyA, studyB) => _byDate(studyA.date, studyB.date)),
-    },
-    {
-      name: 'all',
-      label: 'All',
-      studies: allStudies.sort((studyA, studyB) => _byDate(studyA.date, studyB.date)),
-    },
-  ];
-
-  return tabs;
-}
-
-=======
->>>>>>> 6f934491
 function _findTabAndStudyOfDisplaySet(displaySetInstanceUID, tabs) {
   for (let t = 0; t < tabs.length; t++) {
     const { studies } = tabs[t];
