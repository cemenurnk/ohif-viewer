import React, { useState, useEffect } from 'react';
import PropTypes from 'prop-types';
import { utils } from '@ohif/core';
import { StudyBrowser, useImageViewer, useViewportGrid, Dialog } from '@ohif/ui';
import { useTrackedMeasurements } from '../../getContextModule';

const { formatDate } = utils;

/**
 *
 * @param {*} param0
 */
function PanelStudyBrowserTracking({
  MeasurementService,
  DisplaySetService,
  UIDialogService,
  UINotificationService,
  getImageSrc,
  getStudiesForPatientByStudyInstanceUID,
  requestDisplaySetCreationForStudy,
  dataSource,
}) {
  // Normally you nest the components so the tree isn't so deep, and the data
  // doesn't have to have such an intense shape. This works well enough for now.
  // Tabs --> Studies --> DisplaySets --> Thumbnails
  const [{ StudyInstanceUIDs }, dispatchImageViewer] = useImageViewer();
  const [
    { activeViewportIndex, viewports, numCols, numRows },
    viewportGridService,
  ] = useViewportGrid();
  const [
    trackedMeasurements,
    sendTrackedMeasurementsEvent,
  ] = useTrackedMeasurements();
  const [activeTabName, setActiveTabName] = useState('primary');
  const [expandedStudyInstanceUIDs, setExpandedStudyInstanceUIDs] = useState([
    ...StudyInstanceUIDs,
  ]);
  const [studyDisplayList, setStudyDisplayList] = useState([]);
  const [displaySets, setDisplaySets] = useState([]);
  const [thumbnailImageSrcMap, setThumbnailImageSrcMap] = useState({});
  const [jumpToDisplaySet, setJumpToDisplaySet] = useState(null);

  const onDoubleClickThumbnailHandler = displaySetInstanceUID => {
    viewportGridService.setDisplaysetForViewport({
      viewportIndex: activeViewportIndex,
      displaySetInstanceUID,
    });
  };

  const activeDisplaySetInstanceUID =
    viewports[activeViewportIndex]?.displaySetInstanceUID;

  const isSingleViewport = numCols === 1 && numRows === 1;

  // TODO: Should this be somewhere else? Feels more like a mode "lifecycle" setup/destroy?
  useEffect(() => {
    const { unsubscribe } = MeasurementService.subscribe(
      MeasurementService.EVENTS.MEASUREMENT_ADDED,
      ({ source, measurement }) => {
        const {
          referenceSeriesUID: SeriesInstanceUID,
          referenceStudyUID: StudyInstanceUID,
        } = measurement;

        sendTrackedMeasurementsEvent('TRACK_SERIES', {
          viewportIndex: activeViewportIndex,
          StudyInstanceUID,
          SeriesInstanceUID,
        });
      }
    );

    return unsubscribe;
    // eslint-disable-next-line react-hooks/exhaustive-deps
  }, [MeasurementService, activeViewportIndex, sendTrackedMeasurementsEvent]);

  const { trackedStudy, trackedSeries } = trackedMeasurements.context;

  // ~~ studyDisplayList
  useEffect(() => {
    // Fetch all studies for the patient in each primary study
    async function fetchStudiesForPatient(StudyInstanceUID) {
      const qidoStudiesForPatient =
        (await getStudiesForPatientByStudyInstanceUID(StudyInstanceUID)) || [];

      // TODO: This should be "naturalized DICOM JSON" studies
      const mappedStudies = _mapDataSourceStudies(qidoStudiesForPatient);
      const actuallyMappedStudies = mappedStudies.map(qidoStudy => {
        return {
          studyInstanceUid: qidoStudy.StudyInstanceUID,
          date: formatDate(qidoStudy.StudyDate),
          description: qidoStudy.StudyDescription,
          modalities: qidoStudy.ModalitiesInStudy,
          numInstances: qidoStudy.NumInstances,
          // displaySets: []
        };
      });

      setStudyDisplayList(actuallyMappedStudies);
    }

    StudyInstanceUIDs.forEach(sid => fetchStudiesForPatient(sid));
    // eslint-disable-next-line react-hooks/exhaustive-deps
  }, [StudyInstanceUIDs, getStudiesForPatientByStudyInstanceUID]);

  // ~~ Initial Thumbnails
  useEffect(() => {
    const currentDisplaySets = DisplaySetService.activeDisplaySets;
    currentDisplaySets.forEach(async dSet => {
      const newImageSrcEntry = {};
      const displaySet = DisplaySetService.getDisplaySetByUID(
        dSet.displaySetInstanceUID
      );
      const imageIds = dataSource.getImageIdsForDisplaySet(displaySet);
      const imageId = imageIds[Math.floor(imageIds.length / 2)];

      // TODO: Is it okay that imageIds are not returned here for SR displaysets?
      if (imageId) {
        // When the image arrives, render it and store the result in the thumbnailImgSrcMap
        newImageSrcEntry[dSet.displaySetInstanceUID] = await getImageSrc(
          imageId
        );
        setThumbnailImageSrcMap(prevState => {
          return { ...prevState, ...newImageSrcEntry };
        });
      }
    });
    // eslint-disable-next-line react-hooks/exhaustive-deps
  }, [DisplaySetService, dataSource, getImageSrc]);

  // ~~ displaySets
  useEffect(() => {
    // TODO: Are we sure `activeDisplaySets` will always be accurate?
    const currentDisplaySets = DisplaySetService.activeDisplaySets;
    const mappedDisplaySets = _mapDisplaySets(
      currentDisplaySets,
      thumbnailImageSrcMap,
      trackedSeries,
      viewports,
      isSingleViewport,
      dataSource,
      DisplaySetService,
      UIDialogService,
      UINotificationService
    );

    setDisplaySets(mappedDisplaySets);
    // eslint-disable-next-line react-hooks/exhaustive-deps
  }, [
    DisplaySetService.activeDisplaySets,
    trackedSeries,
    thumbnailImageSrcMap,
    viewports,
    dataSource,
  ]);

  // ~~ subscriptions --> displaySets
  useEffect(() => {
    // DISPLAY_SETS_ADDED returns an array of DisplaySets that were added
    const SubscriptionDisplaySetsAdded = DisplaySetService.subscribe(
      DisplaySetService.EVENTS.DISPLAY_SETS_ADDED,
      data => {
        const { displaySetsAdded, options } = data;
        displaySetsAdded.forEach(async dSet => {
          const displaySetInstanceUID = dSet.displaySetInstanceUID;

          const newImageSrcEntry = {};
          const displaySet = DisplaySetService.getDisplaySetByUID(
            displaySetInstanceUID
          );

          if (options.madeInClient) {
            setJumpToDisplaySet(displaySetInstanceUID);
          }

          const imageIds = dataSource.getImageIdsForDisplaySet(displaySet);
          const imageId = imageIds[Math.floor(imageIds.length / 2)];
          // TODO: Is it okay that imageIds are not returned here for SR displaysets?
          if (imageId) {
            // When the image arrives, render it and store the result in the thumbnailImgSrcMap
            newImageSrcEntry[displaySetInstanceUID] = await getImageSrc(
              imageId
            );
            setThumbnailImageSrcMap(prevState => {
              return { ...prevState, ...newImageSrcEntry };
            });
          }
        });
      }
    );

    // TODO: Will this always hold _all_ the displaySets we care about?
    // DISPLAY_SETS_CHANGED returns `DisplaySerService.activeDisplaySets`
    const SubscriptionDisplaySetsChanged = DisplaySetService.subscribe(
      DisplaySetService.EVENTS.DISPLAY_SETS_CHANGED,
      changedDisplaySets => {
        const mappedDisplaySets = _mapDisplaySets(
          changedDisplaySets,
          thumbnailImageSrcMap,
          trackedSeries,
          viewports,
          isSingleViewport,
          dataSource,
          DisplaySetService,
          UIDialogService,
          UINotificationService
        );

        setDisplaySets(mappedDisplaySets);
      }
    );

    return () => {
      SubscriptionDisplaySetsAdded.unsubscribe();
      SubscriptionDisplaySetsChanged.unsubscribe();
    };
    // eslint-disable-next-line react-hooks/exhaustive-deps
  }, [
    DisplaySetService,
    dataSource,
    getImageSrc,
    thumbnailImageSrcMap,
    trackedSeries,
    viewports,
  ]);

  const tabs = _createStudyBrowserTabs(
    StudyInstanceUIDs,
    studyDisplayList,
    displaySets
  );

  // TODO: Should not fire this on "close"
  function _handleStudyClick(StudyInstanceUID) {
    const shouldCollapseStudy = expandedStudyInstanceUIDs.includes(
      StudyInstanceUID
    );
    const updatedExpandedStudyInstanceUIDs = shouldCollapseStudy
      ? [
        ...expandedStudyInstanceUIDs.filter(
          stdyUid => stdyUid !== StudyInstanceUID
        ),
      ]
      : [...expandedStudyInstanceUIDs, StudyInstanceUID];

    setExpandedStudyInstanceUIDs(updatedExpandedStudyInstanceUIDs);

    if (!shouldCollapseStudy) {
      requestDisplaySetCreationForStudy(DisplaySetService, StudyInstanceUID);
    }
  }

  useEffect(() => {
    if (jumpToDisplaySet) {
      // Get element by displaySetInstanceUID
      const displaySetInstanceUID = jumpToDisplaySet;
      const element = document.getElementById(
        `thumbnail-${displaySetInstanceUID}`
      );

      if (element && typeof element.scrollIntoView === 'function') {
        // TODO: Any way to support IE here?
        element.scrollIntoView({ behavior: 'smooth' });

        setJumpToDisplaySet(null);
      }
    }
  }, [jumpToDisplaySet, expandedStudyInstanceUIDs, activeTabName]);

  useEffect(() => {
    if (!jumpToDisplaySet) {
      return;
    }

    const displaySetInstanceUID = jumpToDisplaySet;
    // Set the activeTabName and expand the study
    const thumbnailLocation = _findTabAndStudyOfDisplaySet(
      displaySetInstanceUID,
      tabs
    );
    if (!thumbnailLocation) {
      console.warn('jumpToThumbnail: displaySet thumbnail not found.');

      return;
    }
    const { tabName, StudyInstanceUID } = thumbnailLocation;
    setActiveTabName(tabName);
    const studyExpanded = expandedStudyInstanceUIDs.includes(StudyInstanceUID);
    if (!studyExpanded) {
      const updatedExpandedStudyInstanceUIDs = [
        ...expandedStudyInstanceUIDs,
        StudyInstanceUID,
      ];
      setExpandedStudyInstanceUIDs(updatedExpandedStudyInstanceUIDs);
    }
  }, [expandedStudyInstanceUIDs, jumpToDisplaySet, tabs]);

  return (
    <StudyBrowser
      tabs={tabs}
      activeTabName={activeTabName}
      expandedStudyInstanceUIDs={expandedStudyInstanceUIDs}
      onClickStudy={_handleStudyClick}
      onClickTab={clickedTabName => {
        setActiveTabName(clickedTabName);
      }}
      onClickUntrack={displaySetInstanceUID => {
        const displaySet = DisplaySetService.getDisplaySetByUID(
          displaySetInstanceUID
        );
        // TODO: shift this somewhere else where we're centralizing this logic?
        // Potentially a helper from displaySetInstanceUID to this
        sendTrackedMeasurementsEvent('UNTRACK_SERIES', {
          SeriesInstanceUID: displaySet.SeriesInstanceUID,
        });
      }}
      onClickThumbnail={() => { }}
      onDoubleClickThumbnail={onDoubleClickThumbnailHandler}
      activeDisplaySetInstanceUID={activeDisplaySetInstanceUID}
    />
  );
}

PanelStudyBrowserTracking.propTypes = {
  MeasurementService: PropTypes.shape({
    subscribe: PropTypes.func.isRequired,
    EVENTS: PropTypes.object.isRequired,
  }).isRequired,
  DisplaySetService: PropTypes.shape({
    EVENTS: PropTypes.object.isRequired,
    activeDisplaySets: PropTypes.arrayOf(PropTypes.object).isRequired,
    getDisplaySetByUID: PropTypes.func.isRequired,
    subscribe: PropTypes.func.isRequired,
  }).isRequired,
  dataSource: PropTypes.shape({
    getImageIdsForDisplaySet: PropTypes.func.isRequired,
  }).isRequired,
  getImageSrc: PropTypes.func.isRequired,
  getStudiesForPatientByStudyInstanceUID: PropTypes.func.isRequired,
  requestDisplaySetCreationForStudy: PropTypes.func.isRequired,
};

export default PanelStudyBrowserTracking;

/**
 * Maps from the DataSource's format to a naturalized object
 *
 * @param {*} studies
 */
function _mapDataSourceStudies(studies) {
  return studies.map(study => {
    // TODO: Why does the data source return in this format?
    return {
      AccessionNumber: study.accession,
      StudyDate: study.date,
      StudyDescription: study.description,
      NumInstances: study.instances,
      ModalitiesInStudy: study.modalities,
      PatientID: study.mrn,
      PatientName: study.patientName,
      StudyInstanceUID: study.studyInstanceUid,
      StudyTime: study.time,
    };
  });
}

function _mapDisplaySets(
  displaySets,
  thumbnailImageSrcMap,
  trackedSeriesInstanceUIDs,
  viewports, // TODO: make array of `displaySetInstanceUIDs`?
  isSingleViewport,
  dataSource,
  DisplaySetService,
  UIDialogService,
  UINotificationService
) {
  console.log(displaySets.length);
  const thumbnailDisplaySets = [];
  const thumbnailNoImageDisplaySets = [];
  displaySets.forEach(ds => {
    const imageSrc = thumbnailImageSrcMap[ds.displaySetInstanceUID];
    const componentType = _getComponentType(ds.Modality);
    const viewportIdentificator = isSingleViewport
      ? []
      : viewports.reduce((acc, viewportData, index) => {
        if (viewportData.displaySetInstanceUID === ds.displaySetInstanceUID) {
          acc.push(_viewportLabels[index]);
        }
        return acc;
      }, []);

    const array =
      componentType === 'thumbnailTracked'
        ? thumbnailDisplaySets
        : thumbnailNoImageDisplaySets;

    const { displaySetInstanceUID } = ds;

    const thumbnailProps = {
      displaySetInstanceUID,
      description: ds.SeriesDescription,
      seriesNumber: ds.SeriesNumber,
      modality: ds.Modality,
      seriesDate: formatDate(ds.SeriesDate),
      numInstances: ds.numImageFrames,
      StudyInstanceUID: ds.StudyInstanceUID,
      componentType,
      imageSrc,
      dragData: {
        type: 'displayset',
        displaySetInstanceUID,
        // .. Any other data to pass
      },
      isTracked: trackedSeriesInstanceUIDs.includes(ds.SeriesInstanceUID),
      viewportIdentificator,
    };

    if (componentType === 'thumbnailNoImage') {
      if (dataSource.reject && dataSource.reject.series) {
        thumbnailProps.canReject = true;
        thumbnailProps.onReject = () => {
          UIDialogService.create({
            id: 'ds-reject-sr',
            centralize: true,
            isDraggable: false,
            showOverlay: true,
            content: Dialog,
            contentProps: {
              title: 'Reject Report',
              body: () => (
                <div className="p-4 bg-primary-dark text-white">
                  <p>This is a destructive action.</p>
                  <p>Are you sure you want to continue?</p>
                </div>
              ),
              actions: [
                { id: 'cancel', text: 'Cancel', type: 'secondary' },
                { id: 'save', text: 'Save', type: 'primary' },
              ],
              onClose: () => UIDialogService.dismiss({ id: 'ds-reject-sr' }),
              onSubmit: async ({ action }) => {
                switch (action.id) {
                  case 'save':
                    try {
                      await dataSource.reject.series(ds.StudyInstanceUID, ds.SeriesInstanceUID);
                      DisplaySetService.deleteDisplaySet(displaySetInstanceUID);
                      UIDialogService.dismiss({ id: 'ds-reject-sr' });
                      UINotificationService.show({
                        title: 'Reject Report',
                        message: 'Report rejected successfully',
                        type: 'success',
                      });
                    } catch (error) {
                      UIDialogService.dismiss({ id: 'ds-reject-sr' });
                      UINotificationService.show({
                        title: 'Reject Report',
                        message: 'Failed to reject report',
                        type: 'error',
                      });
                    }
                    break;
                  case 'cancel':
                    UIDialogService.dismiss({ id: 'ds-reject-sr' });
                    break;
                }
              },
            },
          });
        };
      } else {
        thumbnailProps.canReject = false;
      }
    }

    array.push(thumbnailProps);
  });

  return [...thumbnailDisplaySets, ...thumbnailNoImageDisplaySets];
}

const thumbnailNoImageModalities = [
  'SR',
  'SEG',
  'RTSTRUCT',
  'RTPLAN',
  'RTDOSE',
];

function _getComponentType(Modality) {
  if (thumbnailNoImageModalities.includes(Modality)) {
    return 'thumbnailNoImage';
  }

  return 'thumbnailTracked';
}

const _viewportLabels = ['A', 'B', 'C', 'D', 'E', 'F', 'G', 'H', 'I'];

/**
 *
 * @param {string[]} primaryStudyInstanceUIDs
 * @param {object[]} studyDisplayList
 * @param {string} studyDisplayList.studyInstanceUid
 * @param {string} studyDisplayList.date
 * @param {string} studyDisplayList.description
 * @param {string} studyDisplayList.modalities
 * @param {number} studyDisplayList.numInstances
 * @param {object[]} displaySets
 * @returns tabs - The prop object expected by the StudyBrowser component
 */
function _createStudyBrowserTabs(
  primaryStudyInstanceUIDs,
  studyDisplayList,
  displaySets
) {
  const primaryStudies = [];
  const recentStudies = [];
  const allStudies = [];

  studyDisplayList.forEach(study => {
    const displaySetsForStudy = utils.sortBySeriesDate(displaySets.filter(
      ds => ds.StudyInstanceUID === study.studyInstanceUid
<<<<<<< HEAD
    );

    displaySetsForStudy.sort((a, b) => {
      if (a.seriesNumber !== b.seriesNumber) {
        return a.seriesNumber - b.seriesNumber;
      }

      const seriesDateA = Date.parse(a.seriesDate);
      const seriesDateB = Date.parse(b.seriesDate);

      return seriesDateA - seriesDateB;
    });

=======
    ));
>>>>>>> ae3d05eb
    const tabStudy = Object.assign({}, study, {
      displaySets: displaySetsForStudy,
    });

    if (primaryStudyInstanceUIDs.includes(study.studyInstanceUid)) {
      primaryStudies.push(tabStudy);
      allStudies.push(tabStudy);
    } else {
      // TODO: Filter allStudies to dates within one year of current date
      recentStudies.push(tabStudy);
      allStudies.push(tabStudy);
    }
  });

  const tabs = [
    {
      name: 'primary',
      label: 'Primary',
      studies: primaryStudies,
    },
    {
      name: 'recent',
      label: 'Recent',
      studies: recentStudies,
    },
    {
      name: 'all',
      label: 'All',
      studies: allStudies,
    },
  ];

  return tabs;
}

function _findTabAndStudyOfDisplaySet(displaySetInstanceUID, tabs) {
  for (let t = 0; t < tabs.length; t++) {
    const { studies } = tabs[t];

    for (let s = 0; s < studies.length; s++) {
      const { displaySets } = studies[s];

      for (let d = 0; d < displaySets.length; d++) {
        const displaySet = displaySets[d];

        if (displaySet.displaySetInstanceUID === displaySetInstanceUID) {
          return {
            tabName: tabs[t].name,
            StudyInstanceUID: studies[s].studyInstanceUid,
          };
        }
      }
    }
  }
}<|MERGE_RESOLUTION|>--- conflicted
+++ resolved
@@ -519,30 +519,35 @@
   const recentStudies = [];
   const allStudies = [];
 
+  // Iterate over each study...
   studyDisplayList.forEach(study => {
-    const displaySetsForStudy = utils.sortBySeriesDate(displaySets.filter(
+    // Find it's display sets
+    const displaySetsForStudy = displaySets.filter(
       ds => ds.StudyInstanceUID === study.studyInstanceUid
-<<<<<<< HEAD
     );
-
-    displaySetsForStudy.sort((a, b) => {
-      if (a.seriesNumber !== b.seriesNumber) {
-        return a.seriesNumber - b.seriesNumber;
-      }
-
-      const seriesDateA = Date.parse(a.seriesDate);
-      const seriesDateB = Date.parse(b.seriesDate);
-
-      return seriesDateA - seriesDateB;
-    });
-
-=======
-    ));
->>>>>>> ae3d05eb
+    
+   // Sort them
+   const sortedDisplaySetsForStudy = utils.sortBySeriesDate(displaySetsForStudy);
+
+    /* Sort by series number, then by series date
+      displaySetsForStudy.sort((a, b) => {
+        if (a.seriesNumber !== b.seriesNumber) {
+          return a.seriesNumber - b.seriesNumber;
+        }
+
+        const seriesDateA = Date.parse(a.seriesDate);
+        const seriesDateB = Date.parse(b.seriesDate);
+
+        return seriesDateA - seriesDateB;
+      });
+    */
+    
+    // Map the study to it's tab/view representation
     const tabStudy = Object.assign({}, study, {
       displaySets: displaySetsForStudy,
     });
 
+    // Add the "tab study" to the 'primary', 'recent', and/or 'all' tab group(s)
     if (primaryStudyInstanceUIDs.includes(study.studyInstanceUid)) {
       primaryStudies.push(tabStudy);
       allStudies.push(tabStudy);
