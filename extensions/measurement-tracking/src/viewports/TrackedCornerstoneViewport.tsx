import React, { useState, useEffect, useCallback } from 'react';
import PropTypes from 'prop-types';

import { Tooltip, Icon, ViewportActionArrows, useViewportGrid } from '@ohif/ui';

import { annotation } from '@cornerstonejs/tools';
import { useTrackedMeasurements } from './../getContextModule';
import { BaseVolumeViewport, Enums } from '@cornerstonejs/core';

function TrackedCornerstoneViewport(props) {
  const { displaySets, viewportId, servicesManager, extensionManager } = props;

  const {
    measurementService,
    cornerstoneViewportService,
    viewportGridService,
    viewportActionCornersService,
  } = servicesManager.services;

  // Todo: handling more than one displaySet on the same viewport
  const displaySet = displaySets[0];

  const [viewportGrid] = useViewportGrid();
  const { activeViewportId } = viewportGrid;

  const [trackedMeasurements, sendTrackedMeasurementsEvent] = useTrackedMeasurements();

  const [isTracked, setIsTracked] = useState(false);
  const [trackedMeasurementUID, setTrackedMeasurementUID] = useState(null);
  const [viewportElem, setViewportElem] = useState(null);

  const { trackedSeries } = trackedMeasurements.context;

  const { SeriesInstanceUID } = displaySet;

  const updateIsTracked = useCallback(() => {
    const viewport = cornerstoneViewportService.getCornerstoneViewport(viewportId);

    if (viewport instanceof BaseVolumeViewport) {
      // A current image id will only exist for volume viewports that can have measurements tracked.
      // Typically these are those volume viewports for the series of acquisition.
      const currentImageId = viewport?.getCurrentImageId();

      if (!currentImageId) {
        if (isTracked) {
          setIsTracked(false);
        }
        return;
      }
    }

    if (trackedSeries.includes(SeriesInstanceUID) !== isTracked) {
      setIsTracked(!isTracked);
    }
  }, [isTracked, trackedMeasurements, viewportId, SeriesInstanceUID]);

  const onElementEnabled = useCallback(
    evt => {
      if (evt.detail.element !== viewportElem) {
        // The VOLUME_VIEWPORT_NEW_VOLUME event allows updateIsTracked to reliably fetch the image id for a volume viewport.
        evt.detail.element?.addEventListener(
          Enums.Events.VOLUME_VIEWPORT_NEW_VOLUME,
          updateIsTracked
        );
        setViewportElem(evt.detail.element);
      }
    },
    [updateIsTracked, viewportElem]
  );

  const onElementDisabled = useCallback(() => {
    viewportElem?.removeEventListener(Enums.Events.VOLUME_VIEWPORT_NEW_VOLUME, updateIsTracked);
  }, [updateIsTracked, viewportElem]);

  useEffect(updateIsTracked, [updateIsTracked]);

  useEffect(() => {
    const { unsubscribe } = cornerstoneViewportService.subscribe(
      cornerstoneViewportService.EVENTS.VIEWPORT_DATA_CHANGED,
      props => {
        if (props.viewportId !== viewportId) {
          return;
        }

        updateIsTracked();
      }
    );

    return () => {
      unsubscribe();
    };
  }, [updateIsTracked, viewportId]);

  useEffect(() => {
    if (isTracked) {
      annotation.config.style.setViewportToolStyles(viewportId, {
        global: {
          lineDash: '',
        },
      });

      cornerstoneViewportService.getRenderingEngine().renderViewport(viewportId);

      return;
    }

    annotation.config.style.setViewportToolStyles(viewportId, {
      global: {
        lineDash: '4,4',
      },
    });

    cornerstoneViewportService.getRenderingEngine().renderViewport(viewportId);

    return () => {
      annotation.config.style.setViewportToolStyles(viewportId, {});
    };
  }, [isTracked]);

  /**
   * The effect for listening to measurement service measurement added events
   * and in turn firing an event to update the measurement tracking state machine.
   * The TrackedCornerstoneViewport is the best place for this because when
   * a measurement is added, at least one TrackedCornerstoneViewport will be in
   * the DOM and thus can react to the events fired.
   */
  useEffect(() => {
    const added = measurementService.EVENTS.MEASUREMENT_ADDED;
    const addedRaw = measurementService.EVENTS.RAW_MEASUREMENT_ADDED;
    const subscriptions = [];

    [added, addedRaw].forEach(evt => {
      subscriptions.push(
        measurementService.subscribe(evt, ({ source, measurement }) => {
          const { activeViewportId } = viewportGridService.getState();

          // Each TrackedCornerstoneViewport receives the MeasurementService's events.
          // Only send the tracked measurements event for the active viewport to avoid
          // sending it more than once.
          if (viewportId === activeViewportId) {
            const { referenceStudyUID: StudyInstanceUID, referenceSeriesUID: SeriesInstanceUID } =
              measurement;

            sendTrackedMeasurementsEvent('SET_DIRTY', { SeriesInstanceUID });
            sendTrackedMeasurementsEvent('TRACK_SERIES', {
              viewportId,
              StudyInstanceUID,
              SeriesInstanceUID,
            });
          }
        }).unsubscribe
      );
    });

    return () => {
      subscriptions.forEach(unsub => {
        unsub();
      });
    };
  }, [measurementService, sendTrackedMeasurementsEvent, viewportId, viewportGridService]);

  const switchMeasurement = useCallback(
    direction => {
      const newTrackedMeasurementUID = _getNextMeasurementUID(
        direction,
        servicesManager,
        trackedMeasurementUID,
        trackedMeasurements
      );

      if (!newTrackedMeasurementUID) {
        return;
      }

      setTrackedMeasurementUID(newTrackedMeasurementUID);

      measurementService.jumpToMeasurement(viewportId, newTrackedMeasurementUID);
    },
    [measurementService, servicesManager, trackedMeasurementUID, trackedMeasurements, viewportId]
  );

  useEffect(() => {
    const statusComponent = _getStatusComponent(isTracked);
    const arrowsComponent = _getArrowsComponent(
      isTracked,
      switchMeasurement,
      viewportId === activeViewportId
    );

    viewportActionCornersService.setComponents([
      {
        viewportId,
        id: 'viewportStatusComponent',
        component: statusComponent,
        indexPriority: -100,
        location: viewportActionCornersService.LOCATIONS.topLeft,
      },
      {
        viewportId,
        id: 'viewportActionArrowsComponent',
        component: arrowsComponent,
        indexPriority: 0,
        location: viewportActionCornersService.LOCATIONS.topRight,
      },
    ]);
  }, [activeViewportId, isTracked, switchMeasurement, viewportActionCornersService, viewportId]);

  const getCornerstoneViewport = () => {
    const { component: Component } = extensionManager.getModuleEntry(
      '@ohif/extension-cornerstone.viewportModule.cornerstone'
    );

    return (
      <Component
        {...props}
        onElementEnabled={onElementEnabled}
        onElementDisabled={onElementDisabled}
      />
    );
  };

  return (
    <>
<<<<<<< HEAD
=======
      <ViewportActionBar
        onDoubleClick={evt => {
          evt.stopPropagation();
          evt.preventDefault();
        }}
        useAltStyling={isTracked}
        onArrowsClick={direction => switchMeasurement(direction)}
        getStatusComponent={() => _getStatusComponent(isTracked)}
        studyData={{
          label: viewportLabel,
          studyDate: formatDate(SeriesDate) || formatDate(StudyDate) || t('NoStudyDate'),
          currentSeries: SeriesNumber, // TODO - switch entire currentSeries to be UID based or actual position based
          seriesDescription: SeriesDescription,
          patientInformation: {
            patientName: PatientName ? OHIF.utils.formatPN(PatientName) : '',
            patientSex: PatientSex || '',
            patientAge: PatientAge || '',
            MRN: PatientID || '',
            thickness: SliceThickness ? `${parseFloat(SliceThickness).toFixed(2)}` : '',
            thicknessUnits: t('mm'),
            spacing:
              SpacingBetweenSlices !== undefined
                ? `${parseFloat(SpacingBetweenSlices).toFixed(2)}${t('mm')}`
                : '',
            scanner: ManufacturerModelName || '',
          },
        }}
      />
      {/* TODO: Viewport interface to accept stack or layers of content like this? */}
>>>>>>> 16785936
      <div className="relative flex h-full w-full flex-row overflow-hidden">
        {getCornerstoneViewport()}
      </div>
    </>
  );
}

TrackedCornerstoneViewport.propTypes = {
  displaySets: PropTypes.arrayOf(PropTypes.object.isRequired).isRequired,
  viewportId: PropTypes.string.isRequired,
  dataSource: PropTypes.object,
  children: PropTypes.node,
  customProps: PropTypes.object,
};

TrackedCornerstoneViewport.defaultProps = {
  customProps: {},
};

function _getNextMeasurementUID(
  direction,
  servicesManager,
  trackedMeasurementId,
  trackedMeasurements
) {
  const { measurementService, viewportGridService } = servicesManager.services;
  const measurements = measurementService.getMeasurements();

  const { activeViewportId, viewports } = viewportGridService.getState();
  const { displaySetInstanceUIDs: activeViewportDisplaySetInstanceUIDs } =
    viewports.get(activeViewportId);

  const { trackedSeries } = trackedMeasurements.context;

  // Get the potentially trackable measurements for the series of the
  // active viewport.
  // The measurements to jump between are the same
  // regardless if this series is tracked or not.

  const filteredMeasurements = measurements.filter(
    m =>
      trackedSeries.includes(m.referenceSeriesUID) &&
      activeViewportDisplaySetInstanceUIDs.includes(m.displaySetInstanceUID)
  );

  if (!filteredMeasurements.length) {
    // No measurements on this series.
    return;
  }

  const measurementCount = filteredMeasurements.length;

  const uids = filteredMeasurements.map(fm => fm.uid);
  let measurementIndex = uids.findIndex(uid => uid === trackedMeasurementId);

  if (measurementIndex === -1) {
    // Not tracking a measurement, or previous measurement now deleted, revert to 0.
    measurementIndex = 0;
  } else {
    measurementIndex += direction;
    if (measurementIndex < 0) {
      measurementIndex = measurementCount - 1;
    } else if (measurementIndex === measurementCount) {
      measurementIndex = 0;
    }
  }

  const newTrackedMeasurementId = uids[measurementIndex];

  return newTrackedMeasurementId;
}

const _getArrowsComponent = (isTracked, switchMeasurement, isActiveViewport) => {
  if (!isTracked) {
    return null;
  }

  return (
    <ViewportActionArrows
      onArrowsClick={direction => switchMeasurement(direction)}
      className={isActiveViewport ? 'visible' : 'invisible group-hover:visible'}
    ></ViewportActionArrows>
  );
};

function _getStatusComponent(isTracked) {
<<<<<<< HEAD
  if (!isTracked) {
    return null;
  }
=======
  const { t } = useTranslation('TrackedCornerstoneViewport');
  const trackedIcon = isTracked ? 'status-tracked' : 'status-untracked';
>>>>>>> 16785936

  return (
    <div className="relative">
      <Tooltip
        position="bottom-left"
        content={
          <div className="flex py-2">
            <div className="flex pt-1">
              <Icon
                name="info-link"
                className="text-primary-main w-4"
              />
            </div>
            <div className="ml-4 flex">
              <span className="text-common-light text-base">
                {isTracked ? (
                  <>
                    {t('Series is tracked and can be viewed in the measurement panel')}
                  </>
                ) : (
                  <>
                    {t('Measurements for untracked series will not be shown in the measurements panel')}
                  </>
                )}
              </span>
            </div>
          </div>
        }
      >
        <Icon
          name={'viewport-status-tracked'}
          className="text-aqua-pale"
        />
      </Tooltip>
    </div>
  );
}

export default TrackedCornerstoneViewport;<|MERGE_RESOLUTION|>--- conflicted
+++ resolved
@@ -221,38 +221,6 @@
 
   return (
     <>
-<<<<<<< HEAD
-=======
-      <ViewportActionBar
-        onDoubleClick={evt => {
-          evt.stopPropagation();
-          evt.preventDefault();
-        }}
-        useAltStyling={isTracked}
-        onArrowsClick={direction => switchMeasurement(direction)}
-        getStatusComponent={() => _getStatusComponent(isTracked)}
-        studyData={{
-          label: viewportLabel,
-          studyDate: formatDate(SeriesDate) || formatDate(StudyDate) || t('NoStudyDate'),
-          currentSeries: SeriesNumber, // TODO - switch entire currentSeries to be UID based or actual position based
-          seriesDescription: SeriesDescription,
-          patientInformation: {
-            patientName: PatientName ? OHIF.utils.formatPN(PatientName) : '',
-            patientSex: PatientSex || '',
-            patientAge: PatientAge || '',
-            MRN: PatientID || '',
-            thickness: SliceThickness ? `${parseFloat(SliceThickness).toFixed(2)}` : '',
-            thicknessUnits: t('mm'),
-            spacing:
-              SpacingBetweenSlices !== undefined
-                ? `${parseFloat(SpacingBetweenSlices).toFixed(2)}${t('mm')}`
-                : '',
-            scanner: ManufacturerModelName || '',
-          },
-        }}
-      />
-      {/* TODO: Viewport interface to accept stack or layers of content like this? */}
->>>>>>> 16785936
       <div className="relative flex h-full w-full flex-row overflow-hidden">
         {getCornerstoneViewport()}
       </div>
@@ -339,14 +307,9 @@
 };
 
 function _getStatusComponent(isTracked) {
-<<<<<<< HEAD
   if (!isTracked) {
     return null;
   }
-=======
-  const { t } = useTranslation('TrackedCornerstoneViewport');
-  const trackedIcon = isTracked ? 'status-tracked' : 'status-untracked';
->>>>>>> 16785936
 
   return (
     <div className="relative">
@@ -363,12 +326,12 @@
             <div className="ml-4 flex">
               <span className="text-common-light text-base">
                 {isTracked ? (
-                  <>
-                    {t('Series is tracked and can be viewed in the measurement panel')}
-                  </>
+                  <>{t('Series is tracked and can be viewed in the measurement panel')}</>
                 ) : (
                   <>
-                    {t('Measurements for untracked series will not be shown in the measurements panel')}
+                    {t(
+                      'Measurements for untracked series will not be shown in the measurements panel'
+                    )}
                   </>
                 )}
               </span>
