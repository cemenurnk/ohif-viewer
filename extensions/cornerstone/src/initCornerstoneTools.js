--- conflicted
+++ resolved
@@ -85,11 +85,8 @@
   addTool(SplineROITool);
   addTool(LivewireContourTool);
   addTool(OrientationMarkerTool);
-<<<<<<< HEAD
   addTool(WindowLevelRegionTool);
-=======
   addTool(PlanarFreehandContourSegmentationTool);
->>>>>>> 4761bbf0
 
   // Modify annotation tools to use dashed lines on SR
   const annotationStyle = {
@@ -143,11 +140,8 @@
   LivewireContour: LivewireContourTool.toolName,
   PlanarFreehandROI: PlanarFreehandROITool.toolName,
   OrientationMarker: OrientationMarkerTool.toolName,
-<<<<<<< HEAD
   WindowLevelRegion: WindowLevelRegionTool.toolName,
-=======
   PlanarFreehandContourSegmentation: PlanarFreehandContourSegmentationTool.toolName,
->>>>>>> 4761bbf0
 };
 
 export { toolNames };