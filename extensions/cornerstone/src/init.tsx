--- conflicted
+++ resolved
@@ -51,15 +51,7 @@
 
   // For debugging e2e tests that are failing on CI
   cornerstone.setUseCPURendering(Boolean(appConfig.useCPURendering));
-  cornerstone.setConfiguration({
-    ...cornerstone.getConfiguration(),
-    rendering: {
-      ...cornerstone.getConfiguration().rendering,
-      strictZSpacingForVolumeViewport: appConfig.strictZSpacingForVolumeViewport,
-    },
-  });
-
-<<<<<<< HEAD
+
   switch (appConfig.useSharedArrayBuffer) {
     case 'AUTO':
       cornerstone.setUseSharedArrayBuffer(csEnums.SharedArrayBufferModes.AUTO);
@@ -70,20 +62,19 @@
     default:
       cornerstone.setUseSharedArrayBuffer(csEnums.SharedArrayBufferModes.TRUE);
   }
-
-  // For debugging large datasets
-  const MAX_CACHE_SIZE_1GB = 1073741824;
-  const maxCacheSize = appConfig.maxCacheSize;
-  cornerstone.cache.setMaxCacheSize(
-    maxCacheSize ? maxCacheSize : MAX_CACHE_SIZE_1GB
-  );
-=======
+  cornerstone.setConfiguration({
+    ...cornerstone.getConfiguration(),
+    rendering: {
+      ...cornerstone.getConfiguration().rendering,
+      strictZSpacingForVolumeViewport: appConfig.strictZSpacingForVolumeViewport,
+    },
+  });
+
   // For debugging large datasets, otherwise prefer the defaults
   const { maxCacheSize } = appConfig;
   if (maxCacheSize) {
     cornerstone.cache.setMaxCacheSize(maxCacheSize);
   }
->>>>>>> c49b8332
 
   initCornerstoneTools();
 
