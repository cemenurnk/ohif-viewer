import OHIF, { Types } from '@ohif/core';
import React from 'react';

import * as cornerstone from '@cornerstonejs/core';
import * as cornerstoneTools from '@cornerstonejs/tools';
import {
  init as cs3DInit,
  eventTarget,
  EVENTS,
  metaData,
  volumeLoader,
  imageLoadPoolManager,
  Settings,
  utilities as csUtilities,
  Enums as csEnums,
} from '@cornerstonejs/core';
<<<<<<< HEAD
import { Enums, utilities, ReferenceLinesTool } from '@cornerstonejs/tools';
import {
  cornerstoneStreamingImageVolumeLoader,
  cornerstoneStreamingDynamicImageVolumeLoader,
} from '@cornerstonejs/streaming-image-volume-loader';
=======
import { Enums } from '@cornerstonejs/tools';
import { cornerstoneStreamingImageVolumeLoader } from '@cornerstonejs/streaming-image-volume-loader';
>>>>>>> 33f12594

import initWADOImageLoader from './initWADOImageLoader';
import initCornerstoneTools from './initCornerstoneTools';

import { connectToolsToMeasurementService } from './initMeasurementService';
import initCineService from './initCineService';
import interleaveCenterLoader from './utils/interleaveCenterLoader';
import nthLoader from './utils/nthLoader';
import interleaveTopToBottom from './utils/interleaveTopToBottom';
import initContextMenu from './initContextMenu';
import initDoubleClick from './initDoubleClick';
import { CornerstoneServices } from './types';
import initViewTiming from './utils/initViewTiming';

// TODO: Cypress tests are currently grabbing this from the window?
window.cornerstone = cornerstone;
window.cornerstoneTools = cornerstoneTools;
/**
 *
 */
export default async function init({
  servicesManager,
  commandsManager,
  extensionManager,
  configuration,
  appConfig,
}: Types.Extensions.ExtensionParams): Promise<void> {
  // Note: this should run first before initializing the cornerstone
  // DO NOT CHANGE THE ORDER
  const value = appConfig.useSharedArrayBuffer;
  let sharedArrayBufferDisabled = false;

  if (value === 'AUTO') {
    cornerstone.setUseSharedArrayBuffer(csEnums.SharedArrayBufferModes.AUTO);
  } else if (value === 'FALSE' || value === false) {
    cornerstone.setUseSharedArrayBuffer(csEnums.SharedArrayBufferModes.FALSE);
    sharedArrayBufferDisabled = true;
  } else {
    cornerstone.setUseSharedArrayBuffer(csEnums.SharedArrayBufferModes.TRUE);
  }

  await cs3DInit({
    rendering: {
      preferSizeOverAccuracy: Boolean(appConfig.use16BitDataType),
      useNorm16Texture: Boolean(appConfig.use16BitDataType),
    },
  });

  // For debugging e2e tests that are failing on CI
  cornerstone.setUseCPURendering(Boolean(appConfig.useCPURendering));

  cornerstone.setConfiguration({
    ...cornerstone.getConfiguration(),
    rendering: {
      ...cornerstone.getConfiguration().rendering,
      strictZSpacingForVolumeViewport: appConfig.strictZSpacingForVolumeViewport,
    },
  });

  // For debugging large datasets, otherwise prefer the defaults
  const { maxCacheSize } = appConfig;
  if (maxCacheSize) {
    cornerstone.cache.setMaxCacheSize(maxCacheSize);
  }

  initCornerstoneTools();

  Settings.getRuntimeSettings().set('useCursors', Boolean(appConfig.useCursors));

  const {
    userAuthenticationService,
    customizationService,
    uiModalService,
    uiNotificationService,
    cornerstoneViewportService,
    hangingProtocolService,
    toolGroupService,
    toolbarService,
    viewportGridService,
    stateSyncService,
  } = servicesManager.services as CornerstoneServices;

  window.services = servicesManager.services;
  window.extensionManager = extensionManager;
  window.commandsManager = commandsManager;

  if (
    appConfig.showWarningMessageForCrossOrigin &&
    !window.crossOriginIsolated &&
    !sharedArrayBufferDisabled
  ) {
    uiNotificationService.show({
      title: 'Cross Origin Isolation',
      message:
        'Cross Origin Isolation is not enabled, read more about it here: https://docs.ohif.org/faq/',
      type: 'warning',
    });
  }

  if (appConfig.showCPUFallbackMessage && cornerstone.getShouldUseCPURendering()) {
    _showCPURenderingModal(uiModalService, hangingProtocolService);
  }

  // Stores a map from `lutPresentationId` to a Presentation object so that
  // an OHIFCornerstoneViewport can be redisplayed with the same LUT
  stateSyncService.register('lutPresentationStore', { clearOnModeExit: true });

  // Stores a map from `positionPresentationId` to a Presentation object so that
  // an OHIFCornerstoneViewport can be redisplayed with the same position
  stateSyncService.register('positionPresentationStore', {
    clearOnModeExit: true,
  });

  // Stores the entire ViewportGridService getState when toggling to one up
  // (e.g. via a double click) so that it can be restored when toggling back.
  stateSyncService.register('toggleOneUpViewportGridStore', {
    clearOnModeExit: true,
  });

  const labelmapRepresentation = cornerstoneTools.Enums.SegmentationRepresentations.Labelmap;

  cornerstoneTools.segmentation.config.setGlobalRepresentationConfig(labelmapRepresentation, {
    fillAlpha: 0.3,
    fillAlphaInactive: 0.2,
    outlineOpacity: 1,
    outlineOpacityInactive: 0.65,
  });

  const metadataProvider = OHIF.classes.MetadataProvider;

  volumeLoader.registerVolumeLoader(
    'cornerstoneStreamingImageVolume',
    cornerstoneStreamingImageVolumeLoader
  );

  volumeLoader.registerVolumeLoader(
    'cornerstoneStreamingDynamicImageVolume',
    cornerstoneStreamingDynamicImageVolumeLoader
  );

  hangingProtocolService.registerImageLoadStrategy('interleaveCenter', interleaveCenterLoader);
  hangingProtocolService.registerImageLoadStrategy('interleaveTopToBottom', interleaveTopToBottom);
  hangingProtocolService.registerImageLoadStrategy('nth', nthLoader);

  // add metadata providers
  metaData.addProvider(
    csUtilities.calibratedPixelSpacingMetadataProvider.get.bind(
      csUtilities.calibratedPixelSpacingMetadataProvider
    )
  ); // this provider is required for Calibration tool
  metaData.addProvider(metadataProvider.get.bind(metadataProvider), 9999);

  imageLoadPoolManager.maxNumRequests = {
    interaction: appConfig?.maxNumRequests?.interaction || 100,
    thumbnail: appConfig?.maxNumRequests?.thumbnail || 75,
    prefetch: appConfig?.maxNumRequests?.prefetch || 10,
  };

  initWADOImageLoader(userAuthenticationService, appConfig, extensionManager);

  /* Measurement Service */
  this.measurementServiceSource = connectToolsToMeasurementService(servicesManager);

  initCineService(servicesManager);

  // When a custom image load is performed, update the relevant viewports
  hangingProtocolService.subscribe(
    hangingProtocolService.EVENTS.CUSTOM_IMAGE_LOAD_PERFORMED,
    volumeInputArrayMap => {
      for (const entry of volumeInputArrayMap.entries()) {
        const [viewportId, volumeInputArray] = entry;
        const viewport = cornerstoneViewportService.getCornerstoneViewport(viewportId);

        const ohifViewport = cornerstoneViewportService.getViewportInfo(viewportId);

        const { lutPresentationStore, positionPresentationStore } = stateSyncService.getState();
        const { presentationIds } = ohifViewport.getViewportOptions();
        const presentations = {
          positionPresentation: positionPresentationStore[presentationIds?.positionPresentationId],
          lutPresentation: lutPresentationStore[presentationIds?.lutPresentationId],
        };

        cornerstoneViewportService.setVolumesForViewport(viewport, volumeInputArray, presentations);
      }
    }
  );

  initContextMenu({
    cornerstoneViewportService,
    customizationService,
    commandsManager,
  });

  initDoubleClick({
    customizationService,
    commandsManager,
  });

  /**
   * When a viewport gets a new display set, this call will go through all the
   * active tools in the toolbar, and call any commands registered in the
   * toolbar service with a callback to re-enable on displaying the viewport.
   */
  const toolbarEventListener = evt => {
    const { element } = evt.detail;
    const activeTools = toolbarService.getActiveTools();

    activeTools.forEach(tool => {
      const toolData = toolbarService.getNestedButton(tool);
      const commands = toolData?.listeners?.[evt.type];
      commandsManager.run(commands, { element, evt });
    });
  };

  /** Listens for active viewport events and fires the toolbar listeners */
  const activeViewportEventListener = evt => {
    const { viewportId } = evt;
    const toolGroup = toolGroupService.getToolGroupForViewport(viewportId);

    const activeTools = toolbarService.getActiveTools();

    activeTools.forEach(tool => {
      if (!toolGroup?._toolInstances?.[tool]) {
        return;
      }

      // check if tool is active on the new viewport
      const toolEnabled = toolGroup._toolInstances[tool].mode === Enums.ToolModes.Enabled;

      if (!toolEnabled) {
        return;
      }

      const button = toolbarService.getNestedButton(tool);
      const commands = button?.listeners?.[evt.type];
      commandsManager.run(commands, { viewportId, evt });
    });
  };

  const resetCrosshairs = evt => {
    const { element } = evt.detail;
    const { viewportId, renderingEngineId } = cornerstone.getEnabledElement(element);

    const toolGroup = cornerstoneTools.ToolGroupManager.getToolGroupForViewport(
      viewportId,
      renderingEngineId
    );

    if (!toolGroup || !toolGroup._toolInstances?.['Crosshairs']) {
      return;
    }

    const mode = toolGroup._toolInstances['Crosshairs'].mode;

    if (mode === Enums.ToolModes.Active) {
      toolGroup.setToolActive('Crosshairs');
    } else if (mode === Enums.ToolModes.Passive) {
      toolGroup.setToolPassive('Crosshairs');
    } else if (mode === Enums.ToolModes.Enabled) {
      toolGroup.setToolEnabled('Crosshairs');
    }
  };

  eventTarget.addEventListener(EVENTS.STACK_VIEWPORT_NEW_STACK, evt => {
    const { element } = evt.detail;
    cornerstoneTools.utilities.stackContextPrefetch.enable(element);
  });

  function elementEnabledHandler(evt) {
    const { element } = evt.detail;
    element.addEventListener(EVENTS.CAMERA_RESET, resetCrosshairs);

    eventTarget.addEventListener(EVENTS.STACK_VIEWPORT_NEW_STACK, toolbarEventListener);

    initViewTiming({ element, eventTarget });
  }

  function elementDisabledHandler(evt) {
    const { element } = evt.detail;

    element.removeEventListener(EVENTS.CAMERA_RESET, resetCrosshairs);

    // TODO - consider removing the callback when all elements are gone
    // eventTarget.removeEventListener(
    //   EVENTS.STACK_VIEWPORT_NEW_STACK,
    //   newStackCallback
    // );
  }

  eventTarget.addEventListener(EVENTS.ELEMENT_ENABLED, elementEnabledHandler.bind(null));

  eventTarget.addEventListener(EVENTS.ELEMENT_DISABLED, elementDisabledHandler.bind(null));

  viewportGridService.subscribe(
    viewportGridService.EVENTS.ACTIVE_VIEWPORT_ID_CHANGED,
    activeViewportEventListener
      );
    }

function CPUModal() {
  return (
    <div>
      <p>
        Your computer does not have enough GPU power to support the default GPU rendering mode. OHIF
        has switched to CPU rendering mode. Please note that CPU rendering does not support all
        features such as Volume Rendering, Multiplanar Reconstruction, and Segmentation Overlays.
      </p>
    </div>
  );
}

function _showCPURenderingModal(uiModalService, hangingProtocolService) {
  const callback = progress => {
    if (progress === 100) {
      uiModalService.show({
        content: CPUModal,
        title: 'OHIF Fell Back to CPU Rendering',
      });

      return true;
    }
  };

  const { unsubscribe } = hangingProtocolService.subscribe(
    hangingProtocolService.EVENTS.PROTOCOL_CHANGED,
    () => {
      const done = callback(100);

      if (done) {
        unsubscribe();
      }
    }
  );
}<|MERGE_RESOLUTION|>--- conflicted
+++ resolved
@@ -14,16 +14,11 @@
   utilities as csUtilities,
   Enums as csEnums,
 } from '@cornerstonejs/core';
-<<<<<<< HEAD
 import { Enums, utilities, ReferenceLinesTool } from '@cornerstonejs/tools';
 import {
   cornerstoneStreamingImageVolumeLoader,
   cornerstoneStreamingDynamicImageVolumeLoader,
 } from '@cornerstonejs/streaming-image-volume-loader';
-=======
-import { Enums } from '@cornerstonejs/tools';
-import { cornerstoneStreamingImageVolumeLoader } from '@cornerstonejs/streaming-image-volume-loader';
->>>>>>> 33f12594
 
 import initWADOImageLoader from './initWADOImageLoader';
 import initCornerstoneTools from './initCornerstoneTools';
@@ -320,8 +315,8 @@
   viewportGridService.subscribe(
     viewportGridService.EVENTS.ACTIVE_VIEWPORT_ID_CHANGED,
     activeViewportEventListener
-      );
-    }
+  );
+}
 
 function CPUModal() {
   return (
