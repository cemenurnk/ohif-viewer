--- conflicted
+++ resolved
@@ -286,19 +286,7 @@
 
   eventTarget.addEventListener(EVENTS.ELEMENT_DISABLED, elementDisabledHandler.bind(null));
 
-<<<<<<< HEAD
-  viewportGridService.subscribe(
-    viewportGridService.EVENTS.ACTIVE_VIEWPORT_ID_CHANGED,
-    activeViewportEventListener
-  );
-
   colormaps.forEach(registerColormap);
-=======
-  // viewportGridService.subscribe(
-  //   viewportGridService.EVENTS.ACTIVE_VIEWPORT_ID_CHANGED,
-  //   activeViewportEventListener
-  // );
->>>>>>> 07301fc0
 }
 
 function CPUModal() {
