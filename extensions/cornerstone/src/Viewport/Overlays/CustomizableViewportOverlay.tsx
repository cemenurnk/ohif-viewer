import React, { useCallback, useEffect, useMemo, useState } from 'react';
import { vec3 } from 'gl-matrix';
import PropTypes from 'prop-types';
import { metaData, Enums, utilities } from '@cornerstonejs/core';
import { ImageSliceData } from '@cornerstonejs/core/dist/esm/types';
import { ViewportOverlay } from '@ohif/ui';
import { ServicesManager } from '@ohif/core';
import { InstanceMetadata } from '@ohif/core/src/types';
import { formatPN, formatDICOMDate, formatDICOMTime, formatNumberPrecision } from './utils';
import { StackViewportData, VolumeViewportData } from '../../types/CornerstoneCacheService';

import './CustomizableViewportOverlay.css';

const EPSILON = 1e-4;

type ViewportData = StackViewportData | VolumeViewportData;

interface OverlayItemProps {
  element: HTMLElement;
  viewportData: ViewportData;
  imageSliceData: ImageSliceData;
  servicesManager: ServicesManager;
  viewportId: string;
  instance: InstanceMetadata;
  customization: any;
  formatters: {
    formatPN: (val) => string;
    formatDate: (val) => string;
    formatTime: (val) => string;
    formatNumberPrecision: (val, number) => string;
  };

  // calculated values
  voi: {
    windowWidth: number;
    windowCenter: number;
  };
  instanceNumber?: number;
  scale?: number;
}

<<<<<<< HEAD
/**
 * Window Level / Center Overlay item
 */
function VOIOverlayItem({ voi, customization }: OverlayItemProps) {
  const { windowWidth, windowCenter } = voi;
  if (typeof windowCenter !== 'number' || typeof windowWidth !== 'number') {
    return null;
  }

  return (
    <div
      className="overlay-item flex flex-row"
      style={{ color: (customization && customization.color) || undefined }}
    >
      <span className="mr-1 shrink-0">W:</span>
      <span className="ml-1 mr-2 shrink-0">{windowWidth.toFixed(0)}</span>
      <span className="mr-1 shrink-0">L:</span>
      <span className="ml-1 shrink-0">{windowCenter.toFixed(0)}</span>
    </div>
  );
}

/**
 * Zoom Level Overlay item
 */
function ZoomOverlayItem({ scale, customization }: OverlayItemProps) {
  return (
    <div
      className="overlay-item flex flex-row"
      style={{ color: (customization && customization.color) || undefined }}
    >
      <span className="mr-1 shrink-0">Zoom:</span>
      <span>{scale.toFixed(2)}x</span>
    </div>
  );
}

/**
 * Instance Number Overlay Item
 */
function InstanceNumberOverlayItem({
  instanceNumber,
  imageSliceData,
  customization,
}: OverlayItemProps) {
  const { imageIndex, numberOfSlices } = imageSliceData;

  return (
    <div
      className="overlay-item flex flex-row"
      style={{ color: (customization && customization.color) || undefined }}
    >
      <span className="mr-1 shrink-0">I:</span>
      <span>
        {instanceNumber !== undefined && instanceNumber !== null
          ? `${instanceNumber} (${imageIndex + 1}/${numberOfSlices})`
          : `${imageIndex + 1}/${numberOfSlices}`}
      </span>
    </div>
  );
}
=======
const OverlayItemComponents = {
  'ohif.overlayItem.windowLevel': VOIOverlayItem,
  'ohif.overlayItem.zoomLevel': ZoomOverlayItem,
  'ohif.overlayItem.instanceNumber': InstanceNumberOverlayItem,
};
>>>>>>> 07301fc0

/**
 * Customizable Viewport Overlay
 */
function CustomizableViewportOverlay({
  element,
  viewportData,
  imageSliceData,
  viewportId,
  servicesManager,
}: {
  element: HTMLElement;
  viewportData: ViewportData;
  imageSliceData: ImageSliceData;
  viewportId: string;
  servicesManager: ServicesManager;
}) {
<<<<<<< HEAD
  const {
    toolbarService,
    cornerstoneViewportService,
    customizationService,
    viewportGridService,
    displaySetService,
  } = servicesManager.services;
=======
  const { cornerstoneViewportService, customizationService, toolGroupService } =
    servicesManager.services;
>>>>>>> 07301fc0
  const [voi, setVOI] = useState({ windowCenter: null, windowWidth: null });
  const [scale, setScale] = useState(1);
  const { imageIndex } = imageSliceData;

  const topLeftCustomization = customizationService.getModeCustomization(
    'cornerstoneOverlayTopLeft'
  );
  const topRightCustomization = customizationService.getModeCustomization(
    'cornerstoneOverlayTopRight'
  );
  const bottomLeftCustomization = customizationService.getModeCustomization(
    'cornerstoneOverlayBottomLeft'
  );
  const bottomRightCustomization = customizationService.getModeCustomization(
    'cornerstoneOverlayBottomRight'
  );

<<<<<<< HEAD
  const instance = useMemo(() => {
    if (viewportData != null) {
      return _getViewportInstance(viewportId, viewportGridService, displaySetService);
    } else {
      return null;
    }
  }, [viewportData, viewportId, viewportGridService, displaySetService]);

  const instanceNumber = useMemo(() => {
    if (viewportData != null) {
      return _getInstanceNumber(viewportData, viewportId, imageIndex, cornerstoneViewportService);
    }
    return null;
  }, [viewportData, viewportId, imageIndex, cornerstoneViewportService]);
=======
  const instance = useMemo(
    () => (viewportData ? getViewportInstance(viewportData, imageIndex) : null),
    [viewportData, imageIndex]
  );
>>>>>>> 07301fc0

  const instanceNumber = useMemo(
    () =>
      viewportData
        ? getInstanceNumber(viewportData, viewportId, imageIndex, cornerstoneViewportService)
        : null,
    [viewportData, viewportId, imageIndex, cornerstoneViewportService]
  );

  /**
   * Updating the VOI when the viewport changes its voi
   */
  useEffect(() => {
    const updateVOI = eventDetail => {
      const { range } = eventDetail.detail;

      if (!range) {
        return;
      }

      const { lower, upper } = range;
      const { windowWidth, windowCenter } = utilities.windowLevel.toWindowLevel(lower, upper);

      setVOI({ windowCenter, windowWidth });
    };

    element.addEventListener(Enums.Events.VOI_MODIFIED, updateVOI);

    return () => {
      element.removeEventListener(Enums.Events.VOI_MODIFIED, updateVOI);
    };
  }, [viewportId, viewportData, voi, element]);

  /**
   * Updating the scale when the viewport changes its zoom
   */
  useEffect(() => {
    const updateScale = eventDetail => {
      const { previousCamera, camera } = eventDetail.detail;

      if (
        previousCamera.parallelScale !== camera.parallelScale ||
        previousCamera.scale !== camera.scale
      ) {
        const viewport = cornerstoneViewportService.getCornerstoneViewport(viewportId);

        if (!viewport) {
          return;
        }

        const imageData = viewport.getImageData();

        if (!imageData) {
          return;
        }

        if (camera.scale) {
          setScale(camera.scale);
          return;
        }

        const { spacing } = imageData;
        // convert parallel scale to scale
        const scale = (element.clientHeight * spacing[0] * 0.5) / camera.parallelScale;
        setScale(scale);
      }
    };

    element.addEventListener(Enums.Events.CAMERA_MODIFIED, updateScale);

    return () => {
      element.removeEventListener(Enums.Events.CAMERA_MODIFIED, updateScale);
    };
  }, [viewportId, viewportData, cornerstoneViewportService, element]);

  const _renderOverlayItem = useCallback(
    item => {
      const overlayItemProps = {
        element,
        viewportData,
        imageSliceData,
        viewportId,
        servicesManager,
        customization: item,
        formatters: {
          formatPN,
          formatDate: formatDICOMDate,
          formatTime: formatDICOMTime,
          formatNumberPrecision,
        },
        instance,
        voi,
        scale,
        instanceNumber,
      };

      if (!item) {
        return null;
      }

      const { customizationType } = item;
      const OverlayItemComponent = OverlayItemComponents[customizationType];

      if (OverlayItemComponent) {
        return <OverlayItemComponent {...overlayItemProps} />;
      } else {
        const renderItem = customizationService.transform(item);

        if (typeof renderItem.content === 'function') {
          return renderItem.content(overlayItemProps);
        }
      }
    },
    [
      element,
      viewportData,
      imageSliceData,
      viewportId,
      servicesManager,
      customizationService,
      instance,
      voi,
      scale,
      instanceNumber,
    ]
  );

<<<<<<< HEAD
  const getTopLeftContent = useCallback(() => {
    const items = topLeftCustomization?.items || [
      {
        id: 'StudyDate',
        customizationType: 'ohif.overlayItem',
        label: '',
        title: 'Study date',
        condition: ({ instance }) => instance && instance.StudyDate,
        contentF: ({ instance, formatters: { formatDate } }) => formatDate(instance.StudyDate),
      },
      {
        id: 'SeriesDescription',
        customizationType: 'ohif.overlayItem',
        label: '',
        title: 'Series description',
        attribute: 'SeriesDescription',
        condition: ({ instance }) => instance && instance.SeriesDescription,
      },
    ];
    return (
      <>
        {items.map((item, i) => (
          <div key={`topLeftOverlayItem_${i}`}>{_renderOverlayItem(item)}</div>
        ))}
      </>
    );
  }, [topLeftCustomization, _renderOverlayItem]);

  const getTopRightContent = useCallback(() => {
    const items = topRightCustomization?.items || [];
    return (
      <>
        {items.map((item, i) => (
          <div key={`topRightOverlayItem_${i}`}>{_renderOverlayItem(item)}</div>
        ))}
      </>
    );
  }, [topRightCustomization, _renderOverlayItem]);

  const getBottomLeftContent = useCallback(() => {
    const items = bottomLeftCustomization?.items || [
      {
        id: 'WindowLevel',
        customizationType: 'ohif.overlayItem.windowLevel',
      },
    ];
    return (
      <>
        {items.map((item, i) => (
          <div key={`bottomLeftOverlayItem_${i}`}>{_renderOverlayItem(item)}</div>
        ))}
      </>
    );
  }, [bottomLeftCustomization, _renderOverlayItem]);

  const getBottomRightContent = useCallback(() => {
    const items = bottomRightCustomization?.items || [
      {
        id: 'InstanceNmber',
        customizationType: 'ohif.overlayItem.instanceNumber',
      },
    ];
    return (
      <>
        {items.map((item, i) => (
          <div key={`bottomRightOverlayItem_${i}`}>{_renderOverlayItem(item)}</div>
        ))}
      </>
    );
  }, [bottomRightCustomization, _renderOverlayItem]);
=======
  const getContent = useCallback(
    (customization, defaultItems, keyPrefix) => {
      const items = customization?.items ?? defaultItems;

      return (
        <>
          {items.map((item, index) => (
            <div key={`${keyPrefix}_${index}`}>
              {item?.condition
                ? item.condition()
                  ? _renderOverlayItem(item)
                  : null
                : _renderOverlayItem(item)}
            </div>
          ))}
        </>
      );
    },
    [_renderOverlayItem]
  );
>>>>>>> 07301fc0

  return (
    <ViewportOverlay
      topLeft={
        /**
         * Inline default overlay items for a more standard expansion
         */
        getContent(
          topLeftCustomization,
          [
            {
              id: 'WindowLevel',
              customizationType: 'ohif.overlayItem.windowLevel',
            },
            {
              id: 'ZoomLevel',
              customizationType: 'ohif.overlayItem.zoomLevel',
              condition: () => {
                const activeToolName = toolGroupService.getActiveToolForViewport(viewportId);
                return activeToolName === 'Zoom';
              },
            },
          ],
          'topLeftOverlayItem'
        )
      }
      topRight={getContent(
        topRightCustomization,
        [
          {
            id: 'InstanceNumber',
            customizationType: 'ohif.overlayItem.instanceNumber',
          },
        ],
        'topRightOverlayItem'
      )}
      bottomLeft={getContent(bottomLeftCustomization, [null], 'bottomLeftOverlayItem')}
      bottomRight={getContent(bottomRightCustomization, [null], 'bottomRightOverlayItem')}
    />
  );
}

<<<<<<< HEAD
function _getViewportInstance(viewportId, viewportGridService, displaySetService) {
  const { viewports } = viewportGridService.getState();
  const viewport = viewports.get(viewportId);
  const displaySetInstanceUID = viewport.displaySetInstanceUIDs[0];
  const displaySet = displaySetService.getDisplaySetByUID(displaySetInstanceUID);
  const instance = displaySet?.instances[0];
  return instance;
}
=======
const getViewportInstance = (viewportData, imageIndex) => {
  const { viewportType, data } = viewportData;
  let imageId = null;

  switch (viewportType) {
    case Enums.ViewportType.STACK:
      imageId = data.imageIds[imageIndex];
      break;
    case Enums.ViewportType.ORTHOGRAPHIC:
      if (data?.length === 1) {
        imageId = data[0].imageIds[imageIndex];
      }
      break;
    default:
      break;
  }

  return imageId ? metaData.get('instance', imageId) || {} : {};
};
>>>>>>> 07301fc0

const getInstanceNumber = (viewportData, viewportId, imageIndex, cornerstoneViewportService) => {
  let instanceNumber;

  switch (viewportData.viewportType) {
    case Enums.ViewportType.STACK:
      instanceNumber = _getInstanceNumberFromStack(viewportData, imageIndex);
      break;
    case Enums.ViewportType.ORTHOGRAPHIC:
      instanceNumber = _getInstanceNumberFromVolume(
        viewportData,
        viewportId,
        cornerstoneViewportService
      );
      break;
  }

  return instanceNumber ?? null;
};

function _getInstanceNumberFromStack(viewportData, imageIndex) {
  const imageIds = viewportData.data.imageIds;
  const imageId = imageIds[imageIndex];

  if (!imageId) {
    return;
  }

  const generalImageModule = metaData.get('generalImageModule', imageId) || {};
  const { instanceNumber } = generalImageModule;

  const stackSize = imageIds.length;

  if (stackSize <= 1) {
    return;
  }

  return parseInt(instanceNumber);
}

// Since volume viewports can be in any view direction, they can render
// a reconstructed image which don't have imageIds; therefore, no instance and instanceNumber
// Here we check if viewport is in the acquisition direction and if so, we get the instanceNumber
function _getInstanceNumberFromVolume(viewportData, viewportId, cornerstoneViewportService) {
  const volumes = viewportData.volumes;

  // Todo: support fusion of acquisition plane which has instanceNumber
  if (!volumes || volumes.length > 1) {
    return;
  }

  const volume = volumes[0];
  const { direction, imageIds } = volume;

  const cornerstoneViewport = cornerstoneViewportService.getCornerstoneViewport(viewportId);

  if (!cornerstoneViewport) {
    return;
  }

  const camera = cornerstoneViewport.getCamera();
  const { viewPlaneNormal } = camera;
  // checking if camera is looking at the acquisition plane (defined by the direction on the volume)

  const scanAxisNormal = direction.slice(6, 9);

  // check if viewPlaneNormal is parallel to scanAxisNormal
  const cross = vec3.cross(vec3.create(), viewPlaneNormal, scanAxisNormal);
  const isAcquisitionPlane = vec3.length(cross) < EPSILON;

  if (isAcquisitionPlane) {
    const imageId = imageIds[imageIndex];

    if (!imageId) {
      return {};
    }

    const { instanceNumber } = metaData.get('generalImageModule', imageId) || {};
    return parseInt(instanceNumber);
  }
}

/**
 * Window Level / Center Overlay item
 */
function VOIOverlayItem({ voi, customization }: OverlayItemProps) {
  const { windowWidth, windowCenter } = voi;
  if (typeof windowCenter !== 'number' || typeof windowWidth !== 'number') {
    return null;
  }

  return (
    <div
      className="overlay-item flex flex-row"
      style={{ color: (customization && customization.color) || undefined }}
    >
      <span className="mr-1 shrink-0">W:</span>
      <span className="ml-1 mr-2 shrink-0 font-light">{windowWidth.toFixed(0)}</span>
      <span className="mr-1 shrink-0">L:</span>
      <span className="ml-1 shrink-0 font-light">{windowCenter.toFixed(0)}</span>
    </div>
  );
}

/**
 * Zoom Level Overlay item
 */
function ZoomOverlayItem({ scale, customization }: OverlayItemProps) {
  return (
    <div
      className="overlay-item flex flex-row"
      style={{ color: (customization && customization.color) || undefined }}
    >
      <span className="mr-1 shrink-0">Zoom:</span>
      <span className="font-light">{scale.toFixed(2)}x</span>
    </div>
  );
}

/**
 * Instance Number Overlay Item
 */
function InstanceNumberOverlayItem({
  instanceNumber,
  imageSliceData,
  customization,
}: OverlayItemProps) {
  const { imageIndex, numberOfSlices } = imageSliceData;

  return (
    <div
      className="overlay-item flex flex-row"
      style={{ color: (customization && customization.color) || undefined }}
    >
      <span className="mr-1 shrink-0">I:</span>
      <span className="font-light">
        {instanceNumber !== undefined && instanceNumber !== null
          ? `${instanceNumber} (${imageIndex + 1}/${numberOfSlices})`
          : `${imageIndex + 1}/${numberOfSlices}`}
      </span>
    </div>
  );
}

CustomizableViewportOverlay.propTypes = {
  viewportData: PropTypes.object,
  imageIndex: PropTypes.number,
  viewportId: PropTypes.string,
};

export default CustomizableViewportOverlay;<|MERGE_RESOLUTION|>--- conflicted
+++ resolved
@@ -39,75 +39,11 @@
   scale?: number;
 }
 
-<<<<<<< HEAD
-/**
- * Window Level / Center Overlay item
- */
-function VOIOverlayItem({ voi, customization }: OverlayItemProps) {
-  const { windowWidth, windowCenter } = voi;
-  if (typeof windowCenter !== 'number' || typeof windowWidth !== 'number') {
-    return null;
-  }
-
-  return (
-    <div
-      className="overlay-item flex flex-row"
-      style={{ color: (customization && customization.color) || undefined }}
-    >
-      <span className="mr-1 shrink-0">W:</span>
-      <span className="ml-1 mr-2 shrink-0">{windowWidth.toFixed(0)}</span>
-      <span className="mr-1 shrink-0">L:</span>
-      <span className="ml-1 shrink-0">{windowCenter.toFixed(0)}</span>
-    </div>
-  );
-}
-
-/**
- * Zoom Level Overlay item
- */
-function ZoomOverlayItem({ scale, customization }: OverlayItemProps) {
-  return (
-    <div
-      className="overlay-item flex flex-row"
-      style={{ color: (customization && customization.color) || undefined }}
-    >
-      <span className="mr-1 shrink-0">Zoom:</span>
-      <span>{scale.toFixed(2)}x</span>
-    </div>
-  );
-}
-
-/**
- * Instance Number Overlay Item
- */
-function InstanceNumberOverlayItem({
-  instanceNumber,
-  imageSliceData,
-  customization,
-}: OverlayItemProps) {
-  const { imageIndex, numberOfSlices } = imageSliceData;
-
-  return (
-    <div
-      className="overlay-item flex flex-row"
-      style={{ color: (customization && customization.color) || undefined }}
-    >
-      <span className="mr-1 shrink-0">I:</span>
-      <span>
-        {instanceNumber !== undefined && instanceNumber !== null
-          ? `${instanceNumber} (${imageIndex + 1}/${numberOfSlices})`
-          : `${imageIndex + 1}/${numberOfSlices}`}
-      </span>
-    </div>
-  );
-}
-=======
 const OverlayItemComponents = {
   'ohif.overlayItem.windowLevel': VOIOverlayItem,
   'ohif.overlayItem.zoomLevel': ZoomOverlayItem,
   'ohif.overlayItem.instanceNumber': InstanceNumberOverlayItem,
 };
->>>>>>> 07301fc0
 
 /**
  * Customizable Viewport Overlay
@@ -125,18 +61,8 @@
   viewportId: string;
   servicesManager: ServicesManager;
 }) {
-<<<<<<< HEAD
-  const {
-    toolbarService,
-    cornerstoneViewportService,
-    customizationService,
-    viewportGridService,
-    displaySetService,
-  } = servicesManager.services;
-=======
   const { cornerstoneViewportService, customizationService, toolGroupService } =
     servicesManager.services;
->>>>>>> 07301fc0
   const [voi, setVOI] = useState({ windowCenter: null, windowWidth: null });
   const [scale, setScale] = useState(1);
   const { imageIndex } = imageSliceData;
@@ -154,27 +80,10 @@
     'cornerstoneOverlayBottomRight'
   );
 
-<<<<<<< HEAD
-  const instance = useMemo(() => {
-    if (viewportData != null) {
-      return _getViewportInstance(viewportId, viewportGridService, displaySetService);
-    } else {
-      return null;
-    }
-  }, [viewportData, viewportId, viewportGridService, displaySetService]);
-
-  const instanceNumber = useMemo(() => {
-    if (viewportData != null) {
-      return _getInstanceNumber(viewportData, viewportId, imageIndex, cornerstoneViewportService);
-    }
-    return null;
-  }, [viewportData, viewportId, imageIndex, cornerstoneViewportService]);
-=======
   const instance = useMemo(
     () => (viewportData ? getViewportInstance(viewportData, imageIndex) : null),
     [viewportData, imageIndex]
   );
->>>>>>> 07301fc0
 
   const instanceNumber = useMemo(
     () =>
@@ -302,78 +211,6 @@
     ]
   );
 
-<<<<<<< HEAD
-  const getTopLeftContent = useCallback(() => {
-    const items = topLeftCustomization?.items || [
-      {
-        id: 'StudyDate',
-        customizationType: 'ohif.overlayItem',
-        label: '',
-        title: 'Study date',
-        condition: ({ instance }) => instance && instance.StudyDate,
-        contentF: ({ instance, formatters: { formatDate } }) => formatDate(instance.StudyDate),
-      },
-      {
-        id: 'SeriesDescription',
-        customizationType: 'ohif.overlayItem',
-        label: '',
-        title: 'Series description',
-        attribute: 'SeriesDescription',
-        condition: ({ instance }) => instance && instance.SeriesDescription,
-      },
-    ];
-    return (
-      <>
-        {items.map((item, i) => (
-          <div key={`topLeftOverlayItem_${i}`}>{_renderOverlayItem(item)}</div>
-        ))}
-      </>
-    );
-  }, [topLeftCustomization, _renderOverlayItem]);
-
-  const getTopRightContent = useCallback(() => {
-    const items = topRightCustomization?.items || [];
-    return (
-      <>
-        {items.map((item, i) => (
-          <div key={`topRightOverlayItem_${i}`}>{_renderOverlayItem(item)}</div>
-        ))}
-      </>
-    );
-  }, [topRightCustomization, _renderOverlayItem]);
-
-  const getBottomLeftContent = useCallback(() => {
-    const items = bottomLeftCustomization?.items || [
-      {
-        id: 'WindowLevel',
-        customizationType: 'ohif.overlayItem.windowLevel',
-      },
-    ];
-    return (
-      <>
-        {items.map((item, i) => (
-          <div key={`bottomLeftOverlayItem_${i}`}>{_renderOverlayItem(item)}</div>
-        ))}
-      </>
-    );
-  }, [bottomLeftCustomization, _renderOverlayItem]);
-
-  const getBottomRightContent = useCallback(() => {
-    const items = bottomRightCustomization?.items || [
-      {
-        id: 'InstanceNmber',
-        customizationType: 'ohif.overlayItem.instanceNumber',
-      },
-    ];
-    return (
-      <>
-        {items.map((item, i) => (
-          <div key={`bottomRightOverlayItem_${i}`}>{_renderOverlayItem(item)}</div>
-        ))}
-      </>
-    );
-  }, [bottomRightCustomization, _renderOverlayItem]);
-=======
   const getContent = useCallback(
     (customization, defaultItems, keyPrefix) => {
       const items = customization?.items ?? defaultItems;
@@ -394,7 +231,6 @@
     },
     [_renderOverlayItem]
   );
->>>>>>> 07301fc0
 
   return (
     <ViewportOverlay
@@ -437,16 +273,6 @@
   );
 }
 
-<<<<<<< HEAD
-function _getViewportInstance(viewportId, viewportGridService, displaySetService) {
-  const { viewports } = viewportGridService.getState();
-  const viewport = viewports.get(viewportId);
-  const displaySetInstanceUID = viewport.displaySetInstanceUIDs[0];
-  const displaySet = displaySetService.getDisplaySetByUID(displaySetInstanceUID);
-  const instance = displaySet?.instances[0];
-  return instance;
-}
-=======
 const getViewportInstance = (viewportData, imageIndex) => {
   const { viewportType, data } = viewportData;
   let imageId = null;
@@ -466,7 +292,6 @@
 
   return imageId ? metaData.get('instance', imageId) || {} : {};
 };
->>>>>>> 07301fc0
 
 const getInstanceNumber = (viewportData, viewportId, imageIndex, cornerstoneViewportService) => {
   let instanceNumber;
