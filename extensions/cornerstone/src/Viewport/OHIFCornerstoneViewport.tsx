import React, { useEffect, useRef, useCallback, useState } from 'react';
import ReactResizeDetector from 'react-resize-detector';
import PropTypes from 'prop-types';
import * as cs3DTools from '@cornerstonejs/tools';
import {
  Enums,
  eventTarget,
  getEnabledElement,
  StackViewport,
  utilities as csUtils,
} from '@cornerstonejs/core';
import { MeasurementService } from '@ohif/core';
import { Notification, useViewportDialog } from '@ohif/ui';
import {
  IStackViewport,
  IVolumeViewport,
} from '@cornerstonejs/core/dist/esm/types';

import { setEnabledElement } from '../state';

import './OHIFCornerstoneViewport.css';
import CornerstoneOverlays from './Overlays/CornerstoneOverlays';
import getSOPInstanceAttributes from '../utils/measurementServiceMappings/utils/getSOPInstanceAttributes';
import CornerstoneServices from '../types/CornerstoneServices';
import CinePlayer from '../components/CinePlayer';

const STACK = 'stack';

/**
 * Caches the jump to measurement operation, so that if display set is shown,
 * it can jump to the measurement.
 */
let cacheJumpToMeasurementEvent;

function areEqual(prevProps, nextProps) {
  if (nextProps.needsRerendering) {
    return false;
  }

  if (prevProps.displaySets.length !== nextProps.displaySets.length) {
    return false;
  }

  if (
    prevProps.viewportOptions.orientation !==
    nextProps.viewportOptions.orientation
  ) {
    return false;
  }

  if (
    prevProps.viewportOptions.toolGroupId !==
    nextProps.viewportOptions.toolGroupId
  ) {
    return false;
  }

  if (
    prevProps.viewportOptions.viewportType !==
    nextProps.viewportOptions.viewportType
  ) {
    return false;
  }

  const prevDisplaySets = prevProps.displaySets;
  const nextDisplaySets = nextProps.displaySets;

  if (prevDisplaySets.length !== nextDisplaySets.length) {
    return false;
  }

  for (let i = 0; i < prevDisplaySets.length; i++) {
    const prevDisplaySet = prevDisplaySets[i];

    const foundDisplaySet = nextDisplaySets.find(
      nextDisplaySet =>
        nextDisplaySet.displaySetInstanceUID ===
        prevDisplaySet.displaySetInstanceUID
    );

    if (!foundDisplaySet) {
      return false;
    }

    // check they contain the same image
    if (foundDisplaySet.images?.length !== prevDisplaySet.images?.length) {
      return false;
    }

    // check if their imageIds are the same
    if (foundDisplaySet.images?.length) {
      for (let j = 0; j < foundDisplaySet.images.length; j++) {
        if (
          foundDisplaySet.images[j].imageId !== prevDisplaySet.images[j].imageId
        ) {
          return false;
        }
      }
    }
  }

  return true;
}

// Todo: This should be done with expose of internal API similar to react-vtkjs-viewport
// Then we don't need to worry about the re-renders if the props change.
const OHIFCornerstoneViewport = React.memo(props => {
  const {
    viewportIndex,
    displaySets,
    dataSource,
    viewportOptions,
    displaySetOptions,
    servicesManager,
    commandsManager,
    onElementEnabled,
    onElementDisabled,
    isJumpToMeasurementDisabled,
    // Note: you SHOULD NOT use the initialImageIdOrIndex for manipulation
    // of the imageData in the OHIFCornerstoneViewport. This prop is used
    // to set the initial state of the viewport's first image to render
    initialImageIndex,
  } = props;

  const [scrollbarHeight, setScrollbarHeight] = useState('100px');
  const [enabledVPElement, setEnabledVPElement] = useState(null);
  const elementRef = useRef();

  const {
    measurementService,
    displaySetService,
    toolbarService,
    toolGroupService,
    syncGroupService,
    cornerstoneViewportService,
    cornerstoneCacheService,
    viewportGridService,
    stateSyncService,
  } = servicesManager.services as CornerstoneServices;

  const [viewportDialogState] = useViewportDialog();
  // useCallback for scroll bar height calculation
  const setImageScrollBarHeight = useCallback(() => {
    const scrollbarHeight = `${elementRef.current.clientHeight - 20}px`;
    setScrollbarHeight(scrollbarHeight);
  }, [elementRef]);

  // useCallback for onResize
  const onResize = useCallback(() => {
    if (elementRef.current) {
      cornerstoneViewportService.resize();
      setImageScrollBarHeight();
    }
  }, [elementRef]);

<<<<<<< HEAD
  const storePresentation = () => {
    const currentPresentation = cornerstoneViewportService.getPresentation(
      viewportIndex
    );
    if (!currentPresentation || !currentPresentation.presentationIds) {
      return;
    }
    const {
      lutPresentationStore,
      positionPresentationStore,
    } = stateSyncService.getState();
    const { presentationIds } = currentPresentation;
    const { lutPresentationId, positionPresentationId } = presentationIds || {};
    const storeState = {};
    if (lutPresentationId) {
      storeState.lutPresentationStore = {
        ...lutPresentationStore,
        [lutPresentationId]: currentPresentation,
      };
    }
    if (positionPresentationId) {
      storeState.positionPresentationStore = {
        ...positionPresentationStore,
        [positionPresentationId]: currentPresentation,
      };
    }
    stateSyncService.store(storeState);
  };

=======
>>>>>>> 9ae3d9f7
  const cleanUpServices = useCallback(() => {
    const viewportInfo = cornerstoneViewportService.getViewportInfoByIndex(
      viewportIndex
    );

    if (!viewportInfo) {
      return;
    }

    const viewportId = viewportInfo.getViewportId();
    const renderingEngineId = viewportInfo.getRenderingEngineId();
    const syncGroups = viewportInfo.getSyncGroups();

    toolGroupService.removeViewportFromToolGroup(viewportId, renderingEngineId);

    syncGroupService.removeViewportFromSyncGroup(
      viewportId,
      renderingEngineId,
      syncGroups
    );
  }, [viewportIndex, viewportOptions.viewportId]);

  const elementEnabledHandler = useCallback(
    evt => {
      // check this is this element reference and return early if doesn't match
      if (evt.detail.element !== elementRef.current) {
        return;
      }

      const { viewportId, element } = evt.detail;
      const viewportInfo = cornerstoneViewportService.getViewportInfo(
        viewportId
      );
      const viewportIndex = viewportInfo.getViewportIndex();

      setEnabledElement(viewportIndex, element);
      setEnabledVPElement(element);

      const renderingEngineId = viewportInfo.getRenderingEngineId();
      const toolGroupId = viewportInfo.getToolGroupId();
      const syncGroups = viewportInfo.getSyncGroups();

      toolGroupService.addViewportToToolGroup(
        viewportId,
        renderingEngineId,
        toolGroupId
      );

      syncGroupService.addViewportToSyncGroup(
        viewportId,
        renderingEngineId,
        syncGroups
      );

      if (onElementEnabled) {
        onElementEnabled(evt);
      }
    },
    [viewportIndex, onElementEnabled, toolGroupService]
  );

  // disable the element upon unmounting
  useEffect(() => {
    cornerstoneViewportService.enableViewport(
      viewportIndex,
      viewportOptions,
      elementRef.current
    );

    eventTarget.addEventListener(
      Enums.Events.ELEMENT_ENABLED,
      elementEnabledHandler
    );

    setImageScrollBarHeight();

    return () => {
      commandsManager.runCommand('storePresentation', {
        viewportIndex,
      });

      cleanUpServices();

      const viewportInfo = cornerstoneViewportService.getViewportInfoByIndex(
        viewportIndex
      );

      cornerstoneViewportService.disableElement(viewportIndex);

      if (onElementDisabled) {
        onElementDisabled(viewportInfo);
      }

      eventTarget.removeEventListener(
        Enums.Events.ELEMENT_ENABLED,
        elementEnabledHandler
      );
    };
  }, []);

  // subscribe to displaySet metadata invalidation (updates)
  // Currently, if the metadata changes we need to re-render the display set
  // for it to take effect in the viewport. As we deal with scaling in the loading,
  // we need to remove the old volume from the cache, and let the
  // viewport to re-add it which will use the new metadata. Otherwise, the
  // viewport will use the cached volume and the new metadata will not be used.
  // Note: this approach does not actually end of sending network requests
  // and it uses the network cache
  useEffect(() => {
    const { unsubscribe } = displaySetService.subscribe(
      displaySetService.EVENTS.DISPLAY_SET_SERIES_METADATA_INVALIDATED,
      async invalidatedDisplaySetInstanceUID => {
        const viewportInfo = cornerstoneViewportService.getViewportInfoByIndex(
          viewportIndex
        );

        if (viewportInfo.hasDisplaySet(invalidatedDisplaySetInstanceUID)) {
          const viewportData = viewportInfo.getViewportData();
          const newViewportData = await cornerstoneCacheService.invalidateViewportData(
            viewportData,
            invalidatedDisplaySetInstanceUID,
            dataSource,
            displaySetService
          );

          const keepCamera = true;
          cornerstoneViewportService.updateViewport(
            viewportIndex,
            newViewportData,
            keepCamera
          );
        }
      }
    );
    return () => {
      unsubscribe();
    };
  }, [viewportIndex]);

  useEffect(() => {
    // handle the default viewportType to be stack
    if (!viewportOptions.viewportType) {
      viewportOptions.viewportType = STACK;
    }

    const loadViewportData = async () => {
      const viewportData = await cornerstoneCacheService.createViewportData(
        displaySets,
        viewportOptions,
        dataSource,
        initialImageIndex
      );

      // The presentation state will have been stored previously by closing
      // a viewport.  Otherwise, this viewport will be unchanged and the
      // presentation information will be directly carried over.
      const {
        lutPresentationStore,
        positionPresentationStore,
      } = stateSyncService.getState();
      const { presentationIds } = viewportOptions;
      const presentations = {
        positionPresentation:
          positionPresentationStore[presentationIds?.positionPresentationId],
        lutPresentation:
          lutPresentationStore[presentationIds?.lutPresentationId],
      };
      let measurement;
      if (cacheJumpToMeasurementEvent?.viewportIndex === viewportIndex) {
        measurement = cacheJumpToMeasurementEvent.measurement;
        // Delete the position presentation so that viewport navigates direct
        presentations.positionPresentation = null;
        cacheJumpToMeasurementEvent = null;
      }

      cornerstoneViewportService.setViewportData(
        viewportIndex,
        viewportData,
        viewportOptions,
        displaySetOptions,
        presentations
      );
      if (measurement) {
        cs3DTools.annotation.selection.setAnnotationSelected(measurement.uid);
      }
    };

    loadViewportData();
  }, [viewportOptions, displaySets, dataSource]);

  /**
   * There are two scenarios for jump to click
   * 1. Current viewports contain the displaySet that the annotation was drawn on
   * 2. Current viewports don't contain the displaySet that the annotation was drawn on
   * and we need to change the viewports displaySet for jumping.
   * Since measurement_jump happens via events and listeners, the former case is handled
   * by the measurement_jump direct callback, but the latter case is handled first by
   * the viewportGrid to set the correct displaySet on the viewport, AND THEN we check
   * the cache for jumping to see if there is any jump queued, then we jump to the correct slice.
   */
  useEffect(() => {
    if (isJumpToMeasurementDisabled) {
      return;
    }

    const unsubscribeFromJumpToMeasurementEvents = _subscribeToJumpToMeasurementEvents(
      measurementService,
      displaySetService,
      elementRef,
      viewportIndex,
      displaySets,
      viewportGridService,
      cornerstoneViewportService
    );

    _checkForCachedJumpToMeasurementEvents(
      measurementService,
      displaySetService,
      elementRef,
      viewportIndex,
      displaySets,
      viewportGridService,
      cornerstoneViewportService
    );

    return () => {
      unsubscribeFromJumpToMeasurementEvents();
    };
  }, [displaySets, elementRef, viewportIndex]);

  return (
    <React.Fragment>
      <div className="viewport-wrapper">
        <ReactResizeDetector
          refreshMode="debounce"
          refreshRate={50} // Wait 50 ms after last move to render
          onResize={onResize}
          targetRef={elementRef.current}
        />
        <div
          className="cornerstone-viewport-element"
          style={{ height: '100%', width: '100%' }}
          onContextMenu={e => e.preventDefault()}
          onMouseDown={e => e.preventDefault()}
          ref={elementRef}
        ></div>
        <CornerstoneOverlays
          viewportIndex={viewportIndex}
          toolBarService={toolbarService}
          element={elementRef.current}
          scrollbarHeight={scrollbarHeight}
          servicesManager={servicesManager}
        />
        <CinePlayer
          enabledVPElement={enabledVPElement}
          viewportIndex={viewportIndex}
          servicesManager={servicesManager}
        />
      </div>
      <div className="absolute w-full">
        {viewportDialogState.viewportIndex === viewportIndex && (
          <Notification
            id="viewport-notification"
            message={viewportDialogState.message}
            type={viewportDialogState.type}
            actions={viewportDialogState.actions}
            onSubmit={viewportDialogState.onSubmit}
            onOutsideClick={viewportDialogState.onOutsideClick}
          />
        )}
      </div>
    </React.Fragment>
  );
}, areEqual);

function _subscribeToJumpToMeasurementEvents(
  measurementService,
  displaySetService,
  elementRef,
  viewportIndex,
  displaySets,
  viewportGridService,
  cornerstoneViewportService
) {
  const displaysUIDs = displaySets.map(
    displaySet => displaySet.displaySetInstanceUID
  );
  const { unsubscribe } = measurementService.subscribe(
    MeasurementService.EVENTS.JUMP_TO_MEASUREMENT_VIEWPORT,
    props => {
      cacheJumpToMeasurementEvent = props;
      const { viewportIndex: jumpIndex, measurement, isConsumed } = props;
      if (!measurement || isConsumed) {
        return;
      }
      if (cacheJumpToMeasurementEvent.cornerstoneViewport === undefined) {
        // Decide on which viewport should handle this
        cacheJumpToMeasurementEvent.cornerstoneViewport = cornerstoneViewportService.getViewportIndexToJump(
          jumpIndex,
          measurement.displaySetInstanceUID,
          { referencedImageId: measurement.referencedImageId }
        );
      }
      if (cacheJumpToMeasurementEvent.cornerstoneViewport !== viewportIndex) {
        return;
      }
      _jumpToMeasurement(
        measurement,
        elementRef,
        viewportIndex,
        measurementService,
        displaySetService,
        viewportGridService,
        cornerstoneViewportService
      );
    }
  );

  return unsubscribe;
}

// Check if there is a queued jumpToMeasurement event
function _checkForCachedJumpToMeasurementEvents(
  measurementService,
  displaySetService,
  elementRef,
  viewportIndex,
  displaySets,
  viewportGridService,
  cornerstoneViewportService
) {
  if (!cacheJumpToMeasurementEvent) {
    return;
  }
  if (cacheJumpToMeasurementEvent.isConsumed) {
    cacheJumpToMeasurementEvent = null;
    return;
  }
  const displaysUIDs = displaySets.map(
    displaySet => displaySet.displaySetInstanceUID
  );
  if (!displaysUIDs?.length) {
    return;
  }

  // Jump to measurement if the measurement exists
  const { measurement } = cacheJumpToMeasurementEvent;
  if (measurement && elementRef) {
    if (displaysUIDs.includes(measurement?.displaySetInstanceUID)) {
      _jumpToMeasurement(
        measurement,
        elementRef,
        viewportIndex,
        measurementService,
        displaySetService,
        viewportGridService,
        cornerstoneViewportService
      );
    }
  }
}

function _jumpToMeasurement(
  measurement,
  targetElementRef,
  viewportIndex,
  measurementService,
  displaySetService,
  viewportGridService,
  cornerstoneViewportService
) {
  const targetElement = targetElementRef.current;
  const { displaySetInstanceUID, SOPInstanceUID, frameNumber } = measurement;

  if (!SOPInstanceUID) {
    console.warn('cannot jump in a non-acquisition plane measurements yet');
    return;
  }

  const referencedDisplaySet = displaySetService.getDisplaySetByUID(
    displaySetInstanceUID
  );

  // Todo: setCornerstoneMeasurementActive should be handled by the toolGroupManager
  //  to set it properly
  // setCornerstoneMeasurementActive(measurement);

  viewportGridService.setActiveViewportIndex(viewportIndex);

  const enabledElement = getEnabledElement(targetElement);

  const viewportInfo = cornerstoneViewportService.getViewportInfoByIndex(
    viewportIndex
  );
  if (enabledElement) {
    // See how the jumpToSlice() of Cornerstone3D deals with imageIdx param.
    const viewport = enabledElement.viewport as
      | IStackViewport
      | IVolumeViewport;

    let imageIdIndex = 0;
    let viewportCameraDirectionMatch = true;

    if (viewport instanceof StackViewport) {
      const imageIds = viewport.getImageIds();
      imageIdIndex = imageIds.findIndex(imageId => {
        const {
          SOPInstanceUID: aSOPInstanceUID,
          frameNumber: aFrameNumber,
        } = getSOPInstanceAttributes(imageId);
        return (
          aSOPInstanceUID === SOPInstanceUID &&
          (!frameNumber || frameNumber === aFrameNumber)
        );
      });
    } else {
      // for volume viewport we can't rely on the imageIdIndex since it can be
      // a reconstructed view that doesn't match the original slice numbers etc.
      const { viewPlaneNormal: measurementViewPlane } = measurement.metadata;
      imageIdIndex = referencedDisplaySet.images.findIndex(
        i => i.SOPInstanceUID === SOPInstanceUID
      );

      const { viewPlaneNormal: viewportViewPlane } = viewport.getCamera();

      // should compare abs for both planes since the direction can be flipped
      if (
        measurementViewPlane &&
        !csUtils.isEqual(
          measurementViewPlane.map(Math.abs),
          viewportViewPlane.map(Math.abs)
        )
      ) {
        viewportCameraDirectionMatch = false;
      }
    }

    if (!viewportCameraDirectionMatch || imageIdIndex === -1) {
      return;
    }

    cs3DTools.utilities.jumpToSlice(targetElement, {
      imageIndex: imageIdIndex,
    });

    cs3DTools.annotation.selection.setAnnotationSelected(measurement.uid);
    // Jump to measurement consumed, remove.
    cacheJumpToMeasurementEvent?.consume?.();
    cacheJumpToMeasurementEvent = null;
  }
}

// Component displayName
OHIFCornerstoneViewport.displayName = 'OHIFCornerstoneViewport';

OHIFCornerstoneViewport.defaultProps = {
  isJumpToMeasurementDisabled: false,
};

OHIFCornerstoneViewport.propTypes = {
  viewportIndex: PropTypes.number.isRequired,
  displaySets: PropTypes.array.isRequired,
  dataSource: PropTypes.object.isRequired,
  viewportOptions: PropTypes.object,
  displaySetOptions: PropTypes.arrayOf(PropTypes.any),
  servicesManager: PropTypes.object.isRequired,
  onElementEnabled: PropTypes.func,
  isJumpToMeasurementDisabled: PropTypes.bool,
  // Note: you SHOULD NOT use the initialImageIdOrIndex for manipulation
  // of the imageData in the OHIFCornerstoneViewport. This prop is used
  // to set the initial state of the viewport's first image to render
  initialImageIdOrIndex: PropTypes.oneOfType([
    PropTypes.string,
    PropTypes.number,
  ]),
};

export default OHIFCornerstoneViewport;<|MERGE_RESOLUTION|>--- conflicted
+++ resolved
@@ -153,38 +153,6 @@
     }
   }, [elementRef]);
 
-<<<<<<< HEAD
-  const storePresentation = () => {
-    const currentPresentation = cornerstoneViewportService.getPresentation(
-      viewportIndex
-    );
-    if (!currentPresentation || !currentPresentation.presentationIds) {
-      return;
-    }
-    const {
-      lutPresentationStore,
-      positionPresentationStore,
-    } = stateSyncService.getState();
-    const { presentationIds } = currentPresentation;
-    const { lutPresentationId, positionPresentationId } = presentationIds || {};
-    const storeState = {};
-    if (lutPresentationId) {
-      storeState.lutPresentationStore = {
-        ...lutPresentationStore,
-        [lutPresentationId]: currentPresentation,
-      };
-    }
-    if (positionPresentationId) {
-      storeState.positionPresentationStore = {
-        ...positionPresentationStore,
-        [positionPresentationId]: currentPresentation,
-      };
-    }
-    stateSyncService.store(storeState);
-  };
-
-=======
->>>>>>> 9ae3d9f7
   const cleanUpServices = useCallback(() => {
     const viewportInfo = cornerstoneViewportService.getViewportInfoByIndex(
       viewportIndex
