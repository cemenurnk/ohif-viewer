--- conflicted
+++ resolved
@@ -264,11 +264,6 @@
   useEffect(() => {
     const { unsubscribe } = displaySetService.subscribe(
       displaySetService.EVENTS.DISPLAY_SET_SERIES_METADATA_INVALIDATED,
-<<<<<<< HEAD
-      async invalidatedDisplaySetInstanceUID => {
-        const viewportInfo = cornerstoneViewportService.getViewportInfo(
-          viewportId
-=======
       async ({
         displaySetInstanceUID: invalidatedDisplaySetInstanceUID,
         invalidateData,
@@ -279,7 +274,6 @@
 
         const viewportInfo = cornerstoneViewportService.getViewportInfoByIndex(
           viewportIndex
->>>>>>> fe0ee050
         );
 
         if (viewportInfo.hasDisplaySet(invalidatedDisplaySetInstanceUID)) {
