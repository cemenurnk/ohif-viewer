--- conflicted
+++ resolved
@@ -335,9 +335,9 @@
 
       cleanUpServices();
 
-      const viewportInfo = cornerstoneViewportService.getViewportInfoByIndex(
-        viewportIndex
-      );
+        const viewportInfo = cornerstoneViewportService.getViewportInfoByIndex(
+          viewportIndex
+        );
 
       cornerstoneViewportService.disableElement(viewportIndex);
 
@@ -481,50 +481,50 @@
 
   return (
     <React.Fragment>
-      <div className="viewport-wrapper">
-        <ReactResizeDetector
-          handleWidth
-          handleHeight
-          skipOnMount={true} // Todo: make these configurable
-          refreshMode={'debounce'}
-          refreshRate={200} // transition amount in side panel
-          onResize={onResize}
-          targetRef={elementRef.current}
+    <div className="viewport-wrapper">
+      <ReactResizeDetector
+        handleWidth
+        handleHeight
+        skipOnMount={true} // Todo: make these configurable
+        refreshMode={'debounce'}
+        refreshRate={200} // transition amount in side panel
+        onResize={onResize}
+        targetRef={elementRef.current}
+      />
+      <div
+        className="cornerstone-viewport-element"
+        style={{ height: '100%', width: '100%' }}
+        onContextMenu={e => e.preventDefault()}
+        onMouseDown={e => e.preventDefault()}
+        ref={elementRef}
+      ></div>
+      <CornerstoneOverlays
+        viewportIndex={viewportIndex}
+          toolBarService={toolbarService}
+        element={elementRef.current}
+        scrollbarHeight={scrollbarHeight}
+        servicesManager={servicesManager}
+      />
+      {isCineEnabled && (
+        <CinePlayer
+          className="absolute left-1/2 -translate-x-1/2 bottom-3"
+          isPlaying={isPlaying}
+          onClose={handleCineClose}
+          onPlayPauseChange={isPlaying =>
+            cineService.setCine({
+              id: activeViewportIndex,
+              isPlaying,
+            })
+          }
+          onFrameRateChange={frameRate =>
+            cineService.setCine({
+              id: activeViewportIndex,
+              frameRate,
+            })
+          }
         />
-        <div
-          className="cornerstone-viewport-element"
-          style={{ height: '100%', width: '100%' }}
-          onContextMenu={e => e.preventDefault()}
-          onMouseDown={e => e.preventDefault()}
-          ref={elementRef}
-        ></div>
-        <CornerstoneOverlays
-          viewportIndex={viewportIndex}
-          toolBarService={toolbarService}
-          element={elementRef.current}
-          scrollbarHeight={scrollbarHeight}
-          servicesManager={servicesManager}
-        />
-        {isCineEnabled && (
-          <CinePlayer
-            className="absolute left-1/2 -translate-x-1/2 bottom-3"
-            isPlaying={isPlaying}
-            onClose={handleCineClose}
-            onPlayPauseChange={isPlaying =>
-              cineService.setCine({
-                id: activeViewportIndex,
-                isPlaying,
-              })
-            }
-            onFrameRateChange={frameRate =>
-              cineService.setCine({
-                id: activeViewportIndex,
-                frameRate,
-              })
-            }
-          />
-        )}
-      </div>
+      )}
+    </div>
       <div className="absolute w-full">
         {viewportDialogState.viewportIndex === viewportIndex && (
           <Notification
@@ -570,16 +570,16 @@
       if (cacheJumpToMeasurementEvent.cornerstoneViewport !== viewportIndex) {
         return;
       }
-      _jumpToMeasurement(
-        measurement,
-        elementRef,
-        viewportIndex,
-        measurementService,
-        displaySetService,
-        viewportGridService,
-        cornerstoneViewportService
-      );
-    }
+        _jumpToMeasurement(
+          measurement,
+          elementRef,
+          viewportIndex,
+          measurementService,
+          displaySetService,
+          viewportGridService,
+          cornerstoneViewportService
+        );
+      }
   );
 
   return unsubscribe;
@@ -605,22 +605,9 @@
   );
   if (!displaysUIDs?.length) return;
 
-<<<<<<< HEAD
-  const measurementIdToJumpTo = measurementService.getJumpToMeasurement(
-    viewportIndex
-  );
-
-  if (measurementIdToJumpTo && elementRef) {
-    // Jump to measurement if the measurement exists
-    const measurement = measurementService.getMeasurement(
-      measurementIdToJumpTo
-    );
-
-=======
   // Jump to measurement if the measurement exists
   const { measurement } = cacheJumpToMeasurementEvent;
   if (measurement && elementRef) {
->>>>>>> 0e521696
     if (displaysUIDs.includes(measurement?.displaySetInstanceUID)) {
       _jumpToMeasurement(
         measurement,
