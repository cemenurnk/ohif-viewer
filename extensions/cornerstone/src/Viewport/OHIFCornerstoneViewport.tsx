import React, { useEffect, useRef, useCallback, useState } from 'react';
import ReactResizeDetector from 'react-resize-detector';
import PropTypes from 'prop-types';
import * as cs3DTools from '@cornerstonejs/tools';
import {
  Enums,
  eventTarget,
  getEnabledElement,
  StackViewport,
  utilities as csUtils,
} from '@cornerstonejs/core';
<<<<<<< HEAD
import { MeasurementService } from '@ohif/core';
import { CinePlayer, useCine, useViewportGrid } from '@ohif/ui';
=======
import {
  CinePlayer,
  useCine,
  useViewportGrid,
  Notification,
  useViewportDialog,
} from '@ohif/ui';
>>>>>>> f377153b
import {
  IStackViewport,
  IVolumeViewport,
} from '@cornerstonejs/core/dist/esm/types';

import { setEnabledElement } from '../state';

import './OHIFCornerstoneViewport.css';
import CornerstoneOverlays from './Overlays/CornerstoneOverlays';
import getSOPInstanceAttributes from '../utils/measurementServiceMappings/utils/getSOPInstanceAttributes';
import CornerstoneServices from '../types/CornerstoneServices';

const STACK = 'stack';

/**
 * Caches the jump to measument operation, so that if display set is shown,
 * it can jump to the measurement.
 */
let cacheJumpToMeasurement;

function areEqual(prevProps, nextProps) {
  if (nextProps.needsRerendering) {
    return false;
  }

  if (prevProps.displaySets.length !== nextProps.displaySets.length) {
    return false;
  }

  if (
    prevProps.viewportOptions.orientation !==
    nextProps.viewportOptions.orientation
  ) {
    return false;
  }

  if (
    prevProps.viewportOptions.toolGroupId !==
    nextProps.viewportOptions.toolGroupId
  ) {
    return false;
  }

  if (
    prevProps.viewportOptions.viewportType !==
    nextProps.viewportOptions.viewportType
  ) {
    return false;
  }

  const prevDisplaySets = prevProps.displaySets;
  const nextDisplaySets = nextProps.displaySets;

  if (prevDisplaySets.length !== nextDisplaySets.length) {
    return false;
  }

  for (let i = 0; i < prevDisplaySets.length; i++) {
    const prevDisplaySet = prevDisplaySets[i];

    const foundDisplaySet = nextDisplaySets.find(
      nextDisplaySet =>
        nextDisplaySet.displaySetInstanceUID ===
        prevDisplaySet.displaySetInstanceUID
    );

    if (!foundDisplaySet) {
      return false;
    }

    // check they contain the same image
    if (foundDisplaySet.images?.length !== prevDisplaySet.images?.length) {
      return false;
    }

    // check if their imageIds are the same
    if (foundDisplaySet.images?.length) {
      for (let j = 0; j < foundDisplaySet.images.length; j++) {
        if (
          foundDisplaySet.images[j].imageId !== prevDisplaySet.images[j].imageId
        ) {
          return false;
        }
      }
    }
  }

  return true;
}

// Todo: This should be done with expose of internal API similar to react-vtkjs-viewport
// Then we don't need to worry about the re-renders if the props change.
const OHIFCornerstoneViewport = React.memo(props => {
  const {
    viewportIndex,
    displaySets,
    dataSource,
    viewportOptions,
    displaySetOptions,
    servicesManager,
    onElementEnabled,
    onElementDisabled,
    // Note: you SHOULD NOT use the initialImageIdOrIndex for manipulation
    // of the imageData in the OHIFCornerstoneViewport. This prop is used
    // to set the initial state of the viewport's first image to render
    initialImageIndex,
  } = props;

  const [scrollbarHeight, setScrollbarHeight] = useState('100px');
  const [{ isCineEnabled, cines }, cineService] = useCine();
  const [{ activeViewportIndex }] = useViewportGrid();
  const [enabledVPElement, setEnabledVPElement] = useState(null);

  const elementRef = useRef();

  const {
    measurementService,
    displaySetService,
    toolbarService,
    toolGroupService,
    syncGroupService,
    cornerstoneViewportService,
    cornerstoneCacheService,
    viewportGridService,
    stateSyncService,
  } = servicesManager.services as CornerstoneServices;

  const [viewportDialogState] = useViewportDialog();

  const cineHandler = () => {
    if (!cines || !cines[viewportIndex] || !enabledVPElement) {
      return;
    }

    const cine = cines[viewportIndex];
    const isPlaying = cine.isPlaying || false;
    const frameRate = cine.frameRate || 24;

    const validFrameRate = Math.max(frameRate, 1);

    if (isPlaying) {
      cineService.playClip(enabledVPElement, {
        framesPerSecond: validFrameRate,
      });
    } else {
      cineService.stopClip(enabledVPElement);
    }
  };

  useEffect(() => {
    eventTarget.addEventListener(
      Enums.Events.STACK_VIEWPORT_NEW_STACK,
      cineHandler
    );

    return () => {
      cineService.setCine({ id: viewportIndex, isPlaying: false });
      eventTarget.removeEventListener(
        Enums.Events.STACK_VIEWPORT_NEW_STACK,
        cineHandler
      );
    };
  }, [enabledVPElement]);

  useEffect(() => {
    if (!cines || !cines[viewportIndex] || !enabledVPElement) {
      return;
    }

    cineHandler();

    return () => {
      if (enabledVPElement && cines?.[viewportIndex]?.isPlaying) {
        cineService.stopClip(enabledVPElement);
      }
    };
  }, [cines, viewportIndex, cineService, enabledVPElement, cineHandler]);

  const cine = cines[viewportIndex];
  const isPlaying = (cine && cine.isPlaying) || false;

  const handleCineClose = () => {
    toolbarService.recordInteraction({
      groupId: 'MoreTools',
      itemId: 'cine',
      interactionType: 'toggle',
      commands: [
        {
          commandName: 'toggleCine',
          commandOptions: {},
          context: 'CORNERSTONE',
        },
      ],
    });
  };

  // useCallback for scroll bar height calculation
  const setImageScrollBarHeight = useCallback(() => {
    const scrollbarHeight = `${elementRef.current.clientHeight - 20}px`;
    setScrollbarHeight(scrollbarHeight);
  }, [elementRef]);

  // useCallback for onResize
  const onResize = useCallback(() => {
    if (elementRef.current) {
      cornerstoneViewportService.resize();
      setImageScrollBarHeight();
    }
  }, [elementRef]);

  const storePresentation = () => {
    const currentPresentation =
      cornerstoneViewportService.getPresentation(viewportIndex);
    if (!currentPresentation || !currentPresentation.presentationIds) return;
    const { lutPresentationStore, positionPresentationStore } =
      stateSyncService.getState();
    const { presentationIds } = currentPresentation;
    const { lutPresentationId, positionPresentationId } = presentationIds || {};
    const storeState = {};
    if (lutPresentationId) {
      storeState.lutPresentationStore = {
        ...lutPresentationStore,
        [lutPresentationId]: currentPresentation,
      };
    }
    if (positionPresentationId) {
      storeState.positionPresentationStore = {
        ...positionPresentationStore,
        [positionPresentationId]: currentPresentation,
      };
    }
    stateSyncService.store(storeState);
  };

  const cleanUpServices = useCallback(() => {
    const viewportInfo =
      cornerstoneViewportService.getViewportInfoByIndex(viewportIndex);

    if (!viewportInfo) {
      return;
    }

    const viewportId = viewportInfo.getViewportId();
    const renderingEngineId = viewportInfo.getRenderingEngineId();
    const syncGroups = viewportInfo.getSyncGroups();

    toolGroupService.removeViewportFromToolGroup(viewportId, renderingEngineId);

    syncGroupService.removeViewportFromSyncGroup(
      viewportId,
      renderingEngineId,
      syncGroups
    );
  }, [viewportIndex, viewportOptions.viewportId]);

  const elementEnabledHandler = useCallback(
    evt => {
      // check this is this element reference and return early if doesn't match
      if (evt.detail.element !== elementRef.current) {
        return;
      }

      const { viewportId, element } = evt.detail;
      const viewportInfo =
        cornerstoneViewportService.getViewportInfo(viewportId);
      const viewportIndex = viewportInfo.getViewportIndex();

      setEnabledElement(viewportIndex, element);
      setEnabledVPElement(element);

      const renderingEngineId = viewportInfo.getRenderingEngineId();
      const toolGroupId = viewportInfo.getToolGroupId();
      const syncGroups = viewportInfo.getSyncGroups();

      toolGroupService.addViewportToToolGroup(
        viewportId,
        renderingEngineId,
        toolGroupId
      );

      syncGroupService.addViewportToSyncGroup(
        viewportId,
        renderingEngineId,
        syncGroups
      );

      if (onElementEnabled) {
        onElementEnabled(evt);
      }
    },
    [viewportIndex, onElementEnabled, toolGroupService]
  );

  // disable the element upon unmounting
  useEffect(() => {
    cornerstoneViewportService.enableViewport(
      viewportIndex,
      viewportOptions,
      elementRef.current
    );

    eventTarget.addEventListener(
      Enums.Events.ELEMENT_ENABLED,
      elementEnabledHandler
    );

    setImageScrollBarHeight();

    return () => {
      storePresentation();

      cleanUpServices();

      cornerstoneViewportService.disableElement(viewportIndex);

      if (onElementDisabled) {
        const viewportInfo =
          cornerstoneViewportService.getViewportInfoByIndex(viewportIndex);

        onElementDisabled(viewportInfo);
      }

      eventTarget.removeEventListener(
        Enums.Events.ELEMENT_ENABLED,
        elementEnabledHandler
      );
    };
  }, []);

  // subscribe to displaySet metadata invalidation (updates)
  // Currently, if the metadata changes we need to re-render the display set
  // for it to take effect in the viewport. As we deal with scaling in the loading,
  // we need to remove the old volume from the cache, and let the
  // viewport to re-add it which will use the new metadata. Otherwise, the
  // viewport will use the cached volume and the new metadata will not be used.
  // Note: this approach does not actually end of sending network requests
  // and it uses the network cache
  useEffect(() => {
    const { unsubscribe } = displaySetService.subscribe(
      displaySetService.EVENTS.DISPLAY_SET_SERIES_METADATA_INVALIDATED,
      async invalidatedDisplaySetInstanceUID => {
        const viewportInfo =
          cornerstoneViewportService.getViewportInfoByIndex(viewportIndex);

        if (viewportInfo.hasDisplaySet(invalidatedDisplaySetInstanceUID)) {
          const viewportData = viewportInfo.getViewportData();
          const newViewportData =
            await cornerstoneCacheService.invalidateViewportData(
              viewportData,
              invalidatedDisplaySetInstanceUID,
              dataSource,
              displaySetService
            );

          const keepCamera = true;
          cornerstoneViewportService.updateViewport(
            viewportIndex,
            newViewportData,
            keepCamera
          );
        }
      }
    );
    return () => {
      unsubscribe();
    };
  }, [viewportIndex]);

  useEffect(() => {
    // handle the default viewportType to be stack
    if (!viewportOptions.viewportType) {
      viewportOptions.viewportType = STACK;
    }

    const loadViewportData = async () => {
      const viewportData = await cornerstoneCacheService.createViewportData(
        displaySets,
        viewportOptions,
        dataSource,
        initialImageIndex
      );

      // The presentation state will have been stored previously by closing
      // a viewport.  Otherwise, this viewport will be unchanged and the
      // presentation information will be directly carried over.
      const { lutPresentationStore, positionPresentationStore } =
        stateSyncService.getState();
      const { presentationIds } = viewportOptions;
      const presentations = {
        positionPresentation:
          positionPresentationStore[presentationIds?.positionPresentationId],
        lutPresentation:
          lutPresentationStore[presentationIds?.lutPresentationId],
      };
      let measurement;
      if (cacheJumpToMeasurement?.viewportIndex === viewportIndex) {
        measurement = cacheJumpToMeasurement.measurement;
        // Delete the position presentation so that viewport navigates direct
        presentations.positionPresentation = null;
        cacheJumpToMeasurement = null;
      }

      cornerstoneViewportService.setViewportData(
        viewportIndex,
        viewportData,
        viewportOptions,
        displaySetOptions,
        presentations
      );

      if (measurement) {
        cs3DTools.annotation.selection.setAnnotationSelected(measurement.uid);
      }
    };

    loadViewportData();
  }, [viewportOptions, displaySets, dataSource]);

  /**
   * There are two scenarios for jump to click
   * 1. Current viewports contain the displaySet that the annotation was drawn on
   * 2. Current viewports don't contain the displaySet that the annotation was drawn on
   * and we need to change the viewports displaySet for jumping.
   * Since measurement_jump happens via events and listeners, the former case is handled
   * by the measurement_jump direct callback, but the latter case is handled first by
   * the viewportGrid to set the correct displaySet on the viewport, AND THEN we check
   * the cache for jumping to see if there is any jump queued, then we jump to the correct slice.
   */
  useEffect(() => {
    const unsubscribeFromJumpToMeasurementEvents =
      _subscribeToJumpToMeasurementEvents(
        measurementService,
        displaySetService,
        elementRef,
        viewportIndex,
        displaySets,
        viewportGridService,
        cornerstoneViewportService
      );

    _checkForCachedJumpToMeasurementEvents(
      measurementService,
      displaySetService,
      elementRef,
      viewportIndex,
      displaySets,
      viewportGridService,
      cornerstoneViewportService
    );

    return () => {
      unsubscribeFromJumpToMeasurementEvents();
    };
  }, [displaySets, elementRef, viewportIndex]);

  return (
    <React.Fragment>
      <div className="viewport-wrapper">
        <ReactResizeDetector
          handleWidth
          handleHeight
          skipOnMount={true} // Todo: make these configurable
          refreshMode={'debounce'}
          refreshRate={200} // transition amount in side panel
          onResize={onResize}
          targetRef={elementRef.current}
        />
        <div
          className="cornerstone-viewport-element"
          style={{ height: '100%', width: '100%' }}
          onContextMenu={e => e.preventDefault()}
          onMouseDown={e => e.preventDefault()}
          ref={elementRef}
        ></div>
        <CornerstoneOverlays
          viewportIndex={viewportIndex}
          toolBarService={toolbarService}
          element={elementRef.current}
          scrollbarHeight={scrollbarHeight}
          servicesManager={servicesManager}
        />
        {isCineEnabled && (
          <CinePlayer
            className="absolute left-1/2 -translate-x-1/2 bottom-3"
            isPlaying={isPlaying}
            onClose={handleCineClose}
            onPlayPauseChange={isPlaying =>
              cineService.setCine({
                id: activeViewportIndex,
                isPlaying,
              })
            }
            onFrameRateChange={frameRate =>
              cineService.setCine({
                id: activeViewportIndex,
                frameRate,
              })
            }
          />
        )}
      </div>
      <div className="absolute w-full">
        {viewportDialogState.viewportIndex === viewportIndex && (
          <Notification
            id="viewport-notification"
            message={viewportDialogState.message}
            type={viewportDialogState.type}
            actions={viewportDialogState.actions}
            onSubmit={viewportDialogState.onSubmit}
            onOutsideClick={viewportDialogState.onOutsideClick}
          />
        )}
      </div>
    </React.Fragment>
  );
}, areEqual);

function _subscribeToJumpToMeasurementEvents(
  measurementService,
  displaySetService,
  elementRef,
  viewportIndex,
  displaySets,
  viewportGridService,
  cornerstoneViewportService
) {
  const displaysUIDs = displaySets.map(
    displaySet => displaySet.displaySetInstanceUID
  );
  const { unsubscribe } = measurementService.subscribe(
    MeasurementService.EVENTS.JUMP_TO_MEASUREMENT_VIEWPORT,
    props => {
      cacheJumpToMeasurement = props;
      const { viewportIndex: jumpIndex, measurement, isConsumed } = props;
      if (!measurement || isConsumed) return;
      if (cacheJumpToMeasurement.cornerstoneViewport === undefined) {
        // Decide on which viewport should handle this
        cacheJumpToMeasurement.cornerstoneViewport =
          cornerstoneViewportService.findMeasurementViewportIndex(
            measurement,
            jumpIndex
          );
      }
      if (cacheJumpToMeasurement.cornerstoneViewport !== viewportIndex) return;
      // Jump the the measurement if the viewport contains the displaySetUID (fusion)
      if (displaysUIDs.includes(measurement.displaySetInstanceUID)) {
        _jumpToMeasurement(
          measurement,
          elementRef,
          viewportIndex,
          measurementService,
          displaySetService,
          viewportGridService,
          cornerstoneViewportService
        );
      }
    }
  );

  return unsubscribe;
}

// Check if there is a queued jumpToMeasurement event
function _checkForCachedJumpToMeasurementEvents(
  measurementService,
  displaySetService,
  elementRef,
  viewportIndex,
  displaySets,
  viewportGridService,
  cornerstoneViewportService
) {
  if (!cacheJumpToMeasurement) return;
  if (cacheJumpToMeasurement.isConsumed) {
    cacheJumpToMeasurement = null;
    return;
  }
  const displaysUIDs = displaySets.map(
    displaySet => displaySet.displaySetInstanceUID
  );
  if (!displaysUIDs?.length) return;

<<<<<<< HEAD
  // Jump to measurement if the measurement exists
  const { measurement } = cacheJumpToMeasurement;
  if (measurement && elementRef) {
    if (displaysUIDs.includes(measurement.displaySetInstanceUID)) {
=======
  const measurementIdToJumpTo = measurementService.getJumpToMeasurement(
    viewportIndex
  );

  if (measurementIdToJumpTo && elementRef) {
    // Jump to measurement if the measurement exists
    const measurement = measurementService.getMeasurement(
      measurementIdToJumpTo
    );

    if (displaysUIDs.includes(measurement?.displaySetInstanceUID)) {
>>>>>>> f377153b
      _jumpToMeasurement(
        measurement,
        elementRef,
        viewportIndex,
        measurementService,
        displaySetService,
        viewportGridService,
        cornerstoneViewportService
      );
    }
  }
}

function _jumpToMeasurement(
  measurement,
  targetElementRef,
  viewportIndex,
  measurementService,
  displaySetService,
  viewportGridService,
  cornerstoneViewportService
) {
  const targetElement = targetElementRef.current;
  const { displaySetInstanceUID, SOPInstanceUID, frameNumber } = measurement;

  if (!SOPInstanceUID) {
    console.warn('cannot jump in a non-acquisition plane measurements yet');
    return;
  }

  const referencedDisplaySet = displaySetService.getDisplaySetByUID(
    displaySetInstanceUID
  );

  // Todo: setCornerstoneMeasurementActive should be handled by the toolGroupManager
  //  to set it properly
  // setCornerstoneMeasurementActive(measurement);

  viewportGridService.setActiveViewportIndex(viewportIndex);

  const enabledElement = getEnabledElement(targetElement);

  const viewportInfo =
    cornerstoneViewportService.getViewportInfoByIndex(viewportIndex);

  if (enabledElement) {
    // See how the jumpToSlice() of Cornerstone3D deals with imageIdx param.
    const viewport = enabledElement.viewport as
      | IStackViewport
      | IVolumeViewport;

    let imageIdIndex = 0;
    let viewportCameraDirectionMatch = true;

    if (viewport instanceof StackViewport) {
      const imageIds = viewport.getImageIds();
      imageIdIndex = imageIds.findIndex(imageId => {
        const { SOPInstanceUID: aSOPInstanceUID, frameNumber: aFrameNumber } =
          getSOPInstanceAttributes(imageId);
        return (
          aSOPInstanceUID === SOPInstanceUID &&
          (!frameNumber || frameNumber === aFrameNumber)
        );
      });
    } else {
      // for volume viewport we can't rely on the imageIdIndex since it can be
      // a reconstructed view that doesn't match the original slice numbers etc.
      const { viewPlaneNormal: measurementViewPlane } = measurement.metadata;
      imageIdIndex = referencedDisplaySet.images.findIndex(
        i => i.SOPInstanceUID === SOPInstanceUID
      );

      const { viewPlaneNormal: viewportViewPlane } = viewport.getCamera();

      // should compare abs for both planes since the direction can be flipped
      if (
        measurementViewPlane &&
        !csUtils.isEqual(
          measurementViewPlane.map(Math.abs),
          viewportViewPlane.map(Math.abs)
        )
      ) {
        viewportCameraDirectionMatch = false;
      }
    }

    if (!viewportCameraDirectionMatch || imageIdIndex === -1) {
      return;
    }

    cs3DTools.utilities.jumpToSlice(targetElement, {
      imageIndex: imageIdIndex,
    });

    cs3DTools.annotation.selection.setAnnotationSelected(measurement.uid);
    // Jump to measurement consumed, remove.
    cacheJumpToMeasurement?.consume?.();
    cacheJumpToMeasurement = null;
  }
}

// Component displayName
OHIFCornerstoneViewport.displayName = 'OHIFCornerstoneViewport';

OHIFCornerstoneViewport.propTypes = {
  viewportIndex: PropTypes.number.isRequired,
  displaySets: PropTypes.array.isRequired,
  dataSource: PropTypes.object.isRequired,
  viewportOptions: PropTypes.object,
  displaySetOptions: PropTypes.arrayOf(PropTypes.any),
  servicesManager: PropTypes.object.isRequired,
  onElementEnabled: PropTypes.func,
  // Note: you SHOULD NOT use the initialImageIdOrIndex for manipulation
  // of the imageData in the OHIFCornerstoneViewport. This prop is used
  // to set the initial state of the viewport's first image to render
  initialImageIdOrIndex: PropTypes.oneOfType([
    PropTypes.string,
    PropTypes.number,
  ]),
};

export default OHIFCornerstoneViewport;<|MERGE_RESOLUTION|>--- conflicted
+++ resolved
@@ -9,10 +9,7 @@
   StackViewport,
   utilities as csUtils,
 } from '@cornerstonejs/core';
-<<<<<<< HEAD
 import { MeasurementService } from '@ohif/core';
-import { CinePlayer, useCine, useViewportGrid } from '@ohif/ui';
-=======
 import {
   CinePlayer,
   useCine,
@@ -20,7 +17,6 @@
   Notification,
   useViewportDialog,
 } from '@ohif/ui';
->>>>>>> f377153b
 import {
   IStackViewport,
   IVolumeViewport,
@@ -478,50 +474,50 @@
 
   return (
     <React.Fragment>
-      <div className="viewport-wrapper">
-        <ReactResizeDetector
-          handleWidth
-          handleHeight
-          skipOnMount={true} // Todo: make these configurable
-          refreshMode={'debounce'}
-          refreshRate={200} // transition amount in side panel
-          onResize={onResize}
-          targetRef={elementRef.current}
+    <div className="viewport-wrapper">
+      <ReactResizeDetector
+        handleWidth
+        handleHeight
+        skipOnMount={true} // Todo: make these configurable
+        refreshMode={'debounce'}
+        refreshRate={200} // transition amount in side panel
+        onResize={onResize}
+        targetRef={elementRef.current}
+      />
+      <div
+        className="cornerstone-viewport-element"
+        style={{ height: '100%', width: '100%' }}
+        onContextMenu={e => e.preventDefault()}
+        onMouseDown={e => e.preventDefault()}
+        ref={elementRef}
+      ></div>
+      <CornerstoneOverlays
+        viewportIndex={viewportIndex}
+          toolBarService={toolbarService}
+        element={elementRef.current}
+        scrollbarHeight={scrollbarHeight}
+        servicesManager={servicesManager}
+      />
+      {isCineEnabled && (
+        <CinePlayer
+          className="absolute left-1/2 -translate-x-1/2 bottom-3"
+          isPlaying={isPlaying}
+          onClose={handleCineClose}
+          onPlayPauseChange={isPlaying =>
+            cineService.setCine({
+              id: activeViewportIndex,
+              isPlaying,
+            })
+          }
+          onFrameRateChange={frameRate =>
+            cineService.setCine({
+              id: activeViewportIndex,
+              frameRate,
+            })
+          }
         />
-        <div
-          className="cornerstone-viewport-element"
-          style={{ height: '100%', width: '100%' }}
-          onContextMenu={e => e.preventDefault()}
-          onMouseDown={e => e.preventDefault()}
-          ref={elementRef}
-        ></div>
-        <CornerstoneOverlays
-          viewportIndex={viewportIndex}
-          toolBarService={toolbarService}
-          element={elementRef.current}
-          scrollbarHeight={scrollbarHeight}
-          servicesManager={servicesManager}
-        />
-        {isCineEnabled && (
-          <CinePlayer
-            className="absolute left-1/2 -translate-x-1/2 bottom-3"
-            isPlaying={isPlaying}
-            onClose={handleCineClose}
-            onPlayPauseChange={isPlaying =>
-              cineService.setCine({
-                id: activeViewportIndex,
-                isPlaying,
-              })
-            }
-            onFrameRateChange={frameRate =>
-              cineService.setCine({
-                id: activeViewportIndex,
-                frameRate,
-              })
-            }
-          />
-        )}
-      </div>
+      )}
+    </div>
       <div className="absolute w-full">
         {viewportDialogState.viewportIndex === viewportIndex && (
           <Notification
@@ -603,24 +599,10 @@
   );
   if (!displaysUIDs?.length) return;
 
-<<<<<<< HEAD
   // Jump to measurement if the measurement exists
   const { measurement } = cacheJumpToMeasurement;
   if (measurement && elementRef) {
-    if (displaysUIDs.includes(measurement.displaySetInstanceUID)) {
-=======
-  const measurementIdToJumpTo = measurementService.getJumpToMeasurement(
-    viewportIndex
-  );
-
-  if (measurementIdToJumpTo && elementRef) {
-    // Jump to measurement if the measurement exists
-    const measurement = measurementService.getMeasurement(
-      measurementIdToJumpTo
-    );
-
     if (displaysUIDs.includes(measurement?.displaySetInstanceUID)) {
->>>>>>> f377153b
       _jumpToMeasurement(
         measurement,
         elementRef,
