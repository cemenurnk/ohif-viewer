--- conflicted
+++ resolved
@@ -411,14 +411,10 @@
 
   return (
     <React.Fragment>
-<<<<<<< HEAD
     <div className="viewport-wrapper">
       <ReactResizeDetector
-        handleWidth
-        handleHeight
-        skipOnMount={true} // Todo: make these configurable
-        refreshMode={'debounce'}
-        refreshRate={200} // transition amount in side panel
+          refreshMode="debounce"
+          refreshRate={50} // Wait 50 ms after last move to render
         onResize={onResize}
         targetRef={elementRef.current}
       />
@@ -431,58 +427,17 @@
       ></div>
       <CornerstoneOverlays
         viewportIndex={viewportIndex}
-=======
-      <div className="viewport-wrapper">
-        <ReactResizeDetector
-          refreshMode="debounce"
-          refreshRate={50} // Wait 50 ms after last move to render
-          onResize={onResize}
-          targetRef={elementRef.current}
-        />
-        <div
-          className="cornerstone-viewport-element"
-          style={{ height: '100%', width: '100%' }}
-          onContextMenu={e => e.preventDefault()}
-          onMouseDown={e => e.preventDefault()}
-          ref={elementRef}
-        ></div>
-        <CornerstoneOverlays
-          viewportIndex={viewportIndex}
->>>>>>> 58d38495
           toolBarService={toolbarService}
         element={elementRef.current}
         scrollbarHeight={scrollbarHeight}
         servicesManager={servicesManager}
       />
-      {isCineEnabled && (
-        <CinePlayer
-          className="absolute left-1/2 -translate-x-1/2 bottom-3"
-          isPlaying={isPlaying}
-          onClose={handleCineClose}
-          onPlayPauseChange={isPlaying =>
-            cineService.setCine({
-              id: activeViewportIndex,
-              isPlaying,
-            })
-          }
-          onFrameRateChange={frameRate =>
-            cineService.setCine({
-              id: activeViewportIndex,
-              frameRate,
-            })
-          }
-        />
-<<<<<<< HEAD
-      )}
-    </div>
-=======
         <CinePlayer
           enabledVPElement={enabledVPElement}
           viewportIndex={viewportIndex}
           servicesManager={servicesManager}
         />
-      </div>
->>>>>>> 58d38495
+    </div>
       <div className="absolute w-full">
         {viewportDialogState.viewportIndex === viewportIndex && (
           <Notification
