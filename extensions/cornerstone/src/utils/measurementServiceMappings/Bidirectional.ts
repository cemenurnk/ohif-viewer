--- conflicted
+++ resolved
@@ -161,9 +161,6 @@
   const displayText = [];
 
   // Area is the same for all series
-<<<<<<< HEAD
-  const { length, width, SeriesNumber, SOPInstanceUID, frameNumber } = mappedAnnotations[0];
-=======
   const {
     length,
     width,
@@ -172,7 +169,6 @@
     SOPInstanceUID,
     frameNumber,
   } = mappedAnnotations[0];
->>>>>>> 2132f077
   const roundedLength = utils.roundNumber(length, 2);
   const roundedWidth = utils.roundNumber(width, 2);
 
@@ -186,15 +182,10 @@
   const instanceText = InstanceNumber ? ` I: ${InstanceNumber}` : '';
   const frameText = displaySet.isMultiFrame ? ` F: ${frameNumber}` : '';
 
-<<<<<<< HEAD
-  displayText.push(`L: ${roundedLength} mm (S: ${SeriesNumber}${instanceText}${frameText})`);
-  displayText.push(`W: ${roundedWidth} mm`);
-=======
   displayText.push(
     `L: ${roundedLength} ${unit} (S: ${SeriesNumber}${instanceText}${frameText})`
   );
   displayText.push(`W: ${roundedWidth} ${unit}`);
->>>>>>> 2132f077
 
   return displayText;
 }
