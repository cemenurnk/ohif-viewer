--- conflicted
+++ resolved
@@ -98,11 +98,7 @@
     );
 
     const { SeriesNumber } = displaySet;
-<<<<<<< HEAD
-    const { mean, stdDev, max, area, Modality, modalityUnit } = targetStats;
-=======
     const { mean, stdDev, max, area, Modality, areaUnit, modalityUnit } = targetStats;
->>>>>>> 2132f077
 
     annotations.push({
       SeriesInstanceUID,
@@ -142,10 +138,6 @@
       return;
     }
 
-<<<<<<< HEAD
-    columns.push(`max (${unit})`, `mean (${unit})`, `std (${unit})`, `area (mm2)`);
-    values.push(max, mean, stdDev, area);
-=======
     columns.push(
       `max (${unit})`,
       `mean (${unit})`,
@@ -154,7 +146,6 @@
       'Unit'
     );
     values.push(max, mean, stdDev, area, areaUnit);
->>>>>>> 2132f077
   });
 
   if (FrameOfReferenceUID) {
