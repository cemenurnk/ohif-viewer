--- conflicted
+++ resolved
@@ -12,12 +12,8 @@
   utilities as cstUtils,
   ReferenceLinesTool,
 } from '@cornerstonejs/tools';
-<<<<<<< HEAD
 import { HangingProtocolService, Types as OhifTypes } from '@ohif/core';
-=======
-import { Types as OhifTypes } from '@ohif/core';
 import { vec3, mat4 } from 'gl-matrix';
->>>>>>> 16785936
 
 import CornerstoneViewportDownloadForm from './utils/CornerstoneViewportDownloadForm';
 import callInputDialog from './utils/callInputDialog';
@@ -532,7 +528,6 @@
     storePresentation: ({ viewportId }) => {
       cornerstoneViewportService.storePresentation({ viewportId });
     },
-<<<<<<< HEAD
     updateVolumeData: ({ volume }) => {
       // update vtkOpenGLTexture and imageData of computed volume
       const { imageData, vtkOpenGLTexture } = volume;
@@ -542,7 +537,7 @@
         vtkOpenGLTexture.setUpdatedFrame(i);
       });
       imageData.modified();
-=======
+    },
 
     attachProtocolViewportDataListener: ({ protocol, stageIndex }) => {
       const EVENT = cornerstoneViewportService.EVENTS.VIEWPORT_DATA_CHANGED;
@@ -559,7 +554,6 @@
           unsubscribe(EVENT);
         }
       });
->>>>>>> 16785936
     },
   };
 
@@ -694,13 +688,11 @@
     cleanUpCrosshairs: {
       commandFn: actions.cleanUpCrosshairs,
     },
-<<<<<<< HEAD
     updateVolumeData: {
       commandFn: actions.updateVolumeData,
-=======
+    },
     attachProtocolViewportDataListener: {
       commandFn: actions.attachProtocolViewportDataListener,
->>>>>>> 16785936
     },
   };
 
