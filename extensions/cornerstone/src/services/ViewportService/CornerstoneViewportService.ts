--- conflicted
+++ resolved
@@ -584,26 +584,7 @@
       // otherwise, check if the hydrated segmentations are in the same FOR
       // as the primary displaySet, if so add the representation (since it was not there)
       const { id: segDisplaySetInstanceUID, type } = segmentation;
-<<<<<<< HEAD
-      let segFrameOfReferenceUID = this._getFrameOfReferenceUID(
-        segDisplaySetInstanceUID
-      );
-=======
       let segFrameOfReferenceUID = this._getFrameOfReferenceUID(segDisplaySetInstanceUID);
-
-      if (!segFrameOfReferenceUID) {
-        // if the segmentation does not have a FOR, we might check the
-        // segmentation itself maybe it has a FOR
-        const { FrameOfReferenceUID } = segmentation;
-        if (FrameOfReferenceUID) {
-          segFrameOfReferenceUID = FrameOfReferenceUID;
-        }
-      }
-
-      if (!segFrameOfReferenceUID) {
-        return;
-      }
->>>>>>> 5865c0d1
 
       if (!segFrameOfReferenceUID) {
         // if the segmentation does not have a FOR, we might check the
