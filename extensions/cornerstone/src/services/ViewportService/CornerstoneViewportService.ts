--- conflicted
+++ resolved
@@ -592,10 +592,6 @@
 
       // otherwise, check if the hydrated segmentations are in the same FrameOfReferenceUID
       // as the primary displaySet, if so add the representation (since it was not there)
-<<<<<<< HEAD
-      const { displaySetInstanceUID: segDisplaySetInstanceUID } = segmentation;
-      const segFrameOfReferenceUID = this._getFrameOfReferenceUID(segDisplaySetInstanceUID);
-=======
       const { id: segDisplaySetInstanceUID } = segmentation;
       let segFrameOfReferenceUID = this._getFrameOfReferenceUID(segDisplaySetInstanceUID);
 
@@ -611,7 +607,6 @@
       if (!segFrameOfReferenceUID) {
         return;
       }
->>>>>>> 33f12594
 
       let shouldDisplaySeg = false;
 
