--- conflicted
+++ resolved
@@ -186,15 +186,10 @@
         if (presentation instanceof Map) {
           presentation.forEach((properties, volumeId) => {
             viewport.setProperties(properties, volumeId);
-<<<<<<< HEAD
-  }
-        );
-=======
           });
         } else {
           viewport.setProperties(presentation);
         }
->>>>>>> dc0b183d
       } else {
         viewport.setProperties(presentation);
       }
@@ -717,19 +712,19 @@
     const volumesNotLoaded = volumeToLoad.filter(volume => !volume.loadStatus.loaded);
 
     if (volumesNotLoaded.length) {
-      if (hangingProtocolService.getShouldPerformCustomImageLoad()) {
-        // delegate the volume loading to the hanging protocol service if it has a custom image load strategy
-        return hangingProtocolService.runImageLoadStrategy({
-          viewportId: viewport.id,
-          volumeInputArray,
-        });
-      }
+    if (hangingProtocolService.getShouldPerformCustomImageLoad()) {
+      // delegate the volume loading to the hanging protocol service if it has a custom image load strategy
+      return hangingProtocolService.runImageLoadStrategy({
+        viewportId: viewport.id,
+        volumeInputArray,
+      });
+    }
 
       volumesNotLoaded.forEach(volume => {
         if (!volume.loadStatus.loading) {
-          volume.load();
-        }
-      });
+        volume.load();
+      }
+    });
     }
 
     // This returns the async continuation only
