import { Types, Enums } from '@cornerstonejs/core';
import { Types as UITypes } from '@ohif/ui';
import {
  StackViewportData,
  VolumeViewportData,
} from '../../types/CornerstoneCacheService';
import getCornerstoneBlendMode from '../../utils/getCornerstoneBlendMode';
import getCornerstoneOrientation from '../../utils/getCornerstoneOrientation';
import getCornerstoneViewportType from '../../utils/getCornerstoneViewportType';
import JumpPresets from '../../utils/JumpPresets';
import { SyncGroup } from '../SyncGroupService/SyncGroupService';

export type InitialImageOptions = {
  index?: number;
  preset?: JumpPresets;
};

export type ViewportOptions = {
  id?: string;
  viewportType: Enums.ViewportType;
  toolGroupId: string;
  viewportId: string;
  // Presentation ID to store/load presentation state from
  presentationIds?: UITypes.PresentationIds;
  orientation?: Enums.OrientationAxis;
  background?: Types.Point3;
  syncGroups?: SyncGroup[];
  initialImageOptions?: InitialImageOptions;
  customViewportProps?: Record<string, unknown>;
  /*
   * Allows drag and drop of display sets not matching viewport options, but
   * doesn't show them initially.  Displays initially blank if no required match
   */
  allowUnmatchedView?: boolean;
};

export type PublicViewportOptions = {
  id?: string;
  viewportType?: string;
  toolGroupId?: string;
  presentationIds?: UITypes.PresentationIds;
  viewportId?: string;
  orientation?: Enums.OrientationAxis;
  background?: Types.Point3;
  syncGroups?: SyncGroup[];
  initialImageOptions?: InitialImageOptions;
  customViewportProps?: Record<string, unknown>;
  allowUnmatchedView?: boolean;
};

export type PublicDisplaySetOptions = {
  /** The display set options can have an id in order to distinguish
   * it from other similar items.
   */
  id?: string;
  voi?: VOI;
  voiInverted?: boolean;
  blendMode?: string;
  slabThickness?: number;
  colormap?: string;
  displayPreset?: string;
};

export type DisplaySetOptions = {
  id?: string;
  voi?: VOI;
  voiInverted: boolean;
  blendMode?: Enums.BlendModes;
  slabThickness?: number;
  colormap?: string;
  displayPreset?: string;
};

type VOI = {
  windowWidth: number;
  windowCenter: number;
};

export type DisplaySet = {
  displaySetInstanceUID: string;
};

const STACK = 'stack';
const DEFAULT_TOOLGROUP_ID = 'default';

// Return true if the data contains the given display set UID OR the imageId
// if it is a composite object.
const dataContains = (
  data,
  displaySetUID: string,
  imageId?: string
): boolean => {
  if (data.displaySetInstanceUID === displaySetUID) return true;
  if (imageId && data.isCompositeStack && data.imageIds) {
    return !!data.imageIds.find(dataId => dataId === imageId);
  }
  return false;
};

class ViewportInfo {
  private viewportId = '';
  private viewportIndex: number;
  private element: HTMLDivElement;
  private viewportOptions: ViewportOptions;
  private displaySetOptions: Array<DisplaySetOptions>;
  private viewportData: StackViewportData | VolumeViewportData;
  private renderingEngineId: string;

  constructor(viewportIndex: number, viewportId: string) {
    this.viewportIndex = viewportIndex;
    this.viewportId = viewportId;
    this.setPublicViewportOptions({});
    this.setPublicDisplaySetOptions([{}]);
  }

  /**
   * Return true if the viewport contains the given display set UID,
   * OR if it is a composite stack and contains the given imageId
   */
  public contains(displaySetUID: string, imageId: string): boolean {
    if (!this.viewportData?.data) return false;

    if (this.viewportData.data.length) {
      return !!this.viewportData.data.find(data =>
        dataContains(data, displaySetUID, imageId)
      );
    }
    return dataContains(this.viewportData.data, displaySetUID, imageId);
  }

  public destroy = (): void => {
    this.element = null;
    this.viewportData = null;
    this.viewportOptions = null;
    this.displaySetOptions = null;
  };

  public setRenderingEngineId(renderingEngineId: string): void {
    this.renderingEngineId = renderingEngineId;
  }

  public getRenderingEngineId(): string {
    return this.renderingEngineId;
  }

  public setViewportId(viewportId: string): void {
    this.viewportId = viewportId;
  }
  public setViewportIndex(viewportIndex: number): void {
    this.viewportIndex = viewportIndex;
  }

  public setElement(element: HTMLDivElement): void {
    this.element = element;
  }

  public setViewportData(
    viewportData: StackViewportData | VolumeViewportData
  ): void {
    this.viewportData = viewportData;
  }

  public getViewportData(): StackViewportData | VolumeViewportData {
    return this.viewportData;
  }

  public getViewportIndex(): number {
    return this.viewportIndex;
  }

  public getElement(): HTMLDivElement {
    return this.element;
  }

  public getViewportId(): string {
    return this.viewportId;
  }

  public setPublicDisplaySetOptions(
    publicDisplaySetOptions: Array<PublicDisplaySetOptions>
  ): void {
    // map the displaySetOptions and check if they are undefined then set them to default values
    const displaySetOptions = this.mapDisplaySetOptions(
      publicDisplaySetOptions
    );

    this.setDisplaySetOptions(displaySetOptions);
  }

  public hasDisplaySet(displaySetInstanceUID: string): boolean {
    // Todo: currently this does not work for non image & referenceImage displaySets.
    // Since SEG and other derived displaySets are loaded in a different way, and not
    // via cornerstoneViewportService
    let viewportData = this.getViewportData();

    if (viewportData.viewportType === Enums.ViewportType.ORTHOGRAPHIC) {
      viewportData = viewportData as VolumeViewportData;
      return viewportData.data.some(
        ({ displaySetInstanceUID: dsUID }) => dsUID === displaySetInstanceUID
      );
    }

    viewportData = viewportData as StackViewportData;
    return viewportData.data.displaySetInstanceUID === displaySetInstanceUID;
  }

  public setPublicViewportOptions(
    viewportOptionsEntry: PublicViewportOptions
  ): void {
    let viewportType = viewportOptionsEntry.viewportType;
    const {
      toolGroupId = DEFAULT_TOOLGROUP_ID,
      presentationIds,
    } = viewportOptionsEntry;
    let orientation;

    if (!viewportType) {
      viewportType = getCornerstoneViewportType(STACK);
    } else {
      viewportType = getCornerstoneViewportType(
        viewportOptionsEntry.viewportType
      );
    }

    // map SAGITTAL, AXIAL, CORONAL orientation to be used by cornerstone
    if (viewportOptionsEntry.viewportType?.toLowerCase() !== STACK) {
      orientation = getCornerstoneOrientation(viewportOptionsEntry.orientation);
    }

    if (!toolGroupId) {
      toolGroupId = DEFAULT_TOOLGROUP_ID;
    }

    this.setViewportOptions({
      ...viewportOptionsEntry,
      viewportId: this.viewportId,
      viewportType: viewportType as Enums.ViewportType,
      orientation,
      toolGroupId,
      presentationIds,
    });
  }

  public setViewportOptions(viewportOptions: ViewportOptions): void {
    this.viewportOptions = viewportOptions;
  }

  public getViewportOptions(): ViewportOptions {
    return this.viewportOptions;
  }

  public setDisplaySetOptions(
    displaySetOptions: Array<DisplaySetOptions>
  ): void {
    this.displaySetOptions = displaySetOptions;
  }

  public getSyncGroups(): SyncGroup[] {
<<<<<<< HEAD
    if (!this.viewportOptions.syncGroups) {
      this.viewportOptions.syncGroups = [];
  }
=======
    this.viewportOptions.syncGroups ||= [];
>>>>>>> 0e521696
    return this.viewportOptions.syncGroups;
  }

  public getDisplaySetOptions(): Array<DisplaySetOptions> {
    return this.displaySetOptions;
  }

  public getViewportType(): Enums.ViewportType {
    return this.viewportOptions.viewportType || Enums.ViewportType.STACK;
  }

  public getToolGroupId(): string {
    return this.viewportOptions.toolGroupId;
  }

  public getBackground(): Types.Point3 {
    return this.viewportOptions.background || [0, 0, 0];
  }

  public getOrientation(): Enums.OrientationAxis {
    return this.viewportOptions.orientation;
  }

  public getInitialImageOptions(): InitialImageOptions {
    return this.viewportOptions.initialImageOptions;
  }

  private mapDisplaySetOptions(
    publicDisplaySetOptions: Array<PublicDisplaySetOptions> = [{}]
  ): Array<DisplaySetOptions> {
    const displaySetOptions: Array<DisplaySetOptions> = [];

    publicDisplaySetOptions.forEach(option => {
      if (!option) {
        option = {
          blendMode: undefined,
          slabThickness: undefined,
          colormap: undefined,
          voi: {},
          voiInverted: false,
        };
      }
      const blendMode = getCornerstoneBlendMode(option.blendMode);

      displaySetOptions.push({
        voi: option.voi,
        voiInverted: option.voiInverted,
        colormap: option.colormap,
        slabThickness: option.slabThickness,
        blendMode,
        displayPreset: option.displayPreset,
      });
    });

    return displaySetOptions;
  }
}

export default ViewportInfo;<|MERGE_RESOLUTION|>--- conflicted
+++ resolved
@@ -256,13 +256,7 @@
   }
 
   public getSyncGroups(): SyncGroup[] {
-<<<<<<< HEAD
-    if (!this.viewportOptions.syncGroups) {
-      this.viewportOptions.syncGroups = [];
-  }
-=======
     this.viewportOptions.syncGroups ||= [];
->>>>>>> 0e521696
     return this.viewportOptions.syncGroups;
   }
 
