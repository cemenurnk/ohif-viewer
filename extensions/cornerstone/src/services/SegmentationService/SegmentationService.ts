--- conflicted
+++ resolved
@@ -996,23 +996,16 @@
       label: string;
     }
   ): Promise<string> => {
-<<<<<<< HEAD
+    const { displaySetService } = this.servicesManager.services;
+
+    const displaySet = displaySetService.getDisplaySetByUID(
+      displaySetInstanceUID
+    );
+
     // Todo: we currently only support labelmap for segmentation for a displaySet
     const representationType = LABELMAP;
 
-    const volumeId = this._getVolumeIdForDisplaySet(displaySetInstanceUID);
-=======
-    const { displaySetService } = this.servicesManager.services;
-
-    const displaySet = displaySetService.getDisplaySetByUID(
-      displaySetInstanceUID
-    );
-
-    // Todo: we currently only support labelmap for segmentation for a displaySet
-    const representationType = LABELMAP;
-
     const volumeId = this._getVolumeIdForDisplaySet(displaySet);
->>>>>>> 652e61a4
 
     const segmentationId = options?.segmentationId ?? `${csUtils.uuidv4()}`;
 
@@ -1254,14 +1247,6 @@
 
     const { fillAlpha } = this.getConfiguration(toolGroupId);
 
-<<<<<<< HEAD
-    let count = 0;
-    const intervalTime = 16;
-    const numberOfFrames = Math.ceil(animationLength / intervalTime);
-
-    this.highlightIntervalId = setInterval(() => {
-      const x = (count * intervalTime) / animationLength;
-=======
     let startTime: number = null;
     const animation = (timestamp: number) => {
       if (startTime === null) {
@@ -1271,25 +1256,12 @@
       const elapsed = timestamp - startTime;
       const progress = Math.min(elapsed / animationLength, 1);
 
->>>>>>> 652e61a4
       cstSegmentation.config.setSegmentSpecificConfig(
         toolGroupId,
         segmentationRepresentation.segmentationRepresentationUID,
         {
           [segmentIndex]: {
             LABELMAP: {
-<<<<<<< HEAD
-              fillAlpha: easeInOutBell(x, fillAlpha),
-            },
-          },
-        }
-      );
-
-      count++;
-
-      if (count === numberOfFrames) {
-        clearInterval(this.highlightIntervalId);
-=======
               fillAlpha: easeInOutBell(progress, fillAlpha),
             },
           },
@@ -1299,23 +1271,15 @@
       if (progress < 1) {
         requestAnimationFrame(animation);
       } else {
->>>>>>> 652e61a4
         cstSegmentation.config.setSegmentSpecificConfig(
           toolGroupId,
           segmentationRepresentation.segmentationRepresentationUID,
           {}
         );
-<<<<<<< HEAD
-
-        this.highlightIntervalId = null;
-      }
-    }, intervalTime);
-=======
       }
     };
 
     requestAnimationFrame(animation);
->>>>>>> 652e61a4
   }
 
   private _highlightContour(
