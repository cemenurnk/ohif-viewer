import cloneDeep from 'lodash.clonedeep';

import { Types as OhifTypes, ServicesManager, PubSubService } from '@ohif/core';
import {
  cache,
  Enums as csEnums,
  geometryLoader,
  eventTarget,
  getEnabledElementByIds,
  metaData,
  utilities as csUtils,
  volumeLoader,
} from '@cornerstonejs/core';
import {
  CONSTANTS as cstConstants,
  Enums as csToolsEnums,
  segmentation as cstSegmentation,
  Types as cstTypes,
  utilities as cstUtils,
} from '@cornerstonejs/tools';
import isEqual from 'lodash.isequal';
import { Types as ohifTypes } from '@ohif/core';
import { easeInOutBell, reverseEaseInOutBell } from '../../utils/transitions';
import { Segment, Segmentation, SegmentationConfig } from './SegmentationServiceTypes';
import { mapROIContoursToRTStructData } from './RTSTRUCT/mapROIContoursToRTStructData';

const { COLOR_LUT } = cstConstants;
const LABELMAP = csToolsEnums.SegmentationRepresentations.Labelmap;
const CONTOUR = csToolsEnums.SegmentationRepresentations.Contour;

const EVENTS = {
  // fired when the segmentation is updated (e.g. when a segment is added, removed, or modified, locked, visibility changed etc.)
  SEGMENTATION_UPDATED: 'event::segmentation_updated',
  // fired when the segmentation data (e.g., labelmap pixels) is modified
  SEGMENTATION_DATA_MODIFIED: 'event::segmentation_data_modified',
  // fired when the segmentation is added to the cornerstone
  SEGMENTATION_ADDED: 'event::segmentation_added',
  // fired when the segmentation is removed
  SEGMENTATION_REMOVED: 'event::segmentation_removed',
  // fired when the configuration for the segmentation is changed (e.g., brush size, render fill, outline thickness, etc.)
  SEGMENTATION_CONFIGURATION_CHANGED: 'event::segmentation_configuration_changed',
  // fired when the active segment is loaded in SEG or RTSTRUCT
  SEGMENT_LOADING_COMPLETE: 'event::segment_loading_complete',
  // for all segments
  SEGMENTATION_LOADING_COMPLETE: 'event::segmentation_loading_complete',
};

const VALUE_TYPES = {};

const SEGMENT_CONSTANT = {
  opacity: 255,
  isVisible: true,
  isLocked: false,
};

const VOLUME_LOADER_SCHEME = 'cornerstoneStreamingImageVolume';

class SegmentationService extends PubSubService {
  static REGISTRATION = {
    name: 'segmentationService',
    altName: 'SegmentationService',
    create: ({ servicesManager }: OhifTypes.Extensions.ExtensionParams): SegmentationService => {
      return new SegmentationService({ servicesManager });
    },
  };

  segmentations: Record<string, Segmentation>;
  readonly servicesManager: ServicesManager;
  highlightIntervalId = null;
  readonly EVENTS = EVENTS;

  constructor({ servicesManager }) {
    super(EVENTS);
    this.segmentations = {};

    this.servicesManager = servicesManager;

    this._initSegmentationService();
  }

  public destroy = () => {
    eventTarget.removeEventListener(
      csToolsEnums.Events.SEGMENTATION_MODIFIED,
      this._onSegmentationModifiedFromSource
    );

    eventTarget.removeEventListener(
      csToolsEnums.Events.SEGMENTATION_DATA_MODIFIED,
      this._onSegmentationDataModified
    );

    // remove the segmentations from the cornerstone
    Object.keys(this.segmentations).forEach(segmentationId => {
      this._removeSegmentationFromCornerstone(segmentationId);
    });

    this.segmentations = {};
    this.listeners = {};
  };

  /**
   * Adds a new segment to the specified segmentation.
   * @param segmentationId - The ID of the segmentation to add the segment to.
   * @param config - An object containing the configuration options for the new segment.
   *   - segmentIndex: (optional) The index of the segment to add. If not provided, the next available index will be used.
   *   - toolGroupId: (optional) The ID of the tool group to associate the new segment with. If not provided, the first available tool group will be used.
   *   - properties: (optional) An object containing the properties of the new segment.
   *     - label: (optional) The label of the new segment. If not provided, a default label will be used.
   *     - color: (optional) The color of the new segment in RGB format. If not provided, a default color will be used.
   *     - opacity: (optional) The opacity of the new segment. If not provided, a default opacity will be used.
   *     - visibility: (optional) Whether the new segment should be visible. If not provided, the segment will be visible by default.
   *     - isLocked: (optional) Whether the new segment should be locked for editing. If not provided, the segment will not be locked by default.
   *     - active: (optional) Whether the new segment should be the active segment to be edited. If not provided, the segment will not be active by default.
   */
  public addSegment(
    segmentationId: string,
    config: {
      segmentIndex?: number;
      toolGroupId?: string;
      properties?: {
        label?: string;
        color?: ohifTypes.RGB;
        opacity?: number;
        visibility?: boolean;
        isLocked?: boolean;
        active?: boolean;
      };
    } = {}
  ): void {
    if (config?.segmentIndex === 0) {
      throw new Error('Segment index 0 is reserved for "no label"');
    }

    const toolGroupId = config.toolGroupId ?? this._getFirstToolGroupId();

    const { segmentationRepresentationUID, segmentation } = this._getSegmentationInfo(
      segmentationId,
      toolGroupId
    );

    let segmentIndex = config.segmentIndex;
    if (!segmentIndex) {
      // grab the next available segment index
      segmentIndex =
        segmentation.segments.length === 0 ? 1 : segmentation.segments.length;
    }

    if (this._getSegmentInfo(segmentation, segmentIndex)) {
      throw new Error(`Segment ${segmentIndex} already exists`);
    }

    const rgbaColor = cstSegmentation.config.color.getColorForSegmentIndex(
      toolGroupId,
      segmentationRepresentationUID,
      segmentIndex
    );

    segmentation.segments[segmentIndex] = {
      label: config.properties?.label ?? `Segment ${segmentIndex}`,
      segmentIndex: segmentIndex,
      color: [rgbaColor[0], rgbaColor[1], rgbaColor[2]],
      opacity: rgbaColor[3],
      isVisible: true,
      isLocked: false,
    };

    segmentation.segmentCount++;

    // make the newly added segment the active segment
    this._setActiveSegment(segmentationId, segmentIndex);

    const suppressEvents = true;
<<<<<<< HEAD
    if (config.properties !== undefined) {
      const {
        color: newColor,
        opacity,
        isLocked,
        visibility,
        active,
      } = config.properties;
=======
    if (properties !== undefined) {
      const { color: newColor, opacity, isLocked, visibility, active } = properties;
>>>>>>> ef58893c

      if (newColor !== undefined) {
        this._setSegmentColor(segmentationId, segmentIndex, newColor, toolGroupId, suppressEvents);
      }

      if (opacity !== undefined) {
        this._setSegmentOpacity(segmentationId, segmentIndex, opacity, toolGroupId, suppressEvents);
      }

      if (visibility !== undefined) {
        this._setSegmentVisibility(
          segmentationId,
          segmentIndex,
          visibility,
          toolGroupId,
          suppressEvents
        );
      }

      if (active !== undefined) {
        this._setActiveSegment(segmentationId, segmentIndex, suppressEvents);
      }

      if (isLocked !== undefined) {
        this._setSegmentLocked(segmentationId, segmentIndex, isLocked, suppressEvents);
      }
    }

    if (segmentation.activeSegmentIndex === null) {
      this._setActiveSegment(segmentationId, segmentIndex, suppressEvents);
    }

    // Todo: this includes non-hydrated segmentations which might not be
    // persisted in the store
    this._broadcastEvent(this.EVENTS.SEGMENTATION_UPDATED, {
      segmentation,
    });
  }

  public removeSegment(segmentationId: string, segmentIndex: number): void {
    const segmentation = this.getSegmentation(segmentationId);

    if (segmentation === undefined) {
      throw new Error(`no segmentation for segmentationId: ${segmentationId}`);
    }

    if (segmentIndex === 0) {
      throw new Error('Segment index 0 is reserved for "no label"');
    }

    if (!this._getSegmentInfo(segmentation, segmentIndex)) {
      return;
    }

    segmentation.segmentCount--;

    segmentation.segments[segmentIndex] = null;

    // Get volume and delete the labels
    // Todo: handle other segmentations other than labelmap
    const labelmapVolume = this.getLabelmapVolume(segmentationId);

    const { dimensions } = labelmapVolume;
    const scalarData = labelmapVolume.getScalarData();

    // Set all values of this segment to zero and get which frames have been edited.
    const frameLength = dimensions[0] * dimensions[1];
    const numFrames = dimensions[2];

    let voxelIndex = 0;

    const modifiedFrames = new Set() as Set<number>;

    for (let frame = 0; frame < numFrames; frame++) {
      for (let p = 0; p < frameLength; p++) {
        if (scalarData[voxelIndex] === segmentIndex) {
          scalarData[voxelIndex] = 0;
          modifiedFrames.add(frame);
        }

        voxelIndex++;
      }
    }

    const modifiedFramesArray: number[] = Array.from(modifiedFrames);

    // Trigger texture update of modified segmentation frames.
    cstSegmentation.triggerSegmentationEvents.triggerSegmentationDataModified(
      segmentationId,
      modifiedFramesArray
    );

    if (segmentation.activeSegmentIndex === segmentIndex) {
      const segmentIndices = Object.keys(segmentation.segments);

      const newActiveSegmentIndex = segmentIndices.length ? Number(segmentIndices[0]) : 1;

      this._setActiveSegment(segmentationId, newActiveSegmentIndex, true);
    }

    this._broadcastEvent(this.EVENTS.SEGMENTATION_UPDATED, {
      segmentation,
    });
  }

  public setSegmentVisibility(
    segmentationId: string,
    segmentIndex: number,
    isVisible: boolean,
    toolGroupId?: string,
    suppressEvents = false
  ): void {
    this._setSegmentVisibility(
      segmentationId,
      segmentIndex,
      isVisible,
      toolGroupId,
      suppressEvents
    );
  }

  public setSegmentLocked(
    segmentationId: string,
    segmentIndex: number,
    isLocked: boolean
  ): void {
    const suppressEvents = false;
    this._setSegmentLocked(segmentationId, segmentIndex, isLocked, suppressEvents);
  }

<<<<<<< HEAD
  public toggleSegmentLocked(
    segmentationId: string,
    segmentIndex: number
  ): void {
    const suppressEvents = false;
    const segmentation = this.getSegmentation(segmentationId);
    const segment = this._getSegmentInfo(segmentation, segmentIndex);
    const isLocked = !segment.isLocked;
    this._setSegmentLocked(segmentationId, segmentIndex, isLocked);
  }

  public setSegmentLabel(
    segmentationId: string,
    segmentIndex: number,
    segmentLabel: string
  ): void {
=======
  public setSegmentLabel(segmentationId: string, segmentIndex: number, segmentLabel: string): void {
>>>>>>> ef58893c
    this._setSegmentLabel(segmentationId, segmentIndex, segmentLabel);
  }

  public setSegmentColor(
    segmentationId: string,
    segmentIndex: number,
    color: ohifTypes.RGB,
    toolGroupId?: string
  ): void {
    this._setSegmentColor(segmentationId, segmentIndex, color, toolGroupId);
  }

  public setSegmentRGBA = (
    segmentationId: string,
    segmentIndex: number,
    rgbaColor: cstTypes.Color,
    toolGroupId?: string
  ): void => {
    const segmentation = this.getSegmentation(segmentationId);

    if (segmentation === undefined) {
      throw new Error(`no segmentation for segmentationId: ${segmentationId}`);
    }

    const suppressEvents = true;
    this._setSegmentOpacity(
      segmentationId,
      segmentIndex,
      rgbaColor[3],
      toolGroupId,
      suppressEvents
    );

    this._setSegmentColor(
      segmentationId,
      segmentIndex,
      [rgbaColor[0], rgbaColor[1], rgbaColor[2]],
      toolGroupId,
      suppressEvents
    );

    this._broadcastEvent(this.EVENTS.SEGMENTATION_UPDATED, {
      segmentation,
    });
  };

  public setSegmentOpacity(
    segmentationId: string,
    segmentIndex: number,
    opacity: number,
    toolGroupId?: string
  ): void {
    this._setSegmentOpacity(segmentationId, segmentIndex, opacity, toolGroupId);
  }

  public setActiveSegmentationForToolGroup(segmentationId: string, toolGroupId?: string): void {
    toolGroupId = toolGroupId ?? this._getFirstToolGroupId();

    const suppressEvents = false;
    this._setActiveSegmentationForToolGroup(segmentationId, toolGroupId, suppressEvents);
  }

<<<<<<< HEAD
  public setActiveSegment(segmentationId: string, segmentIndex: number): void {
=======
  public setActiveSegmentForSegmentation(segmentationId: string, segmentIndex: number): void {
>>>>>>> ef58893c
    this._setActiveSegment(segmentationId, segmentIndex, false);
  }

  /**
   * Get all segmentations.
   *
   * * @param filterNonHydratedSegmentations - If true, only return hydrated segmentations
   * hydrated segmentations are those that have been loaded and persisted
   * in the state, but non hydrated segmentations are those that are
   * only created for the SEG displayset (SEG viewport) and the user might not
   * have loaded them yet fully.
   *

   * @return Array of segmentations
   */
  public getSegmentations(filterNonHydratedSegmentations = true): Segmentation[] {
    const segmentations = this._getSegmentations();

    return (
      segmentations &&
      segmentations.filter(segmentation => {
        return !filterNonHydratedSegmentations || segmentation.hydrated;
      })
    );
  }

  private _getSegmentations(): Segmentation[] {
    const segmentations = this.arrayOfObjects(this.segmentations);
    return segmentations && segmentations.map(m => this.segmentations[Object.keys(m)[0]]);
  }

  /**
   * Get specific segmentation by its id.
   *
   * @param segmentationId If of the segmentation
   * @return segmentation instance
   */
  public getSegmentation(segmentationId: string): Segmentation {
    return this.segmentations[segmentationId];
  }

  public addOrUpdateSegmentation(
    segmentation: Segmentation,
    suppressEvents = false,
    notYetUpdatedAtSource = false
  ): string {
    const { id: segmentationId } = segmentation;
    let cachedSegmentation = this.segmentations[segmentationId];
    if (cachedSegmentation) {
      // Update the segmentation (mostly for assigning metadata/labels)
      Object.assign(cachedSegmentation, segmentation);

      this._updateCornerstoneSegmentations({
        segmentationId,
        notYetUpdatedAtSource,
      });

      if (!suppressEvents) {
        this._broadcastEvent(this.EVENTS.SEGMENTATION_UPDATED, {
          segmentation: cachedSegmentation,
        });
      }

      return segmentationId;
    }

    const representationType = segmentation.type;
    const representationData = segmentation.representationData[representationType];
    cstSegmentation.addSegmentations([
      {
        segmentationId,
        representation: {
          type: representationType,
          data: {
            ...representationData,
          },
        },
      },
    ]);

    // if first segmentation, we can use the default colorLUT, otherwise
    // we need to generate a new one and use a new colorLUT
    const colorLUTIndex = 0;
    if (Object.keys(this.segmentations).length !== 0) {
      const newColorLUT = this.generateNewColorLUT();
      const colorLUTIndex = this.getNextColorLUTIndex();
      cstSegmentation.config.color.addColorLUT(newColorLUT, colorLUTIndex);
    }

    this.segmentations[segmentationId] = {
      ...segmentation,
      label: segmentation.label || '',
      segments: segmentation.segments || [null],
      activeSegmentIndex: segmentation.activeSegmentIndex ?? null,
      segmentCount: segmentation.segmentCount ?? 0,
      isActive: false,
      isVisible: true,
      colorLUTIndex,
    };

    cachedSegmentation = this.segmentations[segmentationId];

    this._updateCornerstoneSegmentations({
      segmentationId,
      notYetUpdatedAtSource: true,
    });

    if (!suppressEvents) {
      this._broadcastEvent(this.EVENTS.SEGMENTATION_ADDED, {
        segmentation: cachedSegmentation,
      });
    }

    return cachedSegmentation.id;
  }

  public async createSegmentationForSEGDisplaySet(
    segDisplaySet,
    segmentationId?: string,
    suppressEvents = false
  ): Promise<string> {
    // Todo: we only support creating labelmap for SEG displaySets for now
    const representationType = LABELMAP;

    segmentationId = segmentationId ?? segDisplaySet.displaySetInstanceUID;

    const defaultScheme = this._getDefaultSegmentationScheme();

    const segmentation: Segmentation = {
      ...defaultScheme,
      id: segmentationId,
      displaySetInstanceUID: segDisplaySet.displaySetInstanceUID,
      type: representationType,
      label: segDisplaySet.SeriesDescription,
      representationData: {
        [LABELMAP]: {
          volumeId: segmentationId,
          referencedVolumeId: segDisplaySet.referencedVolumeId,
        },
      },
    };

    const labelmap = this.getLabelmapVolume(segmentationId);
    const cachedSegmentation = this.getSegmentation(segmentationId);
    if (labelmap && cachedSegmentation) {
      // if the labelmap with the same segmentationId already exists, we can
      // just assume that the segmentation is already created and move on with
      // updating the state
      return this.addOrUpdateSegmentation(
        Object.assign(segmentation, cachedSegmentation),
        suppressEvents
      );
    }

    const { labelmapBufferArray, referencedVolumeId } = segDisplaySet;

    if (!labelmapBufferArray || !referencedVolumeId) {
      throw new Error('No labelmapBufferArray or referencedVolumeId found for the SEG displaySet');
    }

    // if the labelmap doesn't exist, we need to create it first from the
    // DICOM SEG displaySet data
    const referencedVolume = cache.getVolume(referencedVolumeId);

    if (!referencedVolume) {
      throw new Error(`No volume found for referencedVolumeId: ${referencedVolumeId}`);
    }

    // Force use of a Uint8Array SharedArrayBuffer for the segmentation to save space and so
    // it is easily compressible in worker thread.
    const derivedVolume = await volumeLoader.createAndCacheDerivedVolume(referencedVolumeId, {
      volumeId: segmentationId,
      targetBuffer: {
        type: 'Uint8Array',
        sharedArrayBuffer: true,
      },
    });
    const derivedVolumeScalarData = derivedVolume.getScalarData();

    const segmentsInfo = segDisplaySet.segMetadata.data;
    derivedVolumeScalarData.set(new Uint8Array(labelmapBufferArray[0]));

    segmentation.segments = segmentsInfo.map((segmentInfo, segmentIndex) => {
      if (segmentIndex === 0) {
        return;
      }

      const {
        SegmentedPropertyCategoryCodeSequence,
        SegmentNumber,
        SegmentLabel,
        SegmentAlgorithmType,
        SegmentAlgorithmName,
        SegmentedPropertyTypeCodeSequence,
        rgba,
      } = segmentInfo;

      const { x, y, z } = segDisplaySet.centroids.get(segmentIndex);
      const centerWorld = derivedVolume.imageData.indexToWorld([x, y, z]);

      segmentation.cachedStats = {
        ...segmentation.cachedStats,
        segmentCenter: {
          ...segmentation.cachedStats.segmentCenter,
          [segmentIndex]: {
            center: {
              image: [x, y, z],
              world: centerWorld,
            },
            modifiedTime: segDisplaySet.SeriesDate,
          },
        },
      };

      return {
        label: SegmentLabel || `Segment ${SegmentNumber}`,
        segmentIndex: Number(SegmentNumber),
        category: SegmentedPropertyCategoryCodeSequence
          ? SegmentedPropertyCategoryCodeSequence.CodeMeaning
          : '',
        type: SegmentedPropertyTypeCodeSequence
          ? SegmentedPropertyTypeCodeSequence.CodeMeaning
          : '',
        algorithmType: SegmentAlgorithmType,
        algorithmName: SegmentAlgorithmName,
        color: rgba,
        opacity: 255,
        isVisible: true,
        isLocked: false,
      };
    });

    segmentation.segmentCount = segmentsInfo.length - 1;

    segDisplaySet.isLoaded = true;

    this._broadcastEvent(EVENTS.SEGMENTATION_LOADING_COMPLETE, {
      segmentationId,
      segDisplaySet,
    });

    return this.addOrUpdateSegmentation(segmentation, suppressEvents);
  }

  public async createSegmentationForRTDisplaySet(
    rtDisplaySet,
    segmentationId?: string,
    suppressEvents = false
  ): Promise<string> {
    // Todo: we currently only have support for contour representation for initial
    // RT display
    const representationType = CONTOUR;
    segmentationId = segmentationId ?? rtDisplaySet.displaySetInstanceUID;
    const { structureSet } = rtDisplaySet;

    if (!structureSet) {
      throw new Error(
        'To create the contours from RT displaySet, the displaySet should be loaded first, you can perform rtDisplaySet.load() before calling this method.'
      );
    }

    const defaultScheme = this._getDefaultSegmentationScheme();
    const rtDisplaySetUID = rtDisplaySet.displaySetInstanceUID;

    const allRTStructData = mapROIContoursToRTStructData(structureSet, rtDisplaySetUID);

    // sort by segmentIndex
    allRTStructData.sort((a, b) => a.segmentIndex - b.segmentIndex);

    const geometryIds = allRTStructData.map(({ geometryId }) => geometryId);

    const segmentation: Segmentation = {
      ...defaultScheme,
      id: segmentationId,
      displaySetInstanceUID: rtDisplaySetUID,
      type: representationType,
      label: rtDisplaySet.SeriesDescription,
      representationData: {
        [CONTOUR]: {
          geometryIds,
        },
      },
    };

    const cachedSegmentation = this.getSegmentation(segmentationId);

    if (cachedSegmentation) {
      // if the labelmap with the same segmentationId already exists, we can
      // just assume that the segmentation is already created and move on with
      // updating the state
      return this.addOrUpdateSegmentation(
        Object.assign(segmentation, cachedSegmentation),
        suppressEvents
      );
    }

    if (!structureSet.ROIContours?.length) {
      throw new Error(
        'The structureSet does not contain any ROIContours. Please ensure the structureSet is loaded first.'
      );
    }
    const segmentsCachedStats = {};
    const initializeContour = async rtStructData => {
      const { data, id, color, segmentIndex, geometryId } = rtStructData;

      // catch error instead of failing to allow loading to continue
      try {
        const geometry = await geometryLoader.createAndCacheGeometry(geometryId, {
          geometryData: {
            data,
            id,
            color,
            frameOfReferenceUID: structureSet.frameOfReferenceUID,
            segmentIndex,
          },
          type: csEnums.GeometryType.CONTOUR,
        });

        const contourSet = geometry.data;
        const centroid = contourSet.getCentroid();

        segmentsCachedStats[segmentIndex] = {
          center: { world: centroid },
          modifiedTime: rtDisplaySet.SeriesDate, // we use the SeriesDate as the modifiedTime since this is the first time we are creating the segmentation
        };

        segmentation.segments[segmentIndex] = {
          label: id,
          segmentIndex,
          color,
          ...SEGMENT_CONSTANT,
        };

        const numInitialized = Object.keys(segmentsCachedStats).length;

        // Calculate percentage completed
        const percentComplete = Math.round((numInitialized / allRTStructData.length) * 100);

        this._broadcastEvent(EVENTS.SEGMENT_LOADING_COMPLETE, {
          percentComplete,
          // Note: this is not the geometryIds length since there might be
          // some missing ROINumbers
          numSegments: allRTStructData.length,
        });
      } catch (e) {
        console.warn(e);
      }
    };

    const promiseArray = [];

    for (let i = 0; i < allRTStructData.length; i++) {
      const promise = new Promise<void>((resolve, reject) => {
        setTimeout(() => {
          initializeContour(allRTStructData[i]).then(() => {
            resolve();
          });
        }, 0);
      });

      promiseArray.push(promise);
    }

    await Promise.all(promiseArray);

    segmentation.segmentCount = allRTStructData.length;
    rtDisplaySet.isLoaded = true;

    segmentation.cachedStats = {
      ...segmentation.cachedStats,
      segmentCenter: {
        ...segmentation.cachedStats.segmentCenter,
        ...segmentsCachedStats,
      },
    };

    this._broadcastEvent(EVENTS.SEGMENTATION_LOADING_COMPLETE, {
      segmentationId,
      rtDisplaySet,
    });

    return this.addOrUpdateSegmentation(segmentation, suppressEvents);
  }

  // Todo: this should not run on the main thread
  public calculateCentroids = (
    segmentationId: string,
    segmentIndex?: number
  ): Map<number, { x: number; y: number; z: number; world: number[] }> => {
    const segmentation = this.getSegmentation(segmentationId);
    const volume = this.getLabelmapVolume(segmentationId);
    const { dimensions, imageData } = volume;
    const scalarData = volume.getScalarData();
    const [dimX, dimY, numFrames] = dimensions;
    const frameLength = dimX * dimY;

    const segmentIndices = segmentIndex
      ? [segmentIndex]
      : segmentation.segments
          .filter(segment => segment?.segmentIndex)
          .map(segment => segment.segmentIndex);

    const segmentIndicesSet = new Set(segmentIndices);

    const centroids = new Map();
    for (const index of segmentIndicesSet) {
      centroids.set(index, { x: 0, y: 0, z: 0, count: 0 });
    }

    let voxelIndex = 0;
    for (let frame = 0; frame < numFrames; frame++) {
      for (let p = 0; p < frameLength; p++) {
        const segmentIndex = scalarData[voxelIndex++];
        if (segmentIndicesSet.has(segmentIndex)) {
          const centroid = centroids.get(segmentIndex);
          centroid.x += p % dimX;
          centroid.y += (p / dimX) | 0;
          centroid.z += frame;
          centroid.count++;
        }
      }
    }

    const result = new Map();
    for (const [index, centroid] of centroids) {
      const count = centroid.count;
      const normalizedCentroid = {
        x: centroid.x / count,
        y: centroid.y / count,
        z: centroid.z / count,
      };
      normalizedCentroid.world = imageData.indexToWorld([
        normalizedCentroid.x,
        normalizedCentroid.y,
        normalizedCentroid.z,
      ]);
      result.set(index, normalizedCentroid);
    }

    this.setCentroids(segmentationId, result);
    return result;
  };

  private setCentroids = (
    segmentationId: string,
    centroids: Map<number, { image: number[]; world?: number[] }>
  ): void => {
    const segmentation = this.getSegmentation(segmentationId);
    const imageData = this.getLabelmapVolume(segmentationId).imageData; // Assuming this method returns imageData

    if (!segmentation.cachedStats) {
      segmentation.cachedStats = { segmentCenter: {} };
    } else if (!segmentation.cachedStats.segmentCenter) {
      segmentation.cachedStats.segmentCenter = {};
    }

    for (const [segmentIndex, centroid] of centroids) {
      let world = centroid.world;

      // If world coordinates are not provided, calculate them
      if (!world || world.length === 0) {
        world = imageData.indexToWorld(centroid.image);
      }

      segmentation.cachedStats.segmentCenter[segmentIndex] = {
        center: {
          image: centroid.image,
          world: world,
        },
      };
    }

    this.addOrUpdateSegmentation(segmentation, true, true);
  };

  public jumpToSegmentCenter(
    segmentationId: string,
    segmentIndex: number,
    toolGroupId?: string,
    highlightAlpha = 0.9,
    highlightSegment = true,
    animationLength = 750,
    highlightHideOthers = false,
    highlightFunctionType = 'ease-in-out' // todo: make animation functions configurable from outside
  ): void {
    const { toolGroupService } = this.servicesManager.services;
    const center = this._getSegmentCenter(segmentationId, segmentIndex);

    if (!center?.world) {
      return;
    }

    const { world } = center;

    // todo: generalize
    toolGroupId = toolGroupId || this._getToolGroupIdsWithSegmentation(segmentationId);

    const toolGroups = [];

    if (Array.isArray(toolGroupId)) {
      toolGroupId.forEach(toolGroup => {
        toolGroups.push(toolGroupService.getToolGroup(toolGroup));
      });
    } else {
      toolGroups.push(toolGroupService.getToolGroup(toolGroupId));
    }

    toolGroups.forEach(toolGroup => {
      const viewportsInfo = toolGroup.getViewportsInfo();

      // @ts-ignore
      for (const { viewportId, renderingEngineId } of viewportsInfo) {
        const { viewport } = getEnabledElementByIds(viewportId, renderingEngineId);
        cstUtils.viewport.jumpToWorld(viewport, world);
      }

      if (highlightSegment) {
        this.highlightSegment(
          segmentationId,
          segmentIndex,
          toolGroup.id,
          highlightAlpha,
          animationLength,
          highlightHideOthers,
          highlightFunctionType
        );
      }
    });
  }

  public highlightSegment(
    segmentationId: string,
    segmentIndex: number,
    toolGroupId?: string,
    alpha = 0.9,
    animationLength = 750,
    hideOthers = true,
    highlightFunctionType = 'ease-in-out'
  ): void {
    if (this.highlightIntervalId) {
      clearInterval(this.highlightIntervalId);
    }

    const segmentation = this.getSegmentation(segmentationId);
    toolGroupId = toolGroupId ?? this._getFirstToolGroupId();

    const segmentationRepresentation = this._getSegmentationRepresentation(
      segmentationId,
      toolGroupId
    );

    const { type } = segmentationRepresentation;
    const { segments } = segmentation;

    const highlightFn =
      type === LABELMAP ? this._highlightLabelmap.bind(this) : this._highlightContour.bind(this);

    const adjustedAlpha = type === LABELMAP ? alpha : 1 - alpha;

    highlightFn(
      segmentIndex,
      adjustedAlpha,
      hideOthers,
      segments,
      toolGroupId,
      animationLength,
      segmentationRepresentation
    );
  }

  public createSegmentationForDisplaySet = async (
    displaySetInstanceUID: string,
    options?: {
      segmentationId: string;
      FrameOfReferenceUID: string;
      label: string;
    }
  ): Promise<string> => {
    const { displaySetService } = this.servicesManager.services;

    const displaySet = displaySetService.getDisplaySetByUID(displaySetInstanceUID);

    // Todo: we currently only support labelmap for segmentation for a displaySet
    const representationType = LABELMAP;

    const volumeId = this._getVolumeIdForDisplaySet(displaySet);

    const segmentationId = options?.segmentationId ?? `${csUtils.uuidv4()}`;

    // Force use of a Uint8Array SharedArrayBuffer for the segmentation to save space and so
    // it is easily compressible in worker thread.
    await volumeLoader.createAndCacheDerivedVolume(volumeId, {
      volumeId: segmentationId,
      targetBuffer: {
        type: 'Uint8Array',
        sharedArrayBuffer: true,
      },
    });

    const defaultScheme = this._getDefaultSegmentationScheme();

    const segmentation: Segmentation = {
      ...defaultScheme,
      id: segmentationId,
      displaySetInstanceUID,
      label: options?.label,
      // We should set it as active by default, as it created for display
      isActive: true,
      type: representationType,
      FrameOfReferenceUID:
        options?.FrameOfReferenceUID ||
        displaySet.instances?.[0]?.FrameOfReferenceUID,
      representationData: {
        LABELMAP: {
          volumeId: segmentationId,
          referencedVolumeId: volumeId, // Todo: this is so ugly
        },
      },
    };

    this.addOrUpdateSegmentation(segmentation);

    return segmentationId;
  };

  /**
   * Toggles the visibility of a segmentation in the state, and broadcasts the event.
   * Note: this method does not update the segmentation state in the source. It only
   * updates the state, and there should be separate listeners for that.
   * @param ids segmentation ids
   */
  public toggleSegmentationVisibility = (segmentationId: string): void => {
    this._toggleSegmentationVisibility(segmentationId, false);
  };

  public addSegmentationRepresentationToToolGroup = async (
    toolGroupId: string,
    segmentationId: string,
    hydrateSegmentation = false,
    representationType = csToolsEnums.SegmentationRepresentations.Labelmap,
    suppressEvents = false
  ): Promise<void> => {
    const segmentation = this.getSegmentation(segmentationId);

    if (!segmentation) {
      throw new Error(`Segmentation with segmentationId ${segmentationId} not found.`);
    }

    if (hydrateSegmentation) {
      // hydrate the segmentation if it's not hydrated yet
      segmentation.hydrated = true;
    }

    const { colorLUTIndex } = segmentation;

    // Based on the segmentationId, set the colorLUTIndex.
    const segmentationRepresentationUIDs = await cstSegmentation.addSegmentationRepresentations(
      toolGroupId,
      [
        {
          segmentationId,
          type: representationType,
        },
      ]
    );

    // set the latest segmentation representation as active one
    this._setActiveSegmentationForToolGroup(
      segmentationId,
      toolGroupId,
      segmentationRepresentationUIDs[0]
    );

    cstSegmentation.config.color.setColorLUT(
      toolGroupId,
      segmentationRepresentationUIDs[0],
      colorLUTIndex
    );

    // add the segmentation segments properly
    for (const segment of segmentation.segments) {
      if (segment === null || segment === undefined) {
        continue;
      }

      const { segmentIndex, color, isLocked, isVisible: visibility, opacity } = segment;

      const suppressEvents = true;

      if (color !== undefined) {
        this._setSegmentColor(segmentationId, segmentIndex, color, toolGroupId, suppressEvents);
      }

      if (opacity !== undefined) {
        this._setSegmentOpacity(segmentationId, segmentIndex, opacity, toolGroupId, suppressEvents);
      }

      if (visibility !== undefined) {
        this._setSegmentVisibility(
          segmentationId,
          segmentIndex,
          visibility,
          toolGroupId,
          suppressEvents
        );
      }

<<<<<<< HEAD
      if (isLocked) {
        this._setSegmentLocked(
          segmentationId,
          segmentIndex,
          isLocked,
          suppressEvents
        );
=======
      if (isLocked !== undefined) {
        this._setSegmentLocked(segmentationId, segmentIndex, isLocked, suppressEvents);
>>>>>>> ef58893c
      }
    }

    if (!suppressEvents) {
      this._broadcastEvent(this.EVENTS.SEGMENTATION_UPDATED, {
        segmentation,
      });
    }
  };

  public setSegmentRGBAColor = (
    segmentationId: string,
    segmentIndex: number,
    rgbaColor,
    toolGroupId?: string
  ) => {
    const segmentation = this.getSegmentation(segmentationId);

    if (segmentation === undefined) {
      throw new Error(`no segmentation for segmentationId: ${segmentationId}`);
    }

    this._setSegmentOpacity(
      segmentationId,
      segmentIndex,
      rgbaColor[3],
      toolGroupId, // toolGroupId
      true
    );
    this._setSegmentColor(
      segmentationId,
      segmentIndex,
      [rgbaColor[0], rgbaColor[1], rgbaColor[2]],
      toolGroupId, // toolGroupId
      true
    );

    this._broadcastEvent(this.EVENTS.SEGMENTATION_UPDATED, {
      segmentation,
    });
  };

  public getToolGroupIdsWithSegmentation = (segmentationId: string): string[] => {
    const toolGroupIds = cstSegmentation.state.getToolGroupIdsWithSegmentation(segmentationId);
    return toolGroupIds;
  };

  public hydrateSegmentation = (segmentationId: string, suppressEvents = false): void => {
    const segmentation = this.getSegmentation(segmentationId);

    if (!segmentation) {
      throw new Error(`Segmentation with segmentationId ${segmentationId} not found.`);
    }

    this._setDisplaySetIsHydrated(segmentationId, true);

    segmentation.hydrated = true;

    if (!suppressEvents) {
      this._broadcastEvent(this.EVENTS.SEGMENTATION_UPDATED, {
        segmentation,
      });
    }
  };

  private _setDisplaySetIsHydrated(displaySetUID: string, isHydrated: boolean): void {
    const { DisplaySetService: displaySetService } = this.servicesManager.services;
    const displaySet = displaySetService.getDisplaySetByUID(displaySetUID);
    displaySet.isHydrated = isHydrated;
    displaySetService.setDisplaySetMetadataInvalidated(displaySetUID, false);
  }

  private _highlightLabelmap(
    segmentIndex: number,
    alpha: number,
    hideOthers: boolean,
    segments: Segment[],
    toolGroupId: string,
    animationLength: number,
    segmentationRepresentation: cstTypes.ToolGroupSpecificRepresentation
  ) {
    const newSegmentSpecificConfig = {
      [segmentIndex]: {
        LABELMAP: {
          fillAlpha: alpha,
        },
      },
    };

    if (hideOthers) {
      for (let i = 0; i < segments.length; i++) {
        if (i !== segmentIndex) {
          newSegmentSpecificConfig[i] = {
            LABELMAP: {
              fillAlpha: 0,
            },
          };
        }
      }
    }

    const { fillAlpha } = this.getConfiguration(toolGroupId);

    let startTime: number = null;
    const animation = (timestamp: number) => {
      if (startTime === null) {
        startTime = timestamp;
      }

      const elapsed = timestamp - startTime;
      const progress = Math.min(elapsed / animationLength, 1);

      cstSegmentation.config.setSegmentSpecificConfig(
        toolGroupId,
        segmentationRepresentation.segmentationRepresentationUID,
        {
          [segmentIndex]: {
            LABELMAP: {
              fillAlpha: easeInOutBell(progress, fillAlpha),
            },
          },
        }
      );

      if (progress < 1) {
        requestAnimationFrame(animation);
      } else {
        cstSegmentation.config.setSegmentSpecificConfig(
          toolGroupId,
          segmentationRepresentation.segmentationRepresentationUID,
          {}
        );
      }
    };

    requestAnimationFrame(animation);
  }

  private _highlightContour(
    segmentIndex: number,
    alpha: number,
    hideOthers: boolean,
    segments: Segment[],
    toolGroupId: string,
    animationLength: number,
    segmentationRepresentation: cstTypes.ToolGroupSpecificRepresentation
  ) {
    const startTime = performance.now();

    const animate = (currentTime: number) => {
      const progress = (currentTime - startTime) / animationLength;
      if (progress >= 1) {
        cstSegmentation.config.setSegmentSpecificConfig(
          toolGroupId,
          segmentationRepresentation.segmentationRepresentationUID,
          {}
        );
        return;
      }

      const reversedProgress = reverseEaseInOutBell(progress, 0.1);
      cstSegmentation.config.setSegmentSpecificConfig(
        toolGroupId,
        segmentationRepresentation.segmentationRepresentationUID,
        {
          [segmentIndex]: {
            CONTOUR: {
              fillAlpha: reversedProgress,
            },
          },
        }
      );

      requestAnimationFrame(animate);
    };

    requestAnimationFrame(animate);
  }

  public removeSegmentationRepresentationFromToolGroup(
    toolGroupId: string,
    segmentationRepresentationUIDsIds?: string[]
  ): void {
    const uids = segmentationRepresentationUIDsIds || [];
    if (!uids.length) {
      const representations = cstSegmentation.state.getSegmentationRepresentations(toolGroupId);

      if (!representations || !representations.length) {
        return;
      }

      uids.push(...representations.map(rep => rep.segmentationRepresentationUID));
    }

    cstSegmentation.removeSegmentationsFromToolGroup(toolGroupId, uids);
  }

  /**
   * Removes a segmentation and broadcasts the removed event.
   *
   * @param {string} segmentationId The segmentation id
   */
  public remove(segmentationId: string): void {
    const segmentation = this.segmentations[segmentationId];
    const wasActive = segmentation.isActive;

    if (!segmentationId || !segmentation) {
      console.warn(`No segmentationId provided, or unable to find segmentation by id.`);
      return;
    }

    const { colorLUTIndex } = segmentation;

    this._removeSegmentationFromCornerstone(segmentationId);

    // Delete associated colormap
    // Todo: bring this back
    cstSegmentation.state.removeColorLUT(colorLUTIndex);

    delete this.segmentations[segmentationId];

    // If this segmentation was active, and there is another segmentation, set another one active.

    if (wasActive) {
      const remainingSegmentations = this._getSegmentations();

      if (remainingSegmentations.length) {
        const { id } = remainingSegmentations[0];

        this._setActiveSegmentationForToolGroup(id, this._getFirstToolGroupId(), false);
      }
    }

    this._setDisplaySetIsHydrated(segmentationId, false);

    this._broadcastEvent(this.EVENTS.SEGMENTATION_REMOVED, {
      segmentationId,
    });
  }

  public getConfiguration = (toolGroupId?: string): SegmentationConfig => {
    toolGroupId = toolGroupId ?? this._getFirstToolGroupId();

    const brushSize = 1;
    // const brushSize = cstUtils.segmentation.getBrushSizeForToolGroup(
    //   toolGroupId
    // );

    const brushThresholdGate = 1;
    // const brushThresholdGate = cstUtils.segmentation.getBrushThresholdForToolGroup(
    //   toolGroupId
    // );

    const segmentationRepresentations =
      this.getSegmentationRepresentationsForToolGroup(toolGroupId);

    const typeToUse = segmentationRepresentations?.[0]?.type || LABELMAP;

    const config = cstSegmentation.config.getGlobalConfig();
    const { renderInactiveSegmentations } = config;

    const representation = config.representations[typeToUse];

    const {
      renderOutline,
      outlineWidthActive,
      renderFill,
      fillAlpha,
      fillAlphaInactive,
      outlineOpacity,
      outlineOpacityInactive,
    } = representation;

    return {
      brushSize,
      brushThresholdGate,
      fillAlpha,
      fillAlphaInactive,
      outlineWidthActive,
      renderFill,
      renderInactiveSegmentations,
      renderOutline,
      outlineOpacity,
      outlineOpacityInactive,
    };
  };

  public setConfiguration = (configuration: SegmentationConfig): void => {
    const {
      brushSize,
      brushThresholdGate,
      fillAlpha,
      fillAlphaInactive,
      outlineWidthActive,
      outlineOpacity,
      renderFill,
      renderInactiveSegmentations,
      renderOutline,
    } = configuration;

    const setConfigValueIfDefined = (key, value, transformFn = null) => {
      if (value !== undefined) {
        const transformedValue = transformFn ? transformFn(value) : value;
        this._setSegmentationConfig(key, transformedValue);
      }
    };

    setConfigValueIfDefined('renderOutline', renderOutline);
    setConfigValueIfDefined('outlineWidthActive', outlineWidthActive);
    setConfigValueIfDefined('outlineOpacity', outlineOpacity, v => v / 100);
    setConfigValueIfDefined('fillAlpha', fillAlpha, v => v / 100);
    setConfigValueIfDefined('renderFill', renderFill);
    setConfigValueIfDefined('fillAlphaInactive', fillAlphaInactive, v => v / 100);
    setConfigValueIfDefined('outlineOpacityInactive', fillAlphaInactive, v =>
      Math.max(0.75, v / 100)
    );

    if (renderInactiveSegmentations !== undefined) {
      const config = cstSegmentation.config.getGlobalConfig();
      config.renderInactiveSegmentations = renderInactiveSegmentations;
      cstSegmentation.config.setGlobalConfig(config);
    }

    // if (brushSize !== undefined) {
    //   const { toolGroupService } = this.servicesManager.services;

    //   const toolGroupIds = toolGroupService.getToolGroupIds();

    //   toolGroupIds.forEach(toolGroupId => {
    //     cstUtils.segmentation.setBrushSizeForToolGroup(toolGroupId, brushSize);
    //   });
    // }

    // if (brushThresholdGate !== undefined) {
    //   const { toolGroupService } = this.servicesManager.services;

    //   const toolGroupIds = toolGroupService.getFirstToolGroupIds();

    //   toolGroupIds.forEach(toolGroupId => {
    //     cstUtils.segmentation.setBrushThresholdForToolGroup(
    //       toolGroupId,
    //       brushThresholdGate
    //     );
    //   });
    // }

    this._broadcastEvent(this.EVENTS.SEGMENTATION_CONFIGURATION_CHANGED, this.getConfiguration());
  };

  public getLabelmapVolume = (segmentationId: string) => {
    return cache.getVolume(segmentationId);
  };

  public getSegmentationRepresentationsForToolGroup = toolGroupId => {
    return cstSegmentation.state.getSegmentationRepresentations(toolGroupId);
  };

  public setSegmentLabel(
    segmentationId: string,
    segmentIndex: number,
    label: string
  ) {
    this._setSegmentLabel(segmentationId, segmentIndex, label);
  }

  private _setSegmentLabel(
    segmentationId: string,
    segmentIndex: number,
    label: string,
    suppressEvents = false
  ) {
    const segmentation = this.getSegmentation(segmentationId);

    if (segmentation === undefined) {
      throw new Error(`no segmentation for segmentationId: ${segmentationId}`);
    }

    const segmentInfo = segmentation.segments[segmentIndex];

    if (segmentInfo === undefined) {
      throw new Error(`Segment ${segmentIndex} not yet added to segmentation: ${segmentationId}`);
    }

    segmentInfo.label = label;

    if (suppressEvents === false) {
      // this._setSegmentationModified(segmentationId);
      this._broadcastEvent(this.EVENTS.SEGMENTATION_UPDATED, {
        segmentation,
      });
    }
  }

  public shouldRenderSegmentation(viewportDisplaySetInstanceUIDs, segDisplaySetInstanceUID) {
    if (!viewportDisplaySetInstanceUIDs || !viewportDisplaySetInstanceUIDs.length) {
      return false;
    }

    const { displaySetService } = this.servicesManager.services;

    let shouldDisplaySeg = false;

    const segDisplaySet = displaySetService.getDisplaySetByUID(segDisplaySetInstanceUID);

    const segFrameOfReferenceUID = this._getFrameOfReferenceUIDForSeg(segDisplaySet);

    // check if the displaySet is sharing the same frameOfReferenceUID
    // with the new segmentation
    for (const displaySetInstanceUID of viewportDisplaySetInstanceUIDs) {
      const displaySet = displaySetService.getDisplaySetByUID(displaySetInstanceUID);

      // Todo: this might not be ideal for use cases such as 4D, since we
      // don't want to show the segmentation for all the frames
      if (
        displaySet.isReconstructable &&
        displaySet?.images?.[0]?.FrameOfReferenceUID === segFrameOfReferenceUID
      ) {
        shouldDisplaySeg = true;
        break;
      }
    }

    return shouldDisplaySeg;
  }

  private _getDefaultSegmentationScheme() {
    return {
      activeSegmentIndex: 1,
      cachedStats: {},
      label: '',
      segmentsLocked: [],
      displayText: [],
      hydrated: false, // by default we don't hydrate the segmentation for SEG displaySets
      segmentCount: 0,
      segments: [],
      isVisible: true,
      isActive: false,
      colorLUTIndex: 0,
    };
  }

  private _setActiveSegmentationForToolGroup(
    segmentationId: string,
    toolGroupId: string,
    suppressEvents = false
  ) {
    const segmentations = this._getSegmentations();
    const targetSegmentation = this.getSegmentation(segmentationId);

    if (targetSegmentation === undefined) {
      throw new Error(`no segmentation for segmentationId: ${segmentationId}`);
    }

    segmentations.forEach(segmentation => {
      segmentation.isActive = segmentation.id === segmentationId;
    });

    const representation = this._getSegmentationRepresentation(segmentationId, toolGroupId);

    cstSegmentation.activeSegmentation.setActiveSegmentationRepresentation(
      toolGroupId,
      representation.segmentationRepresentationUID
    );

    if (suppressEvents === false) {
      this._broadcastEvent(this.EVENTS.SEGMENTATION_UPDATED, {
        segmentation: targetSegmentation,
      });
    }
  }

  private _toggleSegmentationVisibility = (segmentationId: string, suppressEvents = false) => {
    const segmentation = this.segmentations[segmentationId];

    if (!segmentation) {
      throw new Error(`Segmentation with segmentationId ${segmentationId} not found.`);
    }

    segmentation.isVisible = !segmentation.isVisible;

    this._updateCornerstoneSegmentationVisibility(segmentationId);

    if (suppressEvents === false) {
      this._broadcastEvent(this.EVENTS.SEGMENTATION_UPDATED, {
        segmentation,
      });
    }
  };

  private _setActiveSegment(segmentationId: string, segmentIndex: number, suppressEvents = false) {
    const segmentation = this.getSegmentation(segmentationId);

    if (segmentation === undefined) {
      throw new Error(`no segmentation for segmentationId: ${segmentationId}`);
    }

    cstSegmentation.segmentIndex.setActiveSegmentIndex(segmentationId, segmentIndex);

    segmentation.activeSegmentIndex = segmentIndex;

    if (suppressEvents === false) {
      this._broadcastEvent(this.EVENTS.SEGMENTATION_UPDATED, {
        segmentation,
      });
    }
  }

  private _getSegmentInfo(segmentation: Segmentation, segmentIndex: number) {
    const segments = segmentation.segments;

    if (!segments) {
      return;
    }

    if (segments && segments.length > 0) {
      return segments[segmentIndex];
    }
  }

  private _getVolumeIdForDisplaySet(displaySet) {
    const volumeLoaderSchema = displaySet.volumeLoaderSchema ?? VOLUME_LOADER_SCHEME;

    return `${volumeLoaderSchema}:${displaySet.displaySetInstanceUID}`;
  }

  private _setSegmentColor = (
    segmentationId: string,
    segmentIndex: number,
    color: ohifTypes.RGB,
    toolGroupId?: string,
    suppressEvents = false
  ) => {
    const segmentation = this.getSegmentation(segmentationId);

    if (segmentation === undefined) {
      throw new Error(`no segmentation for segmentationId: ${segmentationId}`);
    }

    const segmentInfo = this._getSegmentInfo(segmentation, segmentIndex);

    if (segmentInfo === undefined) {
      throw new Error(`Segment ${segmentIndex} not yet added to segmentation: ${segmentationId}`);
    }

    toolGroupId = toolGroupId ?? this._getFirstToolGroupId();

    const segmentationRepresentation = this._getSegmentationRepresentation(
      segmentationId,
      toolGroupId
    );

    if (!segmentationRepresentation) {
      throw new Error('Must add representation to toolgroup before setting segments');
    }
    const { segmentationRepresentationUID } = segmentationRepresentation;

    const rgbaColor = cstSegmentation.config.color.getColorForSegmentIndex(
      toolGroupId,
      segmentationRepresentationUID,
      segmentIndex
    );

    cstSegmentation.config.color.setColorForSegmentIndex(
      toolGroupId,
      segmentationRepresentationUID,
      segmentIndex,
      [...color, rgbaColor[3]]
    );

    segmentInfo.color = color;

    if (suppressEvents === false) {
      this._broadcastEvent(this.EVENTS.SEGMENTATION_UPDATED, {
        segmentation,
      });
    }
  };

  private _getSegmentCenter(segmentationId, segmentIndex) {
    const segmentation = this.getSegmentation(segmentationId);

    if (!segmentation) {
      return;
    }

    const { cachedStats } = segmentation;

    if (!cachedStats) {
      return;
    }

    const { segmentCenter } = cachedStats;

    if (!segmentCenter) {
      return;
    }

    const { center } = segmentCenter[segmentIndex];

    return center;
  }

  private _setSegmentLocked(
    segmentationId: string,
    segmentIndex: number,
    isLocked: boolean,
    suppressEvents = false
  ) {
    const segmentation = this.getSegmentation(segmentationId);

    if (segmentation === undefined) {
      throw new Error(`no segmentation for segmentationId: ${segmentationId}`);
    }

    const segmentInfo = this._getSegmentInfo(segmentation, segmentIndex);

    if (segmentInfo === undefined) {
      throw new Error(`Segment ${segmentIndex} not yet added to segmentation: ${segmentationId}`);
    }

    segmentInfo.isLocked = isLocked;

    cstSegmentation.segmentLocking.setSegmentIndexLocked(segmentationId, segmentIndex, isLocked);

    if (suppressEvents === false) {
      this._broadcastEvent(this.EVENTS.SEGMENTATION_UPDATED, {
        segmentation,
      });
    }
  }

  private _setSegmentVisibility(
    segmentationId: string,
    segmentIndex: number,
    isVisible: boolean,
    toolGroupId?: string,
    suppressEvents = false
  ) {
    toolGroupId = toolGroupId ?? this._getFirstToolGroupId();

    const { segmentationRepresentationUID, segmentation } = this._getSegmentationInfo(
      segmentationId,
      toolGroupId
    );

    if (segmentation === undefined) {
      throw new Error(`no segmentation for segmentationId: ${segmentationId}`);
    }

    const segmentInfo = this._getSegmentInfo(segmentation, segmentIndex);

    if (segmentInfo === undefined) {
      throw new Error(`Segment ${segmentIndex} not yet added to segmentation: ${segmentationId}`);
    }

    segmentInfo.isVisible = isVisible;

    cstSegmentation.config.visibility.setSegmentVisibility(
      toolGroupId,
      segmentationRepresentationUID,
      segmentIndex,
      isVisible
    );

    // make sure to update the isVisible flag on the segmentation
    // if a segment becomes invisible then the segmentation should be invisible
    // in the status as well, and show correct icon
    segmentation.isVisible = segmentation.segments
      .filter(Boolean)
      .every(segment => segment.isVisible);

    if (suppressEvents === false) {
      this._broadcastEvent(this.EVENTS.SEGMENTATION_UPDATED, {
        segmentation,
      });
    }
  }

  private _setSegmentOpacity = (
    segmentationId: string,
    segmentIndex: number,
    opacity: number,
    toolGroupId?: string,
    suppressEvents = false
  ) => {
    const segmentation = this.getSegmentation(segmentationId);

    if (segmentation === undefined) {
      throw new Error(`no segmentation for segmentationId: ${segmentationId}`);
    }

    const segmentInfo = this._getSegmentInfo(segmentation, segmentIndex);

    if (segmentInfo === undefined) {
      throw new Error(`Segment ${segmentIndex} not yet added to segmentation: ${segmentationId}`);
    }

    toolGroupId = toolGroupId ?? this._getFirstToolGroupId();

    const segmentationRepresentation = this._getSegmentationRepresentation(
      segmentationId,
      toolGroupId
    );

    if (!segmentationRepresentation) {
      throw new Error('Must add representation to toolgroup before setting segments');
    }
    const { segmentationRepresentationUID } = segmentationRepresentation;

    const rgbaColor = cstSegmentation.config.color.getColorForSegmentIndex(
      toolGroupId,
      segmentationRepresentationUID,
      segmentIndex
    );

    cstSegmentation.config.color.setColorForSegmentIndex(
      toolGroupId,
      segmentationRepresentationUID,
      segmentIndex,
      [rgbaColor[0], rgbaColor[1], rgbaColor[2], opacity]
    );

    segmentInfo.opacity = opacity;

    if (suppressEvents === false) {
      this._broadcastEvent(this.EVENTS.SEGMENTATION_UPDATED, {
        segmentation,
      });
    }
  };

  private _setSegmentLabel(
    segmentationId: string,
    segmentIndex: number,
    segmentLabel: string,
    suppressEvents = false
  ) {
    const segmentation = this.getSegmentation(segmentationId);

    if (segmentation === undefined) {
      throw new Error(`no segmentation for segmentationId: ${segmentationId}`);
    }

    const segmentInfo = this._getSegmentInfo(segmentation, segmentIndex);

    if (segmentInfo === undefined) {
      throw new Error(`Segment ${segmentIndex} not yet added to segmentation: ${segmentationId}`);
    }

    segmentInfo.label = segmentLabel;

    if (suppressEvents === false) {
      this._broadcastEvent(this.EVENTS.SEGMENTATION_UPDATED, {
        segmentation,
      });
    }
  }

  private _getSegmentationRepresentation(segmentationId, toolGroupId) {
    const segmentationRepresentations =
      this.getSegmentationRepresentationsForToolGroup(toolGroupId);

    if (!segmentationRepresentations?.length) {
      return;
    }

    // Todo: this finds the first segmentation representation that matches the segmentationId
    // If there are two labelmap representations from the same segmentation, this will not work
    const representation = segmentationRepresentations.find(
      representation => representation.segmentationId === segmentationId
    );

    return representation;
  }

  private _setSegmentationConfig = (property, value) => {
    // Todo: currently we only support global config, and we get the type
    // from the first segmentation
    const typeToUse = this.getSegmentations()[0].type;

    const { cornerstoneViewportService } = this.servicesManager.services;

    const config = cstSegmentation.config.getGlobalConfig();

    config.representations[typeToUse][property] = value;

    // Todo: add non global (representation specific config as well)
    cstSegmentation.config.setGlobalConfig(config);

    const renderingEngine = cornerstoneViewportService.getRenderingEngine();
    const viewportIds = cornerstoneViewportService.getViewportIds();

    renderingEngine.renderViewports(viewportIds);
  };

  private _initSegmentationService() {
    // Connect Segmentation Service to Cornerstone3D.
    eventTarget.addEventListener(
      csToolsEnums.Events.SEGMENTATION_MODIFIED,
      this._onSegmentationModifiedFromSource
    );

    eventTarget.addEventListener(
      csToolsEnums.Events.SEGMENTATION_DATA_MODIFIED,
      this._onSegmentationDataModified
    );
  }

  private _onSegmentationDataModified = evt => {
    const { segmentationId } = evt.detail;

    const segmentation = this.getSegmentation(segmentationId);

    if (segmentation === undefined) {
      // Part of add operation, not update operation, exit early.
      return;
    }

    this._broadcastEvent(this.EVENTS.SEGMENTATION_DATA_MODIFIED, {
      segmentation,
    });
  };

  private _onSegmentationModifiedFromSource = evt => {
    const { segmentationId } = evt.detail;

    const segmentation = this.segmentations[segmentationId];

    if (segmentation === undefined) {
      // Part of add operation, not update operation, exit early.
      return;
    }

    const segmentationState = cstSegmentation.state.getSegmentation(segmentationId);

    if (!segmentationState) {
      return;
    }

    const { activeSegmentIndex, cachedStats, segmentsLocked, label, type } = segmentationState;

    if (![LABELMAP, CONTOUR].includes(type)) {
      throw new Error(
        `Unsupported segmentation type: ${type}. Only ${LABELMAP} and ${CONTOUR} are supported.`
      );
    }

    const representationData = segmentationState.representationData[type];

    // TODO: handle other representations when available in cornerstone3D
    const segmentationSchema = {
      ...segmentation,
      activeSegmentIndex,
      cachedStats,
      displayText: [],
      id: segmentationId,
      label,
      segmentsLocked,
      type,
      representationData: {
        [type]: {
          ...representationData,
        },
      },
    };

    try {
      this.addOrUpdateSegmentation(segmentationSchema);
    } catch (error) {
      console.warn(`Failed to add/update segmentation ${segmentationId}`, error);
    }
  };

  private _getSegmentationInfo(segmentationId: string, toolGroupId: string) {
    const segmentation = this.getSegmentation(segmentationId);

    if (segmentation === undefined) {
      throw new Error(`no segmentation for segmentationId: ${segmentationId}`);
    }
    const segmentationRepresentation = this._getSegmentationRepresentation(
      segmentationId,
      toolGroupId
    );

    if (!segmentationRepresentation) {
      throw new Error('Must add representation to toolgroup before setting segments');
    }

    const { segmentationRepresentationUID } = segmentationRepresentation;

    return { segmentationRepresentationUID, segmentation };
  }

  private _removeSegmentationFromCornerstone(segmentationId: string) {
    // TODO: This should be from the configuration
    const removeFromCache = true;
    const segmentationState = cstSegmentation.state;
    const sourceSegState = segmentationState.getSegmentation(segmentationId);

    if (!sourceSegState) {
      return;
    }

    const toolGroupIds = segmentationState.getToolGroupIdsWithSegmentation(segmentationId);

    toolGroupIds.forEach(toolGroupId => {
      const segmentationRepresentations =
        segmentationState.getSegmentationRepresentations(toolGroupId);

      const UIDsToRemove = [];
      segmentationRepresentations.forEach(representation => {
        if (representation.segmentationId === segmentationId) {
          UIDsToRemove.push(representation.segmentationRepresentationUID);
        }
      });

      // remove segmentation representations
      cstSegmentation.removeSegmentationsFromToolGroup(
        toolGroupId,
        UIDsToRemove,
        true // immediate
      );
    });

    // cleanup the segmentation state too
    segmentationState.removeSegmentation(segmentationId);

    if (removeFromCache && cache.getVolumeLoadObject(segmentationId)) {
      cache.removeVolumeLoadObject(segmentationId);
    }
  }

  private _updateCornerstoneSegmentations({ segmentationId, notYetUpdatedAtSource }) {
    if (notYetUpdatedAtSource === false) {
      return;
    }
    const segmentationState = cstSegmentation.state;
    const sourceSegmentation = segmentationState.getSegmentation(segmentationId);
    const segmentation = this.segmentations[segmentationId];
    const { label, cachedStats } = segmentation;

    // Update the label in the source if necessary
    if (sourceSegmentation.label !== label) {
      sourceSegmentation.label = label;
    }

    if (!isEqual(sourceSegmentation.cachedStats, cachedStats)) {
      sourceSegmentation.cachedStats = cachedStats;
    }
  }

  private _updateCornerstoneSegmentationVisibility = segmentationId => {
    const segmentationState = cstSegmentation.state;
    const toolGroupIds = segmentationState.getToolGroupIdsWithSegmentation(segmentationId);

    toolGroupIds.forEach(toolGroupId => {
      const segmentationRepresentations =
        cstSegmentation.state.getSegmentationRepresentations(toolGroupId);

      if (segmentationRepresentations.length === 0) {
        return;
      }

      // Todo: this finds the first segmentation representation that matches the segmentationId
      // If there are two labelmap representations from the same segmentation, this will not work
      const representation = segmentationRepresentations.find(
        representation => representation.segmentationId === segmentationId
      );

      const { segmentsHidden } = representation;

      const currentVisibility = segmentsHidden.size === 0 ? true : false;
      const newVisibility = !currentVisibility;

      cstSegmentation.config.visibility.setSegmentationVisibility(
        toolGroupId,
        representation.segmentationRepresentationUID,
        newVisibility
      );

      // update segments visibility
      const { segmentation } = this._getSegmentationInfo(segmentationId, toolGroupId);

      const segments = segmentation.segments.filter(Boolean);

      segments.forEach(segment => {
        segment.isVisible = newVisibility;
      });
    });
  };

  private _getToolGroupIdsWithSegmentation(segmentationId: string) {
    const segmentationState = cstSegmentation.state;
    const toolGroupIds = segmentationState.getToolGroupIdsWithSegmentation(segmentationId);

    return toolGroupIds;
  }

  private _getFrameOfReferenceUIDForSeg(displaySet) {
    const frameOfReferenceUID = displaySet.instance?.FrameOfReferenceUID;

    if (frameOfReferenceUID) {
      return frameOfReferenceUID;
    }

    // if not found we should try the ReferencedFrameOfReferenceSequence
    const referencedFrameOfReferenceSequence =
      displaySet.instance?.ReferencedFrameOfReferenceSequence;

    if (referencedFrameOfReferenceSequence) {
      return referencedFrameOfReferenceSequence.FrameOfReferenceUID;
    }
  }

  private _getFirstToolGroupId = () => {
    const { toolGroupService } = this.servicesManager.services;
    const toolGroupIds = toolGroupService.getToolGroupIds();

    return toolGroupIds[0];
  };

  private getNextColorLUTIndex = (): number => {
    let i = 0;
    while (true) {
      if (cstSegmentation.state.getColorLUT(i) === undefined) {
        return i;
      }

      i++;
    }
  };

  private generateNewColorLUT() {
    const newColorLUT = cloneDeep(COLOR_LUT);

    return newColorLUT;
  }

  /**
   * Converts object of objects to array.
   *
   * @return {Array} Array of objects
   */
  private arrayOfObjects = obj => {
    return Object.entries(obj).map(e => ({ [e[0]]: e[1] }));
  };
}

export default SegmentationService;
export { EVENTS, VALUE_TYPES };<|MERGE_RESOLUTION|>--- conflicted
+++ resolved
@@ -133,10 +133,10 @@
 
     const toolGroupId = config.toolGroupId ?? this._getFirstToolGroupId();
 
-    const { segmentationRepresentationUID, segmentation } = this._getSegmentationInfo(
-      segmentationId,
-      toolGroupId
-    );
+    const {
+      segmentationRepresentationUID,
+      segmentation,
+    } = this._getSegmentationInfo(segmentationId, toolGroupId);
 
     let segmentIndex = config.segmentIndex;
     if (!segmentIndex) {
@@ -170,7 +170,6 @@
     this._setActiveSegment(segmentationId, segmentIndex);
 
     const suppressEvents = true;
-<<<<<<< HEAD
     if (config.properties !== undefined) {
       const {
         color: newColor,
@@ -179,10 +178,6 @@
         visibility,
         active,
       } = config.properties;
-=======
-    if (properties !== undefined) {
-      const { color: newColor, opacity, isLocked, visibility, active } = properties;
->>>>>>> ef58893c
 
       if (newColor !== undefined) {
         this._setSegmentColor(segmentationId, segmentIndex, newColor, toolGroupId, suppressEvents);
@@ -313,7 +308,6 @@
     this._setSegmentLocked(segmentationId, segmentIndex, isLocked, suppressEvents);
   }
 
-<<<<<<< HEAD
   public toggleSegmentLocked(
     segmentationId: string,
     segmentIndex: number
@@ -330,9 +324,6 @@
     segmentIndex: number,
     segmentLabel: string
   ): void {
-=======
-  public setSegmentLabel(segmentationId: string, segmentIndex: number, segmentLabel: string): void {
->>>>>>> ef58893c
     this._setSegmentLabel(segmentationId, segmentIndex, segmentLabel);
   }
 
@@ -395,11 +386,7 @@
     this._setActiveSegmentationForToolGroup(segmentationId, toolGroupId, suppressEvents);
   }
 
-<<<<<<< HEAD
   public setActiveSegment(segmentationId: string, segmentIndex: number): void {
-=======
-  public setActiveSegmentForSegmentation(segmentationId: string, segmentIndex: number): void {
->>>>>>> ef58893c
     this._setActiveSegment(segmentationId, segmentIndex, false);
   }
 
@@ -1107,7 +1094,6 @@
         );
       }
 
-<<<<<<< HEAD
       if (isLocked) {
         this._setSegmentLocked(
           segmentationId,
@@ -1115,10 +1101,6 @@
           isLocked,
           suppressEvents
         );
-=======
-      if (isLocked !== undefined) {
-        this._setSegmentLocked(segmentationId, segmentIndex, isLocked, suppressEvents);
->>>>>>> ef58893c
       }
     }
 
