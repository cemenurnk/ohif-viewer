{
  "name": "@ohif/extension-cornerstone",
  "version": "3.8.0-beta.62",
  "description": "OHIF extension for Cornerstone",
  "author": "OHIF",
  "license": "MIT",
  "repository": "OHIF/Viewers",
  "main": "dist/ohif-extension-cornerstone.umd.js",
  "module": "src/index.tsx",
  "types": "src/types/index.ts",
  "exports": {
    ".": "./src/index.tsx",
    "./types": "./src/types/index.ts"
  },
  "engines": {
    "node": ">=10",
    "npm": ">=6",
    "yarn": ">=1.16.0"
  },
  "files": [
    "dist",
    "README.md"
  ],
  "publishConfig": {
    "access": "public"
  },
  "scripts": {
    "clean": "shx rm -rf dist",
    "clean:deep": "yarn run clean && shx rm -rf node_modules",
    "dev": "cross-env NODE_ENV=development webpack --config .webpack/webpack.dev.js --watch --output-pathinfo",
    "dev:cornerstone": "yarn run dev",
    "build": "cross-env NODE_ENV=production webpack --progress --config .webpack/webpack.prod.js",
    "build:package-1": "yarn run build",
    "start": "yarn run dev"
  },
  "peerDependencies": {
    "@cornerstonejs/codec-charls": "^1.2.3",
    "@cornerstonejs/codec-libjpeg-turbo-8bit": "^1.2.2",
    "@cornerstonejs/codec-openjpeg": "^1.2.2",
    "@cornerstonejs/codec-openjph": "^2.4.2",
<<<<<<< HEAD
    "@cornerstonejs/dicom-image-loader": "^1.66.4",
    "@ohif/core": "3.8.0-beta.59",
    "@ohif/ui": "3.8.0-beta.59",
=======
    "@cornerstonejs/dicom-image-loader": "^1.66.7",
    "@ohif/core": "3.8.0-beta.62",
    "@ohif/ui": "3.8.0-beta.62",
>>>>>>> d70aae32
    "dcmjs": "^0.29.12",
    "dicom-parser": "^1.8.21",
    "hammerjs": "^2.0.8",
    "prop-types": "^15.6.2",
    "react": "^17.0.2",
    "react-dom": "^17.0.2",
    "react-resize-detector": "^6.7.6"
  },
  "devDependencies": {
    "lodash": "^4.17.21"
  },
  "dependencies": {
    "@babel/runtime": "^7.20.13",
<<<<<<< HEAD
    "@cornerstonejs/adapters": "^1.66.4",
    "@cornerstonejs/core": "^1.66.4",
    "@cornerstonejs/streaming-image-volume-loader": "^1.66.4",
    "@cornerstonejs/tools": "^1.66.4",
=======
    "@cornerstonejs/adapters": "^1.66.7",
    "@cornerstonejs/core": "^1.66.7",
    "@cornerstonejs/streaming-image-volume-loader": "^1.66.7",
    "@cornerstonejs/tools": "^1.66.7",
>>>>>>> d70aae32
    "@kitware/vtk.js": "29.7.0",
    "html2canvas": "^1.4.1",
    "lodash.debounce": "4.0.8",
    "lodash.merge": "^4.6.2",
    "shader-loader": "^1.3.1",
    "worker-loader": "^3.0.8"
  }
}<|MERGE_RESOLUTION|>--- conflicted
+++ resolved
@@ -38,15 +38,9 @@
     "@cornerstonejs/codec-libjpeg-turbo-8bit": "^1.2.2",
     "@cornerstonejs/codec-openjpeg": "^1.2.2",
     "@cornerstonejs/codec-openjph": "^2.4.2",
-<<<<<<< HEAD
-    "@cornerstonejs/dicom-image-loader": "^1.66.4",
-    "@ohif/core": "3.8.0-beta.59",
-    "@ohif/ui": "3.8.0-beta.59",
-=======
     "@cornerstonejs/dicom-image-loader": "^1.66.7",
     "@ohif/core": "3.8.0-beta.62",
     "@ohif/ui": "3.8.0-beta.62",
->>>>>>> d70aae32
     "dcmjs": "^0.29.12",
     "dicom-parser": "^1.8.21",
     "hammerjs": "^2.0.8",
@@ -60,17 +54,10 @@
   },
   "dependencies": {
     "@babel/runtime": "^7.20.13",
-<<<<<<< HEAD
-    "@cornerstonejs/adapters": "^1.66.4",
-    "@cornerstonejs/core": "^1.66.4",
-    "@cornerstonejs/streaming-image-volume-loader": "^1.66.4",
-    "@cornerstonejs/tools": "^1.66.4",
-=======
     "@cornerstonejs/adapters": "^1.66.7",
     "@cornerstonejs/core": "^1.66.7",
     "@cornerstonejs/streaming-image-volume-loader": "^1.66.7",
     "@cornerstonejs/tools": "^1.66.7",
->>>>>>> d70aae32
     "@kitware/vtk.js": "29.7.0",
     "html2canvas": "^1.4.1",
     "lodash.debounce": "4.0.8",
