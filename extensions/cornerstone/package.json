--- conflicted
+++ resolved
@@ -38,11 +38,7 @@
     "@cornerstonejs/codec-libjpeg-turbo-8bit": "^1.2.2",
     "@cornerstonejs/codec-openjpeg": "^1.2.2",
     "@cornerstonejs/codec-openjph": "^2.4.2",
-<<<<<<< HEAD
-    "@cornerstonejs/dicom-image-loader": "^1.73.0",
-=======
     "@cornerstonejs/dicom-image-loader": "^1.74.4",
->>>>>>> 29944c85
     "@icr/polyseg-wasm": "^0.4.0",
     "@ohif/core": "3.9.0-beta.11",
     "@ohif/ui": "3.9.0-beta.11",
@@ -59,17 +55,10 @@
   },
   "dependencies": {
     "@babel/runtime": "^7.20.13",
-<<<<<<< HEAD
-    "@cornerstonejs/adapters": "^1.73.0",
-    "@cornerstonejs/core": "^1.73.0",
-    "@cornerstonejs/streaming-image-volume-loader": "^1.73.0",
-    "@cornerstonejs/tools": "^1.73.0",
-=======
     "@cornerstonejs/adapters": "^1.74.4",
     "@cornerstonejs/core": "^1.74.4",
     "@cornerstonejs/streaming-image-volume-loader": "^1.74.4",
     "@cornerstonejs/tools": "^1.74.4",
->>>>>>> 29944c85
     "@icr/polyseg-wasm": "^0.4.0",
     "@kitware/vtk.js": "30.4.1",
     "html2canvas": "^1.4.1",
