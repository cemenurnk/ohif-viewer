--- conflicted
+++ resolved
@@ -36,15 +36,9 @@
     "@cornerstonejs/codec-libjpeg-turbo-8bit": "^1.2.2",
     "@cornerstonejs/codec-openjpeg": "^1.2.2",
     "@cornerstonejs/codec-openjph": "^2.4.2",
-<<<<<<< HEAD
-    "@cornerstonejs/dicom-image-loader": "^1.16.4",
-    "@ohif/core": "3.7.0-beta.77",
-    "@ohif/ui": "3.7.0-beta.77",
-=======
     "@cornerstonejs/dicom-image-loader": "^1.16.5",
     "@ohif/core": "3.7.0-beta.79",
     "@ohif/ui": "3.7.0-beta.79",
->>>>>>> 896866e9
     "dcmjs": "^0.29.6",
     "dicom-parser": "^1.8.21",
     "hammerjs": "^2.0.8",
@@ -58,17 +52,10 @@
   },
   "dependencies": {
     "@babel/runtime": "^7.20.13",
-<<<<<<< HEAD
-    "@cornerstonejs/adapters": "^1.16.4",
-    "@cornerstonejs/core": "^1.16.4",
-    "@cornerstonejs/streaming-image-volume-loader": "^1.16.4",
-    "@cornerstonejs/tools": "^1.16.4",
-=======
     "@cornerstonejs/adapters": "^1.16.5",
     "@cornerstonejs/core": "^1.16.5",
     "@cornerstonejs/streaming-image-volume-loader": "^1.16.5",
     "@cornerstonejs/tools": "^1.16.5",
->>>>>>> 896866e9
     "@kitware/vtk.js": "27.3.1",
     "html2canvas": "^1.4.1",
     "lodash.debounce": "4.0.8",
