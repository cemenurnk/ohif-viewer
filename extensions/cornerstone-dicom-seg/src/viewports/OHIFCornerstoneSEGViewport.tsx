import PropTypes from 'prop-types';
import React, { useCallback, useEffect, useRef, useState } from 'react';
import { useTranslation } from 'react-i18next';
import OHIF, { utils } from '@ohif/core';
import {
  LoadingIndicatorTotalPercent,
  useViewportGrid,
  ViewportActionBar,
} from '@ohif/ui';
import createSEGToolGroupAndAddTools from '../utils/initSEGToolGroup';
import promptHydrateSEG from '../utils/promptHydrateSEG';
import hydrateSEGDisplaySet from '../utils/_hydrateSEG';
import _getStatusComponent from './_getStatusComponent';

const { formatDate } = utils;
const SEG_TOOLGROUP_BASE_NAME = 'SEGToolGroup';

function OHIFCornerstoneSEGViewport(props) {
  const {
    children,
    displaySets,
    viewportOptions,
    viewportIndex,
    viewportLabel,
    servicesManager,
    extensionManager,
    commandsManager,
  } = props;

  const { t } = useTranslation('SEGViewport');

  const {
    displaySetService,
    toolGroupService,
    segmentationService,
    uiNotificationService,
    customizationService,
  } = servicesManager.services;

  const toolGroupId = `${SEG_TOOLGROUP_BASE_NAME}-${viewportIndex}`;

  // SEG viewport will always have a single display set
  if (displaySets.length > 1) {
    throw new Error('SEG viewport should only have a single display set');
  }

  const segDisplaySet = displaySets[0];

  const [viewportGrid, viewportGridService] = useViewportGrid();

  // States
  const [selectedSegment, setSelectedSegment] = useState(1);

  // Hydration means that the SEG is opened and segments are loaded into the
  // segmentation panel, and SEG is also rendered on any viewport that is in the
  // same frameOfReferenceUID as the referencedSeriesUID of the SEG. However,
  // loading basically means SEG loading over network and bit unpacking of the
  // SEG data.
  const [isHydrated, setIsHydrated] = useState(segDisplaySet.isHydrated);
  const [segIsLoading, setSegIsLoading] = useState(!segDisplaySet.isLoaded);
  const [element, setElement] = useState(null);
  const [processingProgress, setProcessingProgress] = useState({
    percentComplete: null,
    totalSegments: null,
  });

  // refs
  const referencedDisplaySetRef = useRef(null);

  const { viewports, activeViewportIndex } = viewportGrid;

  const referencedDisplaySet = segDisplaySet.getReferenceDisplaySet();
  const referencedDisplaySetMetadata = _getReferencedDisplaySetMetadata(
    referencedDisplaySet,
    segDisplaySet
  );

  referencedDisplaySetRef.current = {
    displaySet: referencedDisplaySet,
    metadata: referencedDisplaySetMetadata,
  };
  /**
   * OnElementEnabled callback which is called after the cornerstoneExtension
   * has enabled the element. Note: we delegate all the image rendering to
   * cornerstoneExtension, so we don't need to do anything here regarding
   * the image rendering, element enabling etc.
   */
  const onElementEnabled = evt => {
    setElement(evt.detail.element);
  };

  const onElementDisabled = () => {
    setElement(null);
  };

  const storePresentationState = useCallback(() => {
    viewportGrid?.viewports.forEach(({ viewportIndex }) => {
      commandsManager.runCommand('storePresentation', {
        viewportIndex,
      });
    });
  }, [viewportGrid]);

  const getCornerstoneViewport = useCallback(() => {
    const { component: Component } = extensionManager.getModuleEntry(
      '@ohif/extension-cornerstone.viewportModule.cornerstone'
    );

    const {
      displaySet: referencedDisplaySet,
    } = referencedDisplaySetRef.current;

    // Todo: jump to the center of the first segment
    return (
      <Component
        {...props}
        displaySets={[referencedDisplaySet, segDisplaySet]}
        viewportOptions={{
          viewportType: 'volume',
          toolGroupId: toolGroupId,
          orientation: viewportOptions.orientation,
          viewportId: viewportOptions.viewportId,
        }}
        onElementEnabled={onElementEnabled}
        onElementDisabled={onElementDisabled}
        // initialImageIndex={initialImageIndex}
      ></Component>
    );
  }, [viewportIndex, segDisplaySet, toolGroupId]);

  const onSegmentChange = useCallback(
    direction => {
      direction = direction === 'left' ? -1 : 1;
      const segmentationId = segDisplaySet.displaySetInstanceUID;
      const segmentation = segmentationService.getSegmentation(segmentationId);

      const { segments } = segmentation;

      const numberOfSegments = Object.keys(segments).length;

      let newSelectedSegmentIndex = selectedSegment + direction;

      // Segment 0 is always background

      if (newSelectedSegmentIndex > numberOfSegments - 1) {
        newSelectedSegmentIndex = 1;
      } else if (newSelectedSegmentIndex === 0) {
        newSelectedSegmentIndex = numberOfSegments - 1;
      }

      segmentationService.jumpToSegmentCenter(
        segmentationId,
        newSelectedSegmentIndex,
        toolGroupId
      );
      setSelectedSegment(newSelectedSegmentIndex);
    },
    [selectedSegment]
  );

  useEffect(() => {
    if (segIsLoading) {
      return;
    }

    promptHydrateSEG({
      servicesManager,
      viewportIndex,
      segDisplaySet,
    }).then(isHydrated => {
      // Before hydrating a SEG and make it added to all viewports in the grid
      // that share the same frameOfReferenceUID, we need to store the viewport grid
      // presentation state, so that we can restore it after hydrating the SEG. This is
      // required if the user has changed the viewport (other viewport than SEG viewport)
      // presentation state (w/l and invert) and then opens the SEG. If we don't store
      // the presentation state, the viewport will be reset to the default presentation
      storePresentationState();

      if (isHydrated) {
        setIsHydrated(true);
      }
    });
  }, [servicesManager, viewportIndex, segDisplaySet, segIsLoading]);

  useEffect(() => {
    const { unsubscribe } = segmentationService.subscribe(
      segmentationService.EVENTS.SEGMENTATION_LOADING_COMPLETE,
      evt => {
        if (
          evt.segDisplaySet.displaySetInstanceUID ===
          segDisplaySet.displaySetInstanceUID
        ) {
          setSegIsLoading(false);
        }

        if (evt.overlappingSegments) {
          uiNotificationService.show({
            title: 'Overlapping Segments',
            message:
              'Overlapping segments detected which is not currently supported',
            type: 'warning',
          });
        }
      }
    );

    return () => {
      unsubscribe();
    };
  }, [segDisplaySet]);

  useEffect(() => {
    const { unsubscribe } = segmentationService.subscribe(
      segmentationService.EVENTS.SEGMENT_LOADING_COMPLETE,
      ({ percentComplete, numSegments }) => {
        setProcessingProgress({
          percentComplete,
          totalSegments: numSegments,
        });
      }
    );

    return () => {
      unsubscribe();
    };
  }, [segDisplaySet]);

  /**
   Cleanup the SEG viewport when the viewport is destroyed
   */
  useEffect(() => {
    const onDisplaySetsRemovedSubscription = displaySetService.subscribe(
      displaySetService.EVENTS.DISPLAY_SETS_REMOVED,
      ({ displaySetInstanceUIDs }) => {
        const activeViewport = viewports[activeViewportIndex];
        if (
          displaySetInstanceUIDs.includes(activeViewport.displaySetInstanceUID)
        ) {
          viewportGridService.setDisplaySetsForViewport({
            viewportIndex: activeViewportIndex,
            displaySetInstanceUIDs: [],
          });
        }
      }
    );

    return () => {
      onDisplaySetsRemovedSubscription.unsubscribe();
    };
  }, []);

  useEffect(() => {
    let toolGroup = toolGroupService.getToolGroup(toolGroupId);

    if (toolGroup) {
      return;
    }

    // This creates a custom tool group which has the lifetime of this view
    // only, and does NOT interfere with currently displayed segmentations.
    toolGroup = createSEGToolGroupAndAddTools(
      toolGroupService,
      customizationService,
      toolGroupId
    );

    return () => {
      // remove the segmentation representations if seg displayset changed
      segmentationService.removeSegmentationRepresentationFromToolGroup(
        toolGroupId
      );

      // Only destroy the viewport specific implementation
      toolGroupService.destroyToolGroup(toolGroupId);
    };
  }, []);

  useEffect(() => {
    setIsHydrated(segDisplaySet.isHydrated);

    return () => {
      // remove the segmentation representations if seg displayset changed
      segmentationService.removeSegmentationRepresentationFromToolGroup(
        toolGroupId
      );
      referencedDisplaySetRef.current = null;
    };
  }, [segDisplaySet]);

  // ~~~~~~~~~~~~~~~~~~~~~~~~~~~~~~~~~~~~~~
  let childrenWithProps = null;

  if (
    !referencedDisplaySetRef.current ||
    referencedDisplaySet.displaySetInstanceUID !==
      referencedDisplaySetRef.current.displaySet.displaySetInstanceUID
  ) {
    return null;
  }

  if (children && children.length) {
    childrenWithProps = children.map((child, index) => {
      return (
        child &&
        React.cloneElement(child, {
          viewportIndex,
          key: index,
        })
      );
    });
  }

  const {
    PatientID,
    PatientName,
    PatientSex,
    PatientAge,
    SliceThickness,
    ManufacturerModelName,
    StudyDate,
    SeriesDescription,
    SpacingBetweenSlices,
  } = referencedDisplaySetRef.current.metadata;

  const onStatusClick = async () => {
    storePresentationState();
    const isHydrated = await hydrateSEGDisplaySet({
      segDisplaySet,
      viewportIndex,
      servicesManager,
    });

    setIsHydrated(isHydrated);
  };
  return (
    <>
      <ViewportActionBar
        onDoubleClick={evt => {
          evt.stopPropagation();
          evt.preventDefault();
        }}
        onArrowsClick={onSegmentChange}
        getStatusComponent={() => {
          return _getStatusComponent({
            isHydrated,
            onStatusClick,
          });
        }}
        studyData={{
          label: viewportLabel,
          useAltStyling: true,
          studyDate: formatDate(StudyDate),
          seriesDescription: `SEG Viewport ${SeriesDescription}`,
          patientInformation: {
            patientName: PatientName
              ? OHIF.utils.formatPN(PatientName.Alphabetic)
              : '',
            patientSex: PatientSex || '',
            patientAge: PatientAge || '',
            MRN: PatientID || '',
            thickness: SliceThickness
<<<<<<< HEAD
              ? `${parseFloat(SliceThickness).toFixed(2)}mm`
              : '',
=======
              ? utils.roundNumber(SliceThickness, 2)
              : '',
            thicknessUnits: SliceThickness !== undefined ? 'mm' : '',
>>>>>>> 4f037ae5
            spacing:
              SpacingBetweenSlices !== undefined
                ? utils.roundNumber(SpacingBetweenSlices, 2)
                : '',
            scanner: ManufacturerModelName || '',
          },
        }}
      />

      <div className="relative flex flex-row w-full h-full overflow-hidden">
        {segIsLoading && (
          <LoadingIndicatorTotalPercent
            className="w-full h-full"
            totalNumbers={processingProgress.totalSegments}
            percentComplete={processingProgress.percentComplete}
            loadingText="Loading SEG..."
          />
        )}
        {getCornerstoneViewport()}
        {childrenWithProps}
      </div>
    </>
  );
}

OHIFCornerstoneSEGViewport.propTypes = {
  displaySets: PropTypes.arrayOf(PropTypes.object),
  viewportIndex: PropTypes.number.isRequired,
  dataSource: PropTypes.object,
  children: PropTypes.node,
  customProps: PropTypes.object,
};

OHIFCornerstoneSEGViewport.defaultProps = {
  customProps: {},
};

function _getReferencedDisplaySetMetadata(referencedDisplaySet, segDisplaySet) {
  const {
    SharedFunctionalGroupsSequence: [SharedFunctionalGroup],
  } = segDisplaySet.instance;
  const {
    PixelMeasuresSequence: [PixelMeasures],
  } = SharedFunctionalGroup;
  const { SpacingBetweenSlices, SliceThickness } = PixelMeasures;

  const image0 = referencedDisplaySet.images[0];
  const referencedDisplaySetMetadata = {
    PatientID: image0.PatientID,
    PatientName: image0.PatientName,
    PatientSex: image0.PatientSex,
    PatientAge: image0.PatientAge,
    SliceThickness: image0.SliceThickness || SliceThickness,
    StudyDate: image0.StudyDate,
    SeriesDescription: image0.SeriesDescription,
    SeriesInstanceUID: image0.SeriesInstanceUID,
    SeriesNumber: image0.SeriesNumber,
    ManufacturerModelName: image0.ManufacturerModelName,
    SpacingBetweenSlices: image0.SpacingBetweenSlices || SpacingBetweenSlices,
  };

  return referencedDisplaySetMetadata;
}

export default OHIFCornerstoneSEGViewport;<|MERGE_RESOLUTION|>--- conflicted
+++ resolved
@@ -359,14 +359,9 @@
             patientAge: PatientAge || '',
             MRN: PatientID || '',
             thickness: SliceThickness
-<<<<<<< HEAD
-              ? `${parseFloat(SliceThickness).toFixed(2)}mm`
-              : '',
-=======
               ? utils.roundNumber(SliceThickness, 2)
               : '',
             thicknessUnits: SliceThickness !== undefined ? 'mm' : '',
->>>>>>> 4f037ae5
             spacing:
               SpacingBetweenSlices !== undefined
                 ? utils.roundNumber(SpacingBetweenSlices, 2)
