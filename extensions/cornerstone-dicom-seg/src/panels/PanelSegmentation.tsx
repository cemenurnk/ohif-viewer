--- conflicted
+++ resolved
@@ -9,20 +9,16 @@
   servicesManager,
   commandsManager,
 }) {
-<<<<<<< HEAD
   const {
     segmentationService,
     uiDialogService,
     uiNotificationService,
   } = servicesManager.services;
-  const [viewportGrid, viewportGridService] = useViewportGrid();
-
-  const { activeViewportIndex, viewports } = viewportGrid;
-=======
-  const { segmentationService, uiDialogService } = servicesManager.services;
   const [appConfig] = useAppConfig();
   const disableEditing = appConfig?.disableEditing;
->>>>>>> fe0ee050
+  const [viewportGrid, viewportGridService] = useViewportGrid();
+
+  const { activeViewportIndex, viewports } = viewportGrid;
 
   const { t } = useTranslation('PanelSegmentation');
   const [selectedSegmentationId, setSelectedSegmentationId] = useState(null);
@@ -276,7 +272,6 @@
   );
 
   return (
-<<<<<<< HEAD
     <div className="flex flex-col flex-auto min-h-0 justify-between mt-1 select-none">
       <SegmentationGroupTable
         title={t('Segmentations')}
@@ -290,6 +285,7 @@
         onSegmentClick={onSegmentClick}
         onSegmentEdit={onSegmentEdit}
         onSegmentAdd={onSegmentAdd}
+        disableEditing={disableEditing}
         onSegmentColorClick={onSegmentColorClick}
         onSegmentDelete={onSegmentDelete}
         onToggleSegmentVisibility={onToggleSegmentVisibility}
@@ -346,80 +342,6 @@
           )
         }
       />
-=======
-    <div className="flex flex-col flex-auto min-h-0 justify-between mt-1">
-      {/* show segmentation table */}
-      {segmentations?.length ? (
-        <SegmentationGroupTable
-          title={t('Segmentations')}
-          showAddSegmentation={false}
-          segmentations={segmentations}
-          isMinimized={isMinimized}
-          activeSegmentationId={selectedSegmentationId || ''}
-          onSegmentationClick={onSegmentationClick}
-          onSegmentationDelete={onSegmentationDelete}
-          onSegmentationEdit={onSegmentationEdit}
-          onSegmentClick={onSegmentClick}
-          onSegmentEdit={onSegmentEdit}
-          disableEditing={disableEditing}
-          onSegmentColorClick={onSegmentColorClick}
-          onSegmentDelete={onSegmentDelete}
-          onToggleSegmentVisibility={onToggleSegmentVisibility}
-          onToggleSegmentationVisibility={onToggleSegmentationVisibility}
-          onToggleMinimizeSegmentation={onToggleMinimizeSegmentation}
-          segmentationConfig={{ initialConfig: segmentationConfiguration }}
-          setRenderOutline={value =>
-            _setSegmentationConfiguration(
-              selectedSegmentationId,
-              'renderOutline',
-              value
-            )
-          }
-          setOutlineOpacityActive={value =>
-            _setSegmentationConfiguration(
-              selectedSegmentationId,
-              'outlineOpacity',
-              value
-            )
-          }
-          setRenderFill={value =>
-            _setSegmentationConfiguration(
-              selectedSegmentationId,
-              'renderFill',
-              value
-            )
-          }
-          setRenderInactiveSegmentations={value =>
-            _setSegmentationConfiguration(
-              selectedSegmentationId,
-              'renderInactiveSegmentations',
-              value
-            )
-          }
-          setOutlineWidthActive={value =>
-            _setSegmentationConfiguration(
-              selectedSegmentationId,
-              'outlineWidthActive',
-              value
-            )
-          }
-          setFillAlpha={value =>
-            _setSegmentationConfiguration(
-              selectedSegmentationId,
-              'fillAlpha',
-              value
-            )
-          }
-          setFillAlphaInactive={value =>
-            _setSegmentationConfiguration(
-              selectedSegmentationId,
-              'fillAlphaInactive',
-              value
-            )
-          }
-        />
-      ) : null}
->>>>>>> fe0ee050
     </div>
   );
 }
