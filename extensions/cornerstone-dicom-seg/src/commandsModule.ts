--- conflicted
+++ resolved
@@ -5,11 +5,7 @@
 import { segmentation as cornerstoneToolsSegmentation } from '@cornerstonejs/tools';
 import { adaptersSEG, helpers } from '@cornerstonejs/adapters';
 import {
-<<<<<<< HEAD
-  hydrateUsingNewSegmentation,
-=======
   hydrateUsingEmptySegmentation,
->>>>>>> 0360d834
   hydrateUsingDisplaySets,
   hydrateUsingSegmentations,
 } from './utils/hydrationUtils';
@@ -176,11 +172,7 @@
             activeViewport,
           });
         } else {
-<<<<<<< HEAD
-          segmentationId = await hydrateUsingNewSegmentation({
-=======
           segmentationId = await hydrateUsingEmptySegmentation({
->>>>>>> 0360d834
             displaySetInstanceUID: referenceDisplaySetInstanceUID,
             activeViewport,
             segmentationService,
@@ -224,7 +216,6 @@
           // the stack viewport has been changed to a volume viewport
           const volumeViewport = cornerstoneViewportService.getCornerstoneViewport(viewportId);
           volumeViewport.setCamera(prevCamera);
-<<<<<<< HEAD
 
           volumeViewport.element.removeEventListener(
             Enums.Events.VOLUME_VIEWPORT_NEW_VOLUME,
@@ -236,23 +227,9 @@
             return;
           }
 
-          await createSegmentationForVolume();
-=======
-
-          volumeViewport.element.removeEventListener(
-            Enums.Events.VOLUME_VIEWPORT_NEW_VOLUME,
-            createNewSegmentationWhenVolumeMounts
-          );
-
-          if (!isTheActiveViewportVolumeMounted) {
-            // it means it is one of those other updated viewports so just update the camera
-            return;
-          }
-
           if (viewportId === targetViewportId) {
             await createSegmentationForVolume();
           }
->>>>>>> 0360d834
         };
 
         csViewport.element.addEventListener(
