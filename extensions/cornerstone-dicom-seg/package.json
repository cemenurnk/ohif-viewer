{
  "name": "@ohif/extension-cornerstone-dicom-seg",
  "version": "3.8.0-beta.63",
  "description": "DICOM SEG read workflow",
  "author": "OHIF",
  "license": "MIT",
  "main": "dist/ohif-extension-cornerstone-dicom-seg.umd.js",
  "module": "src/index.tsx",
  "files": [
    "dist/**",
    "public/**",
    "README.md"
  ],
  "repository": "OHIF/Viewers",
  "keywords": [
    "ohif-extension"
  ],
  "publishConfig": {
    "access": "public"
  },
  "engines": {
    "node": ">=14",
    "npm": ">=6",
    "yarn": ">=1.18.0"
  },
  "scripts": {
    "clean": "shx rm -rf dist",
    "clean:deep": "yarn run clean && shx rm -rf node_modules",
    "dev": "cross-env NODE_ENV=development webpack --config .webpack/webpack.dev.js --watch --output-pathinfo",
    "dev:dicom-seg": "yarn run dev",
    "build": "cross-env NODE_ENV=production webpack --config .webpack/webpack.prod.js",
    "build:package-1": "yarn run build",
    "start": "yarn run dev"
  },
  "peerDependencies": {
    "@ohif/core": "3.8.0-beta.63",
    "@ohif/extension-cornerstone": "3.8.0-beta.63",
    "@ohif/extension-default": "3.8.0-beta.63",
    "@ohif/i18n": "3.8.0-beta.63",
    "prop-types": "^15.6.2",
    "react": "^17.0.2",
    "react-dom": "^17.0.2",
    "react-i18next": "^12.2.2",
    "react-router": "^6.8.1",
    "react-router-dom": "^6.8.1"
  },
  "dependencies": {
    "@babel/runtime": "^7.20.13",
<<<<<<< HEAD
    "@cornerstonejs/adapters": "^1.65.1",
    "@cornerstonejs/tools": "^1.65.1",
=======
    "@cornerstonejs/adapters": "^1.66.7",
    "@cornerstonejs/core": "^1.66.7",
>>>>>>> 79d5c36b
    "@kitware/vtk.js": "29.7.0",
    "react-color": "^2.19.3"
  }
}<|MERGE_RESOLUTION|>--- conflicted
+++ resolved
@@ -46,13 +46,8 @@
   },
   "dependencies": {
     "@babel/runtime": "^7.20.13",
-<<<<<<< HEAD
-    "@cornerstonejs/adapters": "^1.65.1",
-    "@cornerstonejs/tools": "^1.65.1",
-=======
     "@cornerstonejs/adapters": "^1.66.7",
     "@cornerstonejs/core": "^1.66.7",
->>>>>>> 79d5c36b
     "@kitware/vtk.js": "29.7.0",
     "react-color": "^2.19.3"
   }
