{
  "name": "@ohif/extension-cornerstone-dicom-seg",
  "version": "3.9.0-beta.58",
  "description": "DICOM SEG read workflow",
  "author": "OHIF",
  "license": "MIT",
  "main": "dist/ohif-extension-cornerstone-dicom-seg.umd.js",
  "module": "src/index.tsx",
  "files": [
    "dist/**",
    "public/**",
    "README.md"
  ],
  "repository": "OHIF/Viewers",
  "keywords": [
    "ohif-extension"
  ],
  "publishConfig": {
    "access": "public"
  },
  "engines": {
    "node": ">=14",
    "npm": ">=6",
    "yarn": ">=1.18.0"
  },
  "scripts": {
    "clean": "shx rm -rf dist",
    "clean:deep": "yarn run clean && shx rm -rf node_modules",
    "dev": "cross-env NODE_ENV=development webpack --config .webpack/webpack.dev.js --watch --output-pathinfo",
    "dev:dicom-seg": "yarn run dev",
    "build": "cross-env NODE_ENV=production webpack --config .webpack/webpack.prod.js",
    "build:package-1": "yarn run build",
    "start": "yarn run dev"
  },
  "peerDependencies": {
    "@ohif/core": "3.9.0-beta.58",
    "@ohif/extension-cornerstone": "3.9.0-beta.58",
    "@ohif/extension-default": "3.9.0-beta.58",
    "@ohif/i18n": "3.9.0-beta.58",
    "prop-types": "^15.6.2",
    "react": "^18.3.1",
    "react-dom": "^18.3.1",
    "react-i18next": "^12.2.2",
    "react-router": "^6.23.1",
    "react-router-dom": "^6.23.1"
  },
  "dependencies": {
    "@babel/runtime": "^7.20.13",
<<<<<<< HEAD
    "@cornerstonejs/adapters": "^1.82.0",
    "@cornerstonejs/core": "^1.82.0",
    "@kitware/vtk.js": "*",
=======
    "@cornerstonejs/adapters": "^1.81.6",
    "@cornerstonejs/core": "^1.81.6",
    "@kitware/vtk.js": "30.4.1",
>>>>>>> 6fd3c7e2
    "react-color": "^2.19.3"
  }
}<|MERGE_RESOLUTION|>--- conflicted
+++ resolved
@@ -46,15 +46,9 @@
   },
   "dependencies": {
     "@babel/runtime": "^7.20.13",
-<<<<<<< HEAD
-    "@cornerstonejs/adapters": "^1.82.0",
-    "@cornerstonejs/core": "^1.82.0",
-    "@kitware/vtk.js": "*",
-=======
     "@cornerstonejs/adapters": "^1.81.6",
     "@cornerstonejs/core": "^1.81.6",
     "@kitware/vtk.js": "30.4.1",
->>>>>>> 6fd3c7e2
     "react-color": "^2.19.3"
   }
 }