{
  "name": "@ohif/extension-cornerstone-dicom-seg",
  "version": "3.8.0-beta.27",
  "description": "DICOM SEG read workflow",
  "author": "OHIF",
  "license": "MIT",
  "main": "dist/ohif-extension-cornerstone-dicom-seg.umd.js",
  "module": "src/index.tsx",
  "files": [
    "dist/**",
    "public/**",
    "README.md"
  ],
  "repository": "OHIF/Viewers",
  "keywords": [
    "ohif-extension"
  ],
  "publishConfig": {
    "access": "public"
  },
  "engines": {
    "node": ">=14",
    "npm": ">=6",
    "yarn": ">=1.18.0"
  },
  "scripts": {
    "dev": "cross-env NODE_ENV=development webpack --config .webpack/webpack.dev.js --watch --output-pathinfo",
    "dev:dicom-seg": "yarn run dev",
    "build": "cross-env NODE_ENV=production webpack --config .webpack/webpack.prod.js",
    "build:package-1": "yarn run build",
    "start": "yarn run dev"
  },
  "peerDependencies": {
    "@ohif/core": "3.8.0-beta.27",
    "@ohif/extension-cornerstone": "3.8.0-beta.27",
    "@ohif/extension-default": "3.8.0-beta.27",
    "@ohif/i18n": "3.8.0-beta.27",
    "prop-types": "^15.6.2",
    "react": "^17.0.2",
    "react-dom": "^17.0.2",
    "react-i18next": "^12.2.2",
    "react-router": "^6.8.1",
    "react-router-dom": "^6.8.1"
  },
  "dependencies": {
    "@babel/runtime": "^7.20.13",
<<<<<<< HEAD
    "@cornerstonejs/adapters": "^1.32.1",
    "@cornerstonejs/tools": "^1.32.1",
=======
    "@cornerstonejs/adapters": "^1.36.1",
    "@cornerstonejs/tools": "^1.36.1",
>>>>>>> 78d4bea0
    "@kitware/vtk.js": "27.3.1",
    "react-color": "^2.19.3"
  }
}<|MERGE_RESOLUTION|>--- conflicted
+++ resolved
@@ -44,13 +44,8 @@
   },
   "dependencies": {
     "@babel/runtime": "^7.20.13",
-<<<<<<< HEAD
-    "@cornerstonejs/adapters": "^1.32.1",
-    "@cornerstonejs/tools": "^1.32.1",
-=======
     "@cornerstonejs/adapters": "^1.36.1",
     "@cornerstonejs/tools": "^1.36.1",
->>>>>>> 78d4bea0
     "@kitware/vtk.js": "27.3.1",
     "react-color": "^2.19.3"
   }
