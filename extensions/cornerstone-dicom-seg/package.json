--- conflicted
+++ resolved
@@ -46,13 +46,8 @@
   },
   "dependencies": {
     "@babel/runtime": "^7.20.13",
-<<<<<<< HEAD
-    "@cornerstonejs/adapters": "^1.74.6",
-    "@cornerstonejs/core": "^1.74.6",
-=======
     "@cornerstonejs/adapters": "^1.74.7",
     "@cornerstonejs/core": "^1.74.7",
->>>>>>> 8960b899
     "@kitware/vtk.js": "30.4.1",
     "react-color": "^2.19.3"
   }
