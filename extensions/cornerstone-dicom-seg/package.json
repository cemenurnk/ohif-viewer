--- conflicted
+++ resolved
@@ -46,13 +46,8 @@
   },
   "dependencies": {
     "@babel/runtime": "^7.20.13",
-<<<<<<< HEAD
-    "@cornerstonejs/adapters": "^1.81.3",
-    "@cornerstonejs/core": "^1.81.3",
-=======
     "@cornerstonejs/adapters": "^1.81.6",
     "@cornerstonejs/core": "^1.81.6",
->>>>>>> 24c511f4
     "@kitware/vtk.js": "30.4.1",
     "react-color": "^2.19.3"
   }
