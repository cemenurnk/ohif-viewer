--- conflicted
+++ resolved
@@ -46,13 +46,8 @@
   },
   "dependencies": {
     "@babel/runtime": "^7.20.13",
-<<<<<<< HEAD
-    "@cornerstonejs/adapters": "^1.72.0",
-    "@cornerstonejs/core": "^1.72.0",
-=======
     "@cornerstonejs/adapters": "^1.77.3",
     "@cornerstonejs/core": "^1.77.3",
->>>>>>> 4761bbf0
     "@kitware/vtk.js": "30.4.1",
     "react-color": "^2.19.3"
   }
