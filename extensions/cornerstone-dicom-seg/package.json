{
  "name": "@ohif/extension-cornerstone-dicom-seg",
  "version": "3.9.0-beta.24",
  "description": "DICOM SEG read workflow",
  "author": "OHIF",
  "license": "MIT",
  "main": "dist/ohif-extension-cornerstone-dicom-seg.umd.js",
  "module": "src/index.tsx",
  "files": [
    "dist/**",
    "public/**",
    "README.md"
  ],
  "repository": "OHIF/Viewers",
  "keywords": [
    "ohif-extension"
  ],
  "publishConfig": {
    "access": "public"
  },
  "engines": {
    "node": ">=14",
    "npm": ">=6",
    "yarn": ">=1.18.0"
  },
  "scripts": {
    "clean": "shx rm -rf dist",
    "clean:deep": "yarn run clean && shx rm -rf node_modules",
    "dev": "cross-env NODE_ENV=development webpack --config .webpack/webpack.dev.js --watch --output-pathinfo",
    "dev:dicom-seg": "yarn run dev",
    "build": "cross-env NODE_ENV=production webpack --config .webpack/webpack.prod.js",
    "build:package-1": "yarn run build",
    "start": "yarn run dev"
  },
  "peerDependencies": {
    "@ohif/core": "3.9.0-beta.24",
    "@ohif/extension-cornerstone": "3.9.0-beta.24",
    "@ohif/extension-default": "3.9.0-beta.24",
    "@ohif/i18n": "3.9.0-beta.24",
    "prop-types": "^15.6.2",
    "react": "^18.3.1",
    "react-dom": "^18.3.1",
    "react-i18next": "^12.2.2",
    "react-router": "^6.8.1",
    "react-router-dom": "^6.8.1"
  },
  "dependencies": {
    "@babel/runtime": "^7.20.13",
<<<<<<< HEAD
    "@cornerstonejs/adapters": "^1.77.0",
    "@cornerstonejs/core": "^1.77.0",
=======
    "@cornerstonejs/adapters": "^1.74.8",
    "@cornerstonejs/core": "^1.74.8",
>>>>>>> c6a3ce48
    "@kitware/vtk.js": "30.4.1",
    "react-color": "^2.19.3"
  }
}<|MERGE_RESOLUTION|>--- conflicted
+++ resolved
@@ -46,13 +46,8 @@
   },
   "dependencies": {
     "@babel/runtime": "^7.20.13",
-<<<<<<< HEAD
     "@cornerstonejs/adapters": "^1.77.0",
     "@cornerstonejs/core": "^1.77.0",
-=======
-    "@cornerstonejs/adapters": "^1.74.8",
-    "@cornerstonejs/core": "^1.74.8",
->>>>>>> c6a3ce48
     "@kitware/vtk.js": "30.4.1",
     "react-color": "^2.19.3"
   }
