--- conflicted
+++ resolved
@@ -46,13 +46,8 @@
   },
   "dependencies": {
     "@babel/runtime": "^7.20.13",
-<<<<<<< HEAD
     "@cornerstonejs/adapters": "^1.70.6",
     "@cornerstonejs/core": "^1.70.6",
-=======
-    "@cornerstonejs/adapters": "^1.70.5",
-    "@cornerstonejs/core": "^1.70.5",
->>>>>>> d39b3d10
     "@kitware/vtk.js": "30.3.3",
     "react-color": "^2.19.3"
   }
