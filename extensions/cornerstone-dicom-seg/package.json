{
  "name": "@ohif/extension-cornerstone-dicom-seg",
  "version": "3.8.0-beta.92",
  "description": "DICOM SEG read workflow",
  "author": "OHIF",
  "license": "MIT",
  "main": "dist/ohif-extension-cornerstone-dicom-seg.umd.js",
  "module": "src/index.tsx",
  "files": [
    "dist/**",
    "public/**",
    "README.md"
  ],
  "repository": "OHIF/Viewers",
  "keywords": [
    "ohif-extension"
  ],
  "publishConfig": {
    "access": "public"
  },
  "engines": {
    "node": ">=14",
    "npm": ">=6",
    "yarn": ">=1.18.0"
  },
  "scripts": {
    "clean": "shx rm -rf dist",
    "clean:deep": "yarn run clean && shx rm -rf node_modules",
    "dev": "cross-env NODE_ENV=development webpack --config .webpack/webpack.dev.js --watch --output-pathinfo",
    "dev:dicom-seg": "yarn run dev",
    "build": "cross-env NODE_ENV=production webpack --config .webpack/webpack.prod.js",
    "build:package-1": "yarn run build",
    "start": "yarn run dev"
  },
  "peerDependencies": {
    "@ohif/core": "3.8.0-beta.92",
    "@ohif/extension-cornerstone": "3.8.0-beta.92",
    "@ohif/extension-default": "3.8.0-beta.92",
    "@ohif/i18n": "3.8.0-beta.92",
    "prop-types": "^15.6.2",
    "react": "^17.0.2",
    "react-dom": "^17.0.2",
    "react-i18next": "^12.2.2",
    "react-router": "^6.8.1",
    "react-router-dom": "^6.8.1"
  },
  "dependencies": {
    "@babel/runtime": "^7.20.13",
<<<<<<< HEAD
    "@cornerstonejs/adapters": "^1.70.14",
    "@cornerstonejs/core": "^1.70.14",
    "@kitware/vtk.js": "30.4.1",
=======
    "@cornerstonejs/adapters": "^1.70.13",
    "@cornerstonejs/core": "^1.70.13",
    "@kitware/vtk.js": "30.3.3",
>>>>>>> 47846387
    "react-color": "^2.19.3"
  }
}<|MERGE_RESOLUTION|>--- conflicted
+++ resolved
@@ -46,15 +46,9 @@
   },
   "dependencies": {
     "@babel/runtime": "^7.20.13",
-<<<<<<< HEAD
     "@cornerstonejs/adapters": "^1.70.14",
     "@cornerstonejs/core": "^1.70.14",
     "@kitware/vtk.js": "30.4.1",
-=======
-    "@cornerstonejs/adapters": "^1.70.13",
-    "@cornerstonejs/core": "^1.70.13",
-    "@kitware/vtk.js": "30.3.3",
->>>>>>> 47846387
     "react-color": "^2.19.3"
   }
 }