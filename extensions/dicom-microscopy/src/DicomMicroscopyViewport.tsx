--- conflicted
+++ resolved
@@ -1,15 +1,13 @@
 import React, { Component } from 'react';
 import PropTypes from 'prop-types';
 import { LoadingIndicatorProgress } from '@ohif/ui';
-import { dicomWebUtils } from '@ohif/extension-default';
 
 import './DicomMicroscopyViewport.css';
 import ViewportOverlay from './components/ViewportOverlay';
 import getDicomWebClient from './utils/dicomWebClient';
 import dcmjs from 'dcmjs';
+import cleanDenaturalizedDataset from './utils/cleanDenaturalizedDataset';
 import MicroscopyService from './services/MicroscopyService';
-
-const { cleanDenaturalizedDataset } = dicomWebUtils;
 
 class DicomMicroscopyViewport extends Component {
   state = {
@@ -88,20 +86,11 @@
   // install the microscopy renderer into the web page.
   // you should only do this once.
   async installOpenLayersRenderer(container, displaySet) {
-<<<<<<< HEAD
-    const loadViewer = async displaySet => {
-      await import(
-        /* webpackIgnore: true */ DicomMicroscopyViewport.getImportPath());
-      const { viewer: DicomMicroscopyViewer, metadata: metadataUtils } = (window as any).dicomMicroscopyViewer;
-=======
     const loadViewer = async metadata => {
       const dicomMicroscopyModule = await this.microscopyService.importDicomMicroscopyViewer();
       const { viewer: DicomMicroscopyViewer, metadata: metadataUtils } = dicomMicroscopyModule;
->>>>>>> 24c511f4
 
       const microscopyViewer = DicomMicroscopyViewer.VolumeImageViewer;
-
-      const { instances: metadata } = displaySet;
 
       const client = getDicomWebClient({
         extensionManager: this.props.extensionManager,
@@ -157,7 +146,7 @@
         //    is a string, not a string array.
         m.ImageType = typeof m.ImageType === 'string' ? m.ImageType.split('\\') : m.ImageType;
 
-        const inst = dicomWebUtils.cleanDenaturalizedDataset(
+        const inst = cleanDenaturalizedDataset(
           dcmjs.data.DicomMetaDictionary.denaturalizeDataset(m),
           {
             StudyInstanceUID: m.StudyInstanceUID,
@@ -234,8 +223,9 @@
       // for SR displaySet, let's load the actual image displaySet
       smDisplaySet = displaySet.getSourceDisplaySet();
     }
-
-    await loadViewer(smDisplaySet);
+    console.log('Loading viewer metadata', smDisplaySet);
+
+    await loadViewer(smDisplaySet.others);
 
     if (displaySet.Modality === 'SR') {
       displaySet.load(smDisplaySet);
