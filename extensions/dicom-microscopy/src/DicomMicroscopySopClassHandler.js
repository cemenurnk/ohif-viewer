import OHIF from '@ohif/core';

const { utils } = OHIF;

const SOP_CLASS_UIDS = {
  VL_WHOLE_SLIDE_MICROSCOPY_IMAGE_STORAGE: '1.2.840.10008.5.1.4.1.1.77.1.6',
};

const DicomMicroscopySopClassHandler = {
  id: 'DicomMicroscopySopClassHandlerPlugin',
  sopClassUIDs: [SOP_CLASS_UIDS.VL_WHOLE_SLIDE_MICROSCOPY_IMAGE_STORAGE],
  getDisplaySetFromSeries(series, study, dicomWebClient) {
    const instance = series.getFirstInstance();

<<<<<<< HEAD
    const metadata = instance.getData().metadata;
    const { SeriesDescription, SeriesNumber } = metadata;
=======
    const {
      ContentDate,
      ContentTime,
      SeriesNumber,
    } = instance._instance.metadata;
>>>>>>> 29dcc82e

    // Note: We are passing the dicomweb client into each viewport!

    return {
      plugin: 'microscopy',
      Modality: 'SM',
      displaySetInstanceUID: utils.guid(),
      dicomWebClient,
      SOPInstanceUID: instance.getSOPInstanceUID(),
      SeriesInstanceUID: series.getSeriesInstanceUID(),
      StudyInstanceUID: study.getStudyInstanceUID(),
<<<<<<< HEAD
      SeriesDescription,
      SeriesNumber,
      metadata,
=======
      SeriesDate: ContentDate, // Map ContentDate/Time to SeriesTime for series list sorting.
      SeriesTime: ContentTime,
      SeriesNumber,
>>>>>>> 29dcc82e
    };
  },
};

export default DicomMicroscopySopClassHandler;<|MERGE_RESOLUTION|>--- conflicted
+++ resolved
@@ -12,16 +12,13 @@
   getDisplaySetFromSeries(series, study, dicomWebClient) {
     const instance = series.getFirstInstance();
 
-<<<<<<< HEAD
     const metadata = instance.getData().metadata;
-    const { SeriesDescription, SeriesNumber } = metadata;
-=======
     const {
+      SeriesDescription,
+      SeriesNumber,
       ContentDate,
       ContentTime,
-      SeriesNumber,
-    } = instance._instance.metadata;
->>>>>>> 29dcc82e
+    } = metadata;
 
     // Note: We are passing the dicomweb client into each viewport!
 
@@ -33,15 +30,11 @@
       SOPInstanceUID: instance.getSOPInstanceUID(),
       SeriesInstanceUID: series.getSeriesInstanceUID(),
       StudyInstanceUID: study.getStudyInstanceUID(),
-<<<<<<< HEAD
       SeriesDescription,
-      SeriesNumber,
-      metadata,
-=======
       SeriesDate: ContentDate, // Map ContentDate/Time to SeriesTime for series list sorting.
       SeriesTime: ContentTime,
       SeriesNumber,
->>>>>>> 29dcc82e
+      metadata,
     };
   },
 };
