{
  "name": "@ohif/extension-dicom-pdf",
  "version": "3.9.0-beta.29",
  "description": "OHIF extension for PDF display",
  "author": "OHIF",
  "license": "MIT",
  "repository": "OHIF/Viewers",
  "main": "dist/ohif-extension-dicom-pdf.umd.js",
  "module": "src/index.tsx",
  "engines": {
    "node": ">=14",
    "npm": ">=6",
    "yarn": ">=1.16.0"
  },
  "files": [
    "dist",
    "README.md"
  ],
  "publishConfig": {
    "access": "public"
  },
  "scripts": {
    "clean": "shx rm -rf dist",
    "clean:deep": "yarn run clean && shx rm -rf node_modules",
    "dev": "cross-env NODE_ENV=development webpack --config .webpack/webpack.dev.js --watch --output-pathinfo",
    "build": "cross-env NODE_ENV=production webpack --config .webpack/webpack.prod.js",
    "build:package-1": "yarn run build",
    "start": "yarn run dev",
    "test:unit": "jest --watchAll",
    "test:unit:ci": "jest --ci --runInBand --collectCoverage --passWithNoTests"
  },
  "peerDependencies": {
<<<<<<< HEAD
    "@ohif/core": "3.9.0-beta.28",
    "@ohif/ui": "3.9.0-beta.28",
    "dcmjs": "*",
=======
    "@ohif/core": "3.9.0-beta.29",
    "@ohif/ui": "3.9.0-beta.29",
    "dcmjs": "^0.29.12",
>>>>>>> af2237e7
    "dicom-parser": "^1.8.9",
    "hammerjs": "^2.0.8",
    "prop-types": "^15.6.2",
    "react": "^18.3.1"
  },
  "dependencies": {
    "@babel/runtime": "^7.20.13",
    "classnames": "^2.3.2"
  }
}<|MERGE_RESOLUTION|>--- conflicted
+++ resolved
@@ -30,15 +30,9 @@
     "test:unit:ci": "jest --ci --runInBand --collectCoverage --passWithNoTests"
   },
   "peerDependencies": {
-<<<<<<< HEAD
-    "@ohif/core": "3.9.0-beta.28",
-    "@ohif/ui": "3.9.0-beta.28",
-    "dcmjs": "*",
-=======
     "@ohif/core": "3.9.0-beta.29",
     "@ohif/ui": "3.9.0-beta.29",
-    "dcmjs": "^0.29.12",
->>>>>>> af2237e7
+    "dcmjs": "*",
     "dicom-parser": "^1.8.9",
     "hammerjs": "^2.0.8",
     "prop-types": "^15.6.2",
