--- conflicted
+++ resolved
@@ -1,9 +1,4 @@
 {
-<<<<<<< HEAD
-  "version": "3.7.0-beta.73",
-  "commit": "74e62a176374f720080d4e777972f70e7f2d8b2b"
-=======
   "version": "3.7.0-beta.76",
   "commit": "2d7721cb581f55dc49e3baeca2411b18dd78ad74"
->>>>>>> 2132f077
 }