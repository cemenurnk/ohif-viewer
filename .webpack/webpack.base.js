--- conflicted
+++ resolved
@@ -155,26 +155,7 @@
       },
     },
     plugins: [
-<<<<<<< HEAD
-      new webpack.DefinePlugin({
-        /* Application */
-        'process.env.NODE_ENV': JSON.stringify(process.env.NODE_ENV),
-        'process.env.NODE_DEBUG': JSON.stringify(process.env.NODE_DEBUG),
-        'process.env.DEBUG': JSON.stringify(process.env.DEBUG),
-        'process.env.APP_CONFIG': JSON.stringify(process.env.APP_CONFIG || ''),
-        'process.env.PUBLIC_URL': JSON.stringify(process.env.PUBLIC_URL || '/'),
-        'process.env.BUILD_NUM': JSON.stringify(BUILD_NUM),
-        'process.env.VERSION_NUMBER': JSON.stringify(VERSION_NUMBER),
-        'process.env.COMMIT_HASH': JSON.stringify(COMMIT_HASH),
-        /* i18n */
-        'process.env.USE_LOCIZE': JSON.stringify(process.env.USE_LOCIZE || ''),
-        'process.env.LOCIZE_PROJECTID': JSON.stringify(process.env.LOCIZE_PROJECTID || ''),
-        'process.env.LOCIZE_API_KEY': JSON.stringify(process.env.LOCIZE_API_KEY || ''),
-        'process.env.REACT_APP_I18N_DEBUG': JSON.stringify(process.env.REACT_APP_I18N_DEBUG || ''),
-      }),
-=======
       new webpack.DefinePlugin(defineValues),
->>>>>>> 01d843f2
       new webpack.ProvidePlugin({
         Buffer: ['buffer', 'Buffer'],
       }),
