--- conflicted
+++ resolved
@@ -1,75 +1,8 @@
 version: 2.1
-<<<<<<< HEAD
 ### Force for config
 commands:
   deployment_setup:
     steps:
-=======
-
-### ABOUT
-#
-# This configuration powers our Circleci.io integration
-#
-# Note:
-# Netlify works independently from this configuration to
-# create pull request previews and to update `https://docs.ohif.org`
-###
-
-## https://github.com/cypress-io/circleci-orb
-##
-orbs:
-  codecov: codecov/codecov@1.0.5
-  cypress: cypress-io/cypress@3.1.4
-
-executors:
-  cypress-custom:
-    description: |
-      Single Docker container used to run Cypress Tests
-    docker:
-      - image: cimg/node:<< parameters.node-version >>-browsers
-    parameters:
-      node-version:
-        default: '18.16.1'
-        description: |
-          The version of Node to run your tests with.
-        type: string
-
-defaults: &defaults
-  docker:
-    - image: cimg/node:18.18
-      environment:
-        TERM: xterm # Enable colors in term
-        QUICK_BUILD: true
-  working_directory: ~/repo
-
-jobs:
-  ###
-  # Workflow: PR_CHECKS
-  ###
-  UNIT_TESTS:
-    <<: *defaults
-    steps:
-      # Update yarn
-      - run: yarn -v
-      - run: node --version
-      # Checkout code and ALL Git Tags
-      - checkout
-      - restore_cache:
-          name: Restore Yarn and Cypress Package Cache
-          keys:
-            # when lock file changes, use increasingly general patterns to restore cache
-            - yarn-packages-{{ checksum "yarn.lock" }}
-            - yarn-packages-
-      - run:
-          name: Install Dependencies
-          command: yarn install --frozen-lockfile
-      - save_cache:
-          name: Save Yarn Package Cache
-          paths:
-            - ~/.cache ## Cache yarn and Cypress
-          key: yarn-packages-{{ checksum "yarn.lock" }}
-      # RUN TESTS
->>>>>>> 43c882ac
       - run:
           name: 'Set the Tier'
           command: |
@@ -115,7 +48,6 @@
             echo "export DEPLOYMENT_PROJECT_ID=${PROJECT_ID}" >> $BASH_ENV
             echo "export DEPLOYMENT_BUCKET=${BUCKET}" >> $BASH_ENV
 
-<<<<<<< HEAD
             echo "Project settings assigned:"
             echo "Deployment client: ${CLIENT_EMAIL}"
             echo "Deployment project: ${PROJECT_ID}"
@@ -137,18 +69,10 @@
             sudo -E /bin/bash ./idc-deploy-shell/gcloud_authenticate.sh
 
   install_cloud_sdk:
-=======
-  ###
-  # Workflow: DEPLOY
-  ###
-  BUILD:
-    <<: *defaults
->>>>>>> 43c882ac
     steps:
       - run:
           name: 'Install CloudSDK'
           command: |
-<<<<<<< HEAD
             echo "export CLOUDSDK_CORE_DISABLE_PROMPTS=1" >> $BASH_ENV
             sudo apt-get install ca-certificates
             echo "deb [signed-by=/usr/share/keyrings/cloud.google.gpg] http://packages.cloud.google.com/apt cloud-sdk main" | sudo tee -a /etc/apt/sources.list.d/google-cloud-sdk.list
@@ -164,77 +88,6 @@
     docker:
       - image: cimg/python:3.8
     resource_class: large
-=======
-            # export FILE_1=$(find ./build/static/js -type f -name "2.*.js" -exec basename {} \;)
-            # export FILE_MAIN=$(find ./build/static/js -type f -name "main.*.js" -exec basename {} \;)
-            # export FILE_RUNTIME_MAIN=$(find ./build/static/js -type f -name "runtime~main.*.js" -exec basename {} \;)
-            # curl https://api.rollbar.com/api/1/sourcemap -F source_map=@build/static/js/$FILE_1.map -F access_token=$ROLLBAR_TOKEN -F version=$CIRCLE_SHA1 -F minified_url=https://$GOOGLE_STORAGE_BUCKET/static/js/$FILE_1
-            # curl https://api.rollbar.com/api/1/sourcemap -F source_map=@build/static/js/$FILE_MAIN.map -F access_token=$ROLLBAR_TOKEN -F version=$CIRCLE_SHA1 -F minified_url=https://$GOOGLE_STORAGE_BUCKET/static/js/$FILE_MAIN
-            # curl https://api.rollbar.com/api/1/sourcemap -F source_map=@build/static/js/$FILE_RUNTIME_MAIN.map -F access_token=$ROLLBAR_TOKEN -F version=$CIRCLE_SHA1 -F minified_url=https://$GOOGLE_STORAGE_BUCKET/static/js/$FILE_RUNTIME_MAIN
-            curl --request POST https://api.rollbar.com/api/1/deploy/ -F access_token=$ROLLBAR_TOKEN -F environment=$GOOGLE_STORAGE_BUCKET -F revision=$CIRCLE_SHA1 -F local_username=CircleCI
-      # Persist :+1:
-      - persist_to_workspace:
-          root: ~/repo
-          paths:
-            - platform/app/dist
-            - Dockerfile
-            - version.txt
-            - commit.txt
-            - version.json
-
-  # just to make sure later on we can publish them
-  BUILD_PACKAGES_QUICK:
-    <<: *defaults
-    steps:
-      - run: yarn -v
-      # Checkout code and ALL Git Tags
-      - checkout
-      - attach_workspace:
-          at: ~/repo
-      # Use increasingly general patterns to restore cache
-      - restore_cache:
-          name: Restore Yarn and Cypress Package Cache
-          keys:
-            - yarn-packages-{{ checksum "yarn.lock" }}
-            - yarn-packages-
-      - run:
-          name: Install Dependencies
-          command: yarn install --frozen-lockfile
-      - save_cache:
-          name: Save Yarn Package Cache
-          paths:
-            - ~/.cache/yarn
-          key: yarn-packages-{{ checksum "yarn.lock" }}
-      - run:
-          name: Avoid hosts unknown for github
-          command: |
-            rm -rf ~/.ssh
-            mkdir ~/.ssh/
-            echo -e "Host github.com\n\tStrictHostKeyChecking no\n" > ~/.ssh/config
-            git config --global user.email "danny.ri.brown+ohif-bot@gmail.com"
-            git config --global user.name "ohif-bot"
-      - run:
-          name: Authenticate with NPM registry
-          command: echo "//registry.npmjs.org/:_authToken=$NPM_TOKEN" > ~/repo/.npmrc
-      - run:
-          name: Increase the event emitter limit
-          command: |
-            node ./increaseEventEmitterLimit.mjs
-      - run:
-          name: build half of the packages (to avoid out of memory in circleci)
-          command: |
-            yarn run build:package-all
-      - run:
-          name: build the other half of the packages
-          command: |
-            yarn run build:package-all-1
-
-  ###
-  # Workflow: RELEASE
-  ###
-  NPM_PUBLISH:
-    <<: *defaults
->>>>>>> 43c882ac
     steps:
       - checkout
       - install_cloud_sdk
@@ -244,7 +97,6 @@
       - run:
           name: Install Dependencies
           command: |
-<<<<<<< HEAD
             sudo -E /bin/bash ./idc-deploy-shell/install-deps.sh
 #      - run:
 #          name: Copy in IDC favicons
@@ -252,32 +104,6 @@
 #            cp ~/ViewersV3/idc-assets/favicon-nci.ico ~/ViewersV3/platform/viewer/public/assets/favicon.ico
 #            cp ~/ViewersV3/idc-assets/favicon-nci-16x16.png ~/ViewersV3/platform/viewer/public/assets/favicon-16x16.png
 #            cp ~/ViewersV3/idc-assets/favicon-nci-32x32.png ~/ViewersV3/platform/viewer/public/assets/favicon-32x32.png
-=======
-            node ./increaseEventEmitterLimit.mjs
-      - run:
-          name: build half of the packages (to avoid out of memory in circleci)
-          command: |
-            yarn run build:package-all
-      - run:
-          name: build the other half of the packages
-          command: |
-            yarn run build:package-all-1
-      - run:
-          name: increase min time out
-          command: |
-            npm config set fetch-retry-mintimeout 20000
-      - run:
-          name: increase max time out
-          command: |
-            npm config set fetch-retry-maxtimeout 120000
-      - run:
-          name: publish package versions
-          command: |
-            node ./publish-version.mjs
-      - run:
-          name: Again set the NPM registry (was deleted in the version script)
-          command: echo "//registry.npmjs.org/:_authToken=$NPM_TOKEN" > ~/repo/.npmrc
->>>>>>> 43c882ac
       - run:
           name: Build Viewer
           command: |
@@ -318,35 +144,6 @@
           command: |
             /bin/bash ./idc-deploy-shell/cloudCopy.sh
 
-workflows:
-  version: 2
-  build_and_deploy:
-    jobs:
-      - build_job:
-          filters:
-            branches:
-              only:
-                - master
-                - idc-viewerv3-prod
-                - idc-viewerv3-test
-                - idc-viewerv3-public
-      - deploy_job:
-          requires:
-            - build_job
-          filters:
-            branches:
-              only:
-                - master
-                - idc-viewerv3-prod
-                - idc-viewerv3-test
-                - idc-viewerv3-public
-
-
-
-
-<<<<<<< HEAD
-
-=======
   # This is copied from the Cypress orb since the default for cypress/run is node 16 and
   # we migrated to 18
   CYPRESS_CUSTOM_RUN:
@@ -435,36 +232,32 @@
           working-directory: << parameters.working-directory >>
 
 workflows:
-  PR_CHECKS:
+  version: 2
+  build_and_deploy:
     jobs:
-      - BUILD_PACKAGES_QUICK:
+      - build_job:
           filters:
             branches:
-              ignore: master
-      - UNIT_TESTS:
+              only:
+                - master
+                - idc-viewerv3-prod
+                - idc-viewerv3-test
+                - idc-viewerv3-public
+      - deploy_job:
           requires:
-            - BUILD_PACKAGES_QUICK
-      - CYPRESS_CUSTOM_RUN:
-          name: 'Cypress Tests'
-          context: cypress
-          matrix:
-            parameters:
-              start-command:
-                - yarn run test:data && yarn run test:e2e:serve
-              install-browsers:
-                - true
-              cypress-command:
-                - 'npx wait-on@latest http://localhost:3000 && cd platform/app &&  npx cypress run
-                  --record --browser chrome --parallel'
-              package-manager:
-                - 'yarn'
-              cypress-cache-key:
-                - 'yarn-packages-{{ checksum "yarn.lock" }}'
-              cypress-cache-path:
-                - '~/.cache/Cypress'
-          requires:
-            - BUILD_PACKAGES_QUICK
->>>>>>> 43c882ac
+            - build_job
+          filters:
+            branches:
+              only:
+                - master
+                - idc-viewerv3-prod
+                - idc-viewerv3-test
+                - idc-viewerv3-public
+
+
+
+
+
 
 
 
